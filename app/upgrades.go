package app

import (
<<<<<<< HEAD
	sdkerrors "cosmossdk.io/errors"
=======
	"cosmossdk.io/errors"
>>>>>>> cc856abf
	storetypes "github.com/cosmos/cosmos-sdk/store/types"
	sdk "github.com/cosmos/cosmos-sdk/types"
	"github.com/cosmos/cosmos-sdk/types/module"
	bankkeeper "github.com/cosmos/cosmos-sdk/x/bank/keeper"
	"github.com/cosmos/cosmos-sdk/x/group"
	"github.com/cosmos/cosmos-sdk/x/nft"
	upgradetypes "github.com/cosmos/cosmos-sdk/x/upgrade/types"
	bech32ibctypes "github.com/osmosis-labs/bech32-ibc/x/bech32ibc/types"

	"github.com/umee-network/umee/v4/app/upgradev3"
	"github.com/umee-network/umee/v4/app/upgradev3x3"
	leveragetypes "github.com/umee-network/umee/v4/x/leverage/types"
	oraclekeeper "github.com/umee-network/umee/v4/x/oracle/keeper"
	oracletypes "github.com/umee-network/umee/v4/x/oracle/types"
	"github.com/umee-network/umee/v4/x/uibc"
)

// RegisterUpgradeHandlersregisters upgrade handlers.
// It takes a boolean parameter to enable or disable experimental features.
func (app UmeeApp) RegisterUpgradeHandlers(bool) {
	upgradeInfo, err := app.UpgradeKeeper.ReadUpgradeInfoFromDisk()
	if err != nil {
		panic(err)
	}

	app.registerUpgrade3_0(upgradeInfo)
	app.registerUpgrade3_1(upgradeInfo)

	app.registerUpgrade3_1to3_3(upgradeInfo)
	app.registerUpgrade3_2to3_3(upgradeInfo)
	app.registerUpgrade3_3to4_0(upgradeInfo)
<<<<<<< HEAD
	app.registerUpgrade4_0to4_0rc3(upgradeInfo)
	app.registerUpgrade4_0rc3to4_0rc4(upgradeInfo)
	app.registerUpgrade4_0to4_1(upgradeInfo)
}

// performs upgrade from v4.0 to v4.1
func (app *UmeeApp) registerUpgrade4_0to4_1(upgradeInfo upgradetypes.Plan) {
	const planName = "v4.1"
	app.UpgradeKeeper.SetUpgradeHandler(planName,
		func(ctx sdk.Context, plan upgradetypes.Plan, fromVM module.VersionMap) (module.VersionMap, error) {
			ctx.Logger().Info("Upgrade handler execution", "name", planName)
			ctx.Logger().Info("Run v4.1 migration")
			return app.mm.RunMigrations(ctx, app.configurator, fromVM)
		},
	)

	app.storeUpgrade(planName, upgradeInfo, storetypes.StoreUpgrades{
		Added: []string{
			uibc.ModuleName,
		},
	})
}

// performs upgrade from v4.0-rc3 -> v4.0-rc4
func (app UmeeApp) registerUpgrade4_0rc3to4_0rc4(_ upgradetypes.Plan) {
	const planName = "v4.0-rc4"
	app.UpgradeKeeper.SetUpgradeHandler(
		planName,
		func(ctx sdk.Context, plan upgradetypes.Plan, fromVM module.VersionMap) (module.VersionMap, error) {
			ctx.Logger().Info("Upgrade handler execution", "name", planName)
			return fromVM, nil
		})
}

// performs upgrade from v4.0-rc2 (or rc1) -> v4.0-rc3
func (app UmeeApp) registerUpgrade4_0to4_0rc3(_ upgradetypes.Plan) {
	const planName = "v4.0-rc3"
	app.UpgradeKeeper.SetUpgradeHandler(
		planName,
		func(ctx sdk.Context, plan upgradetypes.Plan, fromVM module.VersionMap) (module.VersionMap, error) {
			ctx.Logger().Info("Upgrade handler execution", "name", planName)
			return fromVM, nil
		})
=======
>>>>>>> cc856abf
}

// performs upgrade from v3.3 -> v4
func (app *UmeeApp) registerUpgrade3_3to4_0(_ upgradetypes.Plan) {
	const planName = "v4.0"
	app.UpgradeKeeper.SetUpgradeHandler(planName,
		func(ctx sdk.Context, plan upgradetypes.Plan, fromVM module.VersionMap) (module.VersionMap, error) {
			ctx.Logger().Info("Upgrade handler execution", "name", planName)
			ctx.Logger().Info("Run v4.0 migration")
			upgrader := oraclekeeper.NewMigrator(&app.OracleKeeper)
			err := upgrader.HistoracleParams3x4(ctx)
			if err != nil {
				ctx.Logger().Error("Unable to run v4.0 Migration!", "err", err)
				return fromVM, err
			}
			return app.mm.RunMigrations(ctx, app.configurator, fromVM)
		},
	)
}

// performs upgrade from v3.1 -> v3.3 (including the v3.2 changes)
func (app *UmeeApp) registerUpgrade3_1to3_3(_ upgradetypes.Plan) {
	const planName = "v3.1-v3.3"
	app.UpgradeKeeper.SetUpgradeHandler(
		planName,
		func(ctx sdk.Context, plan upgradetypes.Plan, fromVM module.VersionMap) (module.VersionMap, error) {
			ctx.Logger().Info("Upgrade handler execution", "name", planName)
			ctx.Logger().Info("Run v3.3 migrator")
			err := upgradev3x3.Migrator(app.GovKeeper, app.interfaceRegistry)(ctx)
			if err != nil {
				return fromVM, err
			}
			ctx.Logger().Info("Run x/bank v0.46.5 migration")
			err = bankkeeper.NewMigrator(app.BankKeeper).Migrate3_V046_4_To_V046_5(ctx)
			if err != nil {
				return fromVM, err
			}
			ctx.Logger().Info("Run module migrations")
			return app.mm.RunMigrations(ctx, app.configurator, fromVM)
		})
}

// performs upgrade from v3.2 -> v3.3
func (app *UmeeApp) registerUpgrade3_2to3_3(_ upgradetypes.Plan) {
	const planName = "v3.2-v3.3"
	app.UpgradeKeeper.SetUpgradeHandler(
		planName,
		func(ctx sdk.Context, plan upgradetypes.Plan, fromVM module.VersionMap) (module.VersionMap, error) {
			ctx.Logger().Info("Upgrade handler execution", "name", planName)
			ctx.Logger().Info("Run v3.3 migrator")
			err := upgradev3x3.Migrator(app.GovKeeper, app.interfaceRegistry)(ctx)
			if err != nil {
				return fromVM, err
			}
			ctx.Logger().Info("Run module migrations")
			return app.mm.RunMigrations(ctx, app.configurator, fromVM)
		})
}

// performs upgrade from v3.0 -> v3.1
func (app *UmeeApp) registerUpgrade3_1(_ upgradetypes.Plan) {
	const planName = "v3.1.0"
	app.UpgradeKeeper.SetUpgradeHandler(planName, onlyModuleMigrations(app, planName))
}

// performs upgrade from v1->v3
func (app *UmeeApp) registerUpgrade3_0(upgradeInfo upgradetypes.Plan) {
	const planName = "v1.1-v3.0"
	app.UpgradeKeeper.SetUpgradeHandler(
		planName,
		func(ctx sdk.Context, plan upgradetypes.Plan, fromVM module.VersionMap) (module.VersionMap, error) {
			ctx.Logger().Info("Upgrade handler execution", "name", planName)
			ctx.Logger().Info("Running setupBech32ibcKeeper")
			err := upgradev3.SetupBech32ibcKeeper(&app.bech32IbcKeeper, ctx)
			if err != nil {
				return nil, errors.Wrapf(
					err, "%q Upgrade: Unable to upgrade, bech32ibc module not initialized", planName)
			}

			ctx.Logger().Info("Running module migrations")
			vm, err := app.mm.RunMigrations(ctx, app.configurator, fromVM)
			if err != nil {
				return vm, err
			}

			ctx.Logger().Info("Updating validator minimum commission rate param of staking module")
			minCommissionRate, err := upgradev3.UpdateMinimumCommissionRateParam(ctx, app.StakingKeeper)
			if err != nil {
				return vm, errors.Wrapf(
					err, "%q Upgrade: failed to update minimum commission rate param of staking module",
					planName)
			}

			ctx.Logger().Info("Upgrade handler execution finished, updating minimum commission rate of all validators",
				"name", planName)
			err = upgradev3.SetMinimumCommissionRateToValidators(ctx, app.StakingKeeper, minCommissionRate)
			if err != nil {
				return vm, errors.Wrapf(
					err, "%q Upgrade: failed to update minimum commission rate for validators",
					planName)
			}

			return vm, err
		})

	app.storeUpgrade(planName, upgradeInfo, storetypes.StoreUpgrades{
		Added: []string{
			group.ModuleName,
			nft.ModuleName,
			bech32ibctypes.ModuleName,
			// icacontrollertypes.StoreKey,
			// icahosttypes.StoreKey,

			oracletypes.ModuleName,
			leveragetypes.ModuleName,
		},
	})
}

func onlyModuleMigrations(app *UmeeApp, planName string) upgradetypes.UpgradeHandler {
	return func(ctx sdk.Context, plan upgradetypes.Plan, fromVM module.VersionMap) (module.VersionMap, error) {
		ctx.Logger().Info("Upgrade handler execution", "name", planName)
		return app.mm.RunMigrations(ctx, app.configurator, fromVM)
	}
}

// helper function to check if the store loader should be upgraded
func (app *UmeeApp) storeUpgrade(planName string, ui upgradetypes.Plan, stores storetypes.StoreUpgrades) {
	if ui.Name == planName && !app.UpgradeKeeper.IsSkipHeight(ui.Height) {
		// configure store loader that checks if version == upgradeHeight and applies store upgrades
		app.SetStoreLoader(
			upgradetypes.UpgradeStoreLoader(ui.Height, &stores))
	}
}<|MERGE_RESOLUTION|>--- conflicted
+++ resolved
@@ -1,11 +1,7 @@
 package app
 
 import (
-<<<<<<< HEAD
-	sdkerrors "cosmossdk.io/errors"
-=======
 	"cosmossdk.io/errors"
->>>>>>> cc856abf
 	storetypes "github.com/cosmos/cosmos-sdk/store/types"
 	sdk "github.com/cosmos/cosmos-sdk/types"
 	"github.com/cosmos/cosmos-sdk/types/module"
@@ -37,9 +33,6 @@
 	app.registerUpgrade3_1to3_3(upgradeInfo)
 	app.registerUpgrade3_2to3_3(upgradeInfo)
 	app.registerUpgrade3_3to4_0(upgradeInfo)
-<<<<<<< HEAD
-	app.registerUpgrade4_0to4_0rc3(upgradeInfo)
-	app.registerUpgrade4_0rc3to4_0rc4(upgradeInfo)
 	app.registerUpgrade4_0to4_1(upgradeInfo)
 }
 
@@ -59,30 +52,6 @@
 			uibc.ModuleName,
 		},
 	})
-}
-
-// performs upgrade from v4.0-rc3 -> v4.0-rc4
-func (app UmeeApp) registerUpgrade4_0rc3to4_0rc4(_ upgradetypes.Plan) {
-	const planName = "v4.0-rc4"
-	app.UpgradeKeeper.SetUpgradeHandler(
-		planName,
-		func(ctx sdk.Context, plan upgradetypes.Plan, fromVM module.VersionMap) (module.VersionMap, error) {
-			ctx.Logger().Info("Upgrade handler execution", "name", planName)
-			return fromVM, nil
-		})
-}
-
-// performs upgrade from v4.0-rc2 (or rc1) -> v4.0-rc3
-func (app UmeeApp) registerUpgrade4_0to4_0rc3(_ upgradetypes.Plan) {
-	const planName = "v4.0-rc3"
-	app.UpgradeKeeper.SetUpgradeHandler(
-		planName,
-		func(ctx sdk.Context, plan upgradetypes.Plan, fromVM module.VersionMap) (module.VersionMap, error) {
-			ctx.Logger().Info("Upgrade handler execution", "name", planName)
-			return fromVM, nil
-		})
-=======
->>>>>>> cc856abf
 }
 
 // performs upgrade from v3.3 -> v4
