package app

import (
	"cosmossdk.io/errors"
	storetypes "github.com/cosmos/cosmos-sdk/store/types"
	sdk "github.com/cosmos/cosmos-sdk/types"
	"github.com/cosmos/cosmos-sdk/types/module"
	bankkeeper "github.com/cosmos/cosmos-sdk/x/bank/keeper"
	"github.com/cosmos/cosmos-sdk/x/group"
	"github.com/cosmos/cosmos-sdk/x/nft"
	upgradetypes "github.com/cosmos/cosmos-sdk/x/upgrade/types"
	bech32ibctypes "github.com/osmosis-labs/bech32-ibc/x/bech32ibc/types"

	"github.com/umee-network/umee/v4/app/upgradev3"
	"github.com/umee-network/umee/v4/app/upgradev3x3"
	leveragekeeper "github.com/umee-network/umee/v4/x/leverage/keeper"
	leveragetypes "github.com/umee-network/umee/v4/x/leverage/types"
	oraclekeeper "github.com/umee-network/umee/v4/x/oracle/keeper"
	oracletypes "github.com/umee-network/umee/v4/x/oracle/types"
	"github.com/umee-network/umee/v4/x/uibc"
)

// RegisterUpgradeHandlersregisters upgrade handlers.
// It takes a boolean parameter to enable or disable experimental features.
func (app UmeeApp) RegisterUpgradeHandlers(bool) {
	upgradeInfo, err := app.UpgradeKeeper.ReadUpgradeInfoFromDisk()
	if err != nil {
		panic(err)
	}

	app.registerUpgrade3_0(upgradeInfo)
	app.registerUpgrade3_1(upgradeInfo)
	app.registerUpgrade3_1to3_3(upgradeInfo)
	app.registerUpgrade3_2to3_3(upgradeInfo)
	app.registerUpgrade3_3to4_0(upgradeInfo)
	app.registerUpgrade4_0_1(upgradeInfo)
	app.registerUpgrade4_1(upgradeInfo)
	app.registerUpgrade4_2(upgradeInfo)
}

<<<<<<< HEAD
// performs upgrade from v4.0 to v4.1
func (app *UmeeApp) registerUpgrade4_1(upgradeInfo upgradetypes.Plan) {
	const planName = "v4.1"
	app.UpgradeKeeper.SetUpgradeHandler(planName,
		func(ctx sdk.Context, plan upgradetypes.Plan, fromVM module.VersionMap) (module.VersionMap, error) {
			ctx.Logger().Info("Upgrade handler execution", "name", planName)
			ctx.Logger().Info("Run v4.1 migration")
			leverageUpgrader := leveragekeeper.NewMigrator(&app.LeverageKeeper)
			err := leverageUpgrader.MigrateBNB(ctx)
			if err != nil {
				ctx.Logger().Error("Unable to run v4.1 leverage Migration!", "err", err)
				return fromVM, err
			}
			oracleUpgrader := oraclekeeper.NewMigrator(&app.OracleKeeper)
			err = oracleUpgrader.MigrateBNB(ctx)
			if err != nil {
				ctx.Logger().Error("Unable to run v4.1 oracle Migration!", "err", err)
				return fromVM, err
			}
			return app.mm.RunMigrations(ctx, app.configurator, fromVM)
		},
	)
=======
// performs upgrade from v4.1 to v4.2
func (app *UmeeApp) registerUpgrade4_2(upgradeInfo upgradetypes.Plan) {
	const planName = "v4.2"
	app.UpgradeKeeper.SetUpgradeHandler(planName, onlyModuleMigrations(app, planName))
>>>>>>> 5c901f40

	app.storeUpgrade(planName, upgradeInfo, storetypes.StoreUpgrades{
		Added: []string{
			uibc.ModuleName,
		},
	})
}

// performs upgrade from v4.0.1 to v4.1
func (app *UmeeApp) registerUpgrade4_1(_ upgradetypes.Plan) {
	const planName = "v4.1"
	app.UpgradeKeeper.SetUpgradeHandler(planName, onlyModuleMigrations(app, planName))
}

// performs upgrade from v4.0.0 to v4.0.1
func (app *UmeeApp) registerUpgrade4_0_1(_ upgradetypes.Plan) {
	const planName = "v4.0.1"
	app.UpgradeKeeper.SetUpgradeHandler(planName, onlyModuleMigrations(app, planName))
}

// performs upgrade from v3.3 -> v4
func (app *UmeeApp) registerUpgrade3_3to4_0(_ upgradetypes.Plan) {
	const planName = "v4.0"
	app.UpgradeKeeper.SetUpgradeHandler(planName,
		func(ctx sdk.Context, plan upgradetypes.Plan, fromVM module.VersionMap) (module.VersionMap, error) {
			ctx.Logger().Info("Upgrade handler execution", "name", planName)
			ctx.Logger().Info("Run v4.0 migration")
			upgrader := oraclekeeper.NewMigrator(&app.OracleKeeper)
			err := upgrader.HistoracleParams3x4(ctx)
			if err != nil {
				ctx.Logger().Error("Unable to run v4.0 Migration!", "err", err)
				return fromVM, err
			}
			return app.mm.RunMigrations(ctx, app.configurator, fromVM)
		},
	)
}

// performs upgrade from v3.1 -> v3.3 (including the v3.2 changes)
func (app *UmeeApp) registerUpgrade3_1to3_3(_ upgradetypes.Plan) {
	const planName = "v3.1-v3.3"
	app.UpgradeKeeper.SetUpgradeHandler(
		planName,
		func(ctx sdk.Context, plan upgradetypes.Plan, fromVM module.VersionMap) (module.VersionMap, error) {
			ctx.Logger().Info("Upgrade handler execution", "name", planName)
			ctx.Logger().Info("Run v3.3 migrator")
			err := upgradev3x3.Migrator(app.GovKeeper, app.interfaceRegistry)(ctx)
			if err != nil {
				return fromVM, err
			}
			ctx.Logger().Info("Run x/bank v0.46.5 migration")
			err = bankkeeper.NewMigrator(app.BankKeeper).Migrate3_V046_4_To_V046_5(ctx)
			if err != nil {
				return fromVM, err
			}
			ctx.Logger().Info("Run module migrations")
			return app.mm.RunMigrations(ctx, app.configurator, fromVM)
		})
}

// performs upgrade from v3.2 -> v3.3
func (app *UmeeApp) registerUpgrade3_2to3_3(_ upgradetypes.Plan) {
	const planName = "v3.2-v3.3"
	app.UpgradeKeeper.SetUpgradeHandler(
		planName,
		func(ctx sdk.Context, plan upgradetypes.Plan, fromVM module.VersionMap) (module.VersionMap, error) {
			ctx.Logger().Info("Upgrade handler execution", "name", planName)
			ctx.Logger().Info("Run v3.3 migrator")
			err := upgradev3x3.Migrator(app.GovKeeper, app.interfaceRegistry)(ctx)
			if err != nil {
				return fromVM, err
			}
			ctx.Logger().Info("Run module migrations")
			return app.mm.RunMigrations(ctx, app.configurator, fromVM)
		})
}

// performs upgrade from v3.0 -> v3.1
func (app *UmeeApp) registerUpgrade3_1(_ upgradetypes.Plan) {
	const planName = "v3.1.0"
	app.UpgradeKeeper.SetUpgradeHandler(planName, onlyModuleMigrations(app, planName))
}

// performs upgrade from v1->v3
func (app *UmeeApp) registerUpgrade3_0(upgradeInfo upgradetypes.Plan) {
	const planName = "v1.1-v3.0"
	app.UpgradeKeeper.SetUpgradeHandler(
		planName,
		func(ctx sdk.Context, plan upgradetypes.Plan, fromVM module.VersionMap) (module.VersionMap, error) {
			ctx.Logger().Info("Upgrade handler execution", "name", planName)
			ctx.Logger().Info("Running setupBech32ibcKeeper")
			err := upgradev3.SetupBech32ibcKeeper(&app.bech32IbcKeeper, ctx)
			if err != nil {
				return nil, errors.Wrapf(
					err, "%q Upgrade: Unable to upgrade, bech32ibc module not initialized", planName)
			}

			ctx.Logger().Info("Running module migrations")
			vm, err := app.mm.RunMigrations(ctx, app.configurator, fromVM)
			if err != nil {
				return vm, err
			}

			ctx.Logger().Info("Updating validator minimum commission rate param of staking module")
			minCommissionRate, err := upgradev3.UpdateMinimumCommissionRateParam(ctx, app.StakingKeeper)
			if err != nil {
				return vm, errors.Wrapf(
					err, "%q Upgrade: failed to update minimum commission rate param of staking module",
					planName)
			}

			ctx.Logger().Info("Upgrade handler execution finished, updating minimum commission rate of all validators",
				"name", planName)
			err = upgradev3.SetMinimumCommissionRateToValidators(ctx, app.StakingKeeper, minCommissionRate)
			if err != nil {
				return vm, errors.Wrapf(
					err, "%q Upgrade: failed to update minimum commission rate for validators",
					planName)
			}

			return vm, err
		})

	app.storeUpgrade(planName, upgradeInfo, storetypes.StoreUpgrades{
		Added: []string{
			group.ModuleName,
			nft.ModuleName,
			bech32ibctypes.ModuleName,
			// icacontrollertypes.StoreKey,
			// icahosttypes.StoreKey,

			oracletypes.ModuleName,
			leveragetypes.ModuleName,
		},
	})
}

func onlyModuleMigrations(app *UmeeApp, planName string) upgradetypes.UpgradeHandler {
	return func(ctx sdk.Context, plan upgradetypes.Plan, fromVM module.VersionMap) (module.VersionMap, error) {
		ctx.Logger().Info("Upgrade handler execution", "name", planName)
		return app.mm.RunMigrations(ctx, app.configurator, fromVM)
	}
}

// helper function to check if the store loader should be upgraded
func (app *UmeeApp) storeUpgrade(planName string, ui upgradetypes.Plan, stores storetypes.StoreUpgrades) {
	if ui.Name == planName && !app.UpgradeKeeper.IsSkipHeight(ui.Height) {
		// configure store loader that checks if version == upgradeHeight and applies store upgrades
		app.SetStoreLoader(
			upgradetypes.UpgradeStoreLoader(ui.Height, &stores))
	}
}<|MERGE_RESOLUTION|>--- conflicted
+++ resolved
@@ -38,7 +38,6 @@
 	app.registerUpgrade4_2(upgradeInfo)
 }
 
-<<<<<<< HEAD
 // performs upgrade from v4.0 to v4.1
 func (app *UmeeApp) registerUpgrade4_1(upgradeInfo upgradetypes.Plan) {
 	const planName = "v4.1"
@@ -61,12 +60,12 @@
 			return app.mm.RunMigrations(ctx, app.configurator, fromVM)
 		},
 	)
-=======
+}
+
 // performs upgrade from v4.1 to v4.2
 func (app *UmeeApp) registerUpgrade4_2(upgradeInfo upgradetypes.Plan) {
 	const planName = "v4.2"
 	app.UpgradeKeeper.SetUpgradeHandler(planName, onlyModuleMigrations(app, planName))
->>>>>>> 5c901f40
 
 	app.storeUpgrade(planName, upgradeInfo, storetypes.StoreUpgrades{
 		Added: []string{
