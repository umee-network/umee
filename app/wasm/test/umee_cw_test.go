--- conflicted
+++ resolved
@@ -96,7 +96,6 @@
 			test.resp(*resp)
 		})
 	}
-<<<<<<< HEAD
 }
 
 func (s *IntegrationTestSuite) TestLeverageTxs() {
@@ -208,6 +207,4 @@
 			tc.ResponseCheck(resp.Data)
 		})
 	}
-=======
->>>>>>> 2bc3f3f9
 }