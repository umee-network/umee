//go:build experimental
// +build experimental

package app

const (
	// Experimental is a flag which determines experimental features.
	// It's set via build flag.
	Experimental = true
<<<<<<< HEAD
	// WasmProposalsEnabled enables all x/wasm proposals when it's value is "true"
	// and EnableSpecificWasmProposals is empty. Otherwise, all x/wasm proposals
	// are disabled.
	WasmProposalsEnabled = "true"
)

var (
	// EnableSpecificWasmProposals, if set, must be comma-separated list of values
	// that are all a subset of "EnableAllProposals", which takes precedence over
	// WasmProposalsEnabled.
	//
	// See: https://github.com/CosmWasm/wasmd/blob/02a54d33ff2c064f3539ae12d75d027d9c665f05/x/wasm/internal/types/proposal.go#L28-L34
	EnableSpecificWasmProposals = ""

	// EmptyWasmOpts defines a type alias for a list of wasm options.
	EmptyWasmOpts []wasm.Option
)

// GetWasmEnabledProposals parses the WasmProposalsEnabled and
// EnableSpecificWasmProposals values to produce a list of enabled proposals to
// pass into the application.
func GetWasmEnabledProposals() []wasm.ProposalType {
	if EnableSpecificWasmProposals == "" {
		if WasmProposalsEnabled == "true" {
			return wasm.EnableAllProposals
		}
		return wasm.DisableAllProposals
	}

	chunks := strings.Split(EnableSpecificWasmProposals, ",")
	proposals, err := wasm.ConvertToProposals(chunks)
	if err != nil {
		panic(err)
	}

	return proposals
}

func (app *UmeeApp) customKeepers(
	bApp *baseapp.BaseApp, keys map[string]*storetypes.KVStoreKey, appCodec codec.Codec,
	govRouter govv1beta1.Router, homePath string, appOpts servertypes.AppOptions,
	wasmOpts []wasm.Option,
) {
	wasmDir := filepath.Join(homePath, "wasm")
	wasmConfig, err := wasm.ReadWasmConfig(appOpts)
	if err != nil {
		panic(fmt.Sprintf("error while reading wasm config: %s", err))
	}

	app.wasmCfg = wasmConfig

	// The last arguments can contain custom message handlers, and custom query handlers,
	// if we want to allow any custom callbacks
	availableCapabilities := "iterator,staking,stargate,cosmwasm_1_1,umee"
	app.WasmKeeper = wasm.NewKeeper(
		appCodec,
		keys[wasm.StoreKey],
		app.GetSubspace(wasm.ModuleName),
		app.AccountKeeper,
		app.BankKeeper,
		app.StakingKeeper,
		app.DistrKeeper,
		app.IBCKeeper.ChannelKeeper,
		&app.IBCKeeper.PortKeeper,
		app.ScopedWasmKeeper, // capabilities
		&app.IBCTransferKeeper,
		app.MsgServiceRouter(),
		wasmDir,
		wasmConfig,
		availableCapabilities,
		wasmOpts...,
	)
}
=======
)
>>>>>>> 9998a06d
<|MERGE_RESOLUTION|>--- conflicted
+++ resolved
@@ -7,80 +7,4 @@
 	// Experimental is a flag which determines experimental features.
 	// It's set via build flag.
 	Experimental = true
-<<<<<<< HEAD
-	// WasmProposalsEnabled enables all x/wasm proposals when it's value is "true"
-	// and EnableSpecificWasmProposals is empty. Otherwise, all x/wasm proposals
-	// are disabled.
-	WasmProposalsEnabled = "true"
-)
-
-var (
-	// EnableSpecificWasmProposals, if set, must be comma-separated list of values
-	// that are all a subset of "EnableAllProposals", which takes precedence over
-	// WasmProposalsEnabled.
-	//
-	// See: https://github.com/CosmWasm/wasmd/blob/02a54d33ff2c064f3539ae12d75d027d9c665f05/x/wasm/internal/types/proposal.go#L28-L34
-	EnableSpecificWasmProposals = ""
-
-	// EmptyWasmOpts defines a type alias for a list of wasm options.
-	EmptyWasmOpts []wasm.Option
-)
-
-// GetWasmEnabledProposals parses the WasmProposalsEnabled and
-// EnableSpecificWasmProposals values to produce a list of enabled proposals to
-// pass into the application.
-func GetWasmEnabledProposals() []wasm.ProposalType {
-	if EnableSpecificWasmProposals == "" {
-		if WasmProposalsEnabled == "true" {
-			return wasm.EnableAllProposals
-		}
-		return wasm.DisableAllProposals
-	}
-
-	chunks := strings.Split(EnableSpecificWasmProposals, ",")
-	proposals, err := wasm.ConvertToProposals(chunks)
-	if err != nil {
-		panic(err)
-	}
-
-	return proposals
-}
-
-func (app *UmeeApp) customKeepers(
-	bApp *baseapp.BaseApp, keys map[string]*storetypes.KVStoreKey, appCodec codec.Codec,
-	govRouter govv1beta1.Router, homePath string, appOpts servertypes.AppOptions,
-	wasmOpts []wasm.Option,
-) {
-	wasmDir := filepath.Join(homePath, "wasm")
-	wasmConfig, err := wasm.ReadWasmConfig(appOpts)
-	if err != nil {
-		panic(fmt.Sprintf("error while reading wasm config: %s", err))
-	}
-
-	app.wasmCfg = wasmConfig
-
-	// The last arguments can contain custom message handlers, and custom query handlers,
-	// if we want to allow any custom callbacks
-	availableCapabilities := "iterator,staking,stargate,cosmwasm_1_1,umee"
-	app.WasmKeeper = wasm.NewKeeper(
-		appCodec,
-		keys[wasm.StoreKey],
-		app.GetSubspace(wasm.ModuleName),
-		app.AccountKeeper,
-		app.BankKeeper,
-		app.StakingKeeper,
-		app.DistrKeeper,
-		app.IBCKeeper.ChannelKeeper,
-		&app.IBCKeeper.PortKeeper,
-		app.ScopedWasmKeeper, // capabilities
-		&app.IBCTransferKeeper,
-		app.MsgServiceRouter(),
-		wasmDir,
-		wasmConfig,
-		availableCapabilities,
-		wasmOpts...,
-	)
-}
-=======
-)
->>>>>>> 9998a06d
+)