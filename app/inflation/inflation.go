--- conflicted
+++ resolved
@@ -7,10 +7,6 @@
 
 	"github.com/umee-network/umee/v5/util"
 	"github.com/umee-network/umee/v5/util/bpmath"
-<<<<<<< HEAD
-=======
-	ugovkeeper "github.com/umee-network/umee/v5/x/ugov/keeper"
->>>>>>> abf283d3
 )
 
 type Calculator struct {
@@ -37,14 +33,8 @@
 	// Initially inflation_cycle end time is zero
 	// Once chain start inflation cycle end time will be  executed block time + cycle duration
 	if ctx.BlockTime().After(cycleEnd) {
-<<<<<<< HEAD
-		// inflation cycle is completed , so we need to update the inflation max and min rate
-		// inflationReductionRate = 25 / 100 = 0.25
-		inflationReductionRate := inflationParams.InflationReductionRate.ToDec().Quo(bpmath.FixedBP(100).ToDec())
-=======
-		// new inflation cycle is starting , so we need to update the inflation max and min rate
+		// new inflation cycle is starting, so we need to update the inflation max and min rate
 		factor := bpmath.One - inflationParams.InflationReductionRate
->>>>>>> abf283d3
 		// InflationMax = PrevInflationMax * ( 1 - 0.25)
 		mintParams.InflationMax = factor.MulDec(mintParams.InflationMax)
 		// InflationMin = PrevInflationMin * ( 1 - 0.25)
