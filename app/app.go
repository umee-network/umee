--- conflicted
+++ resolved
@@ -340,19 +340,16 @@
 		ibcexported.StoreKey, ibctransfertypes.StoreKey, icahosttypes.StoreKey,
 		packetforwardtypes.StoreKey,
 		wasmtypes.StoreKey,
-		consensusparamstypes.StoreKey, crisistypes.StoreKey,
+		consensusparamstypes.StoreKey,
 
 		auction.StoreKey,
 		incentive.StoreKey,
 		leveragetypes.StoreKey,
 		metoken.StoreKey,
-<<<<<<< HEAD
-		consensusparamstypes.StoreKey,
-=======
 		oracletypes.StoreKey,
 		ugov.StoreKey,
 		uibc.StoreKey,
->>>>>>> 7be3d59f
+		consensusparamstypes.StoreKey,
 	}
 	// if Experimental {}
 
