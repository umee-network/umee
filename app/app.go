--- conflicted
+++ resolved
@@ -176,10 +176,7 @@
 		leverage.AppModuleBasic{},
 		oracle.AppModuleBasic{},
 		bech32ibc.AppModuleBasic{},
-<<<<<<< HEAD
 		ibcratelimit.AppModuleBasic{},
-	)
-=======
 	}
 
 	if Experimental {
@@ -187,7 +184,6 @@
 	}
 
 	ModuleBasics = module.NewBasicManager(moduleBasics...)
->>>>>>> e4ae06c1
 
 	maccPerms = map[string][]string{
 		authtypes.FeeCollectorName:     nil,
@@ -314,18 +310,13 @@
 		authzkeeper.StoreKey, nftkeeper.StoreKey, group.StoreKey,
 		ibchost.StoreKey, ibctransfertypes.StoreKey,
 		gravitytypes.StoreKey,
-<<<<<<< HEAD
 		leveragetypes.StoreKey, oracletypes.StoreKey, bech32ibctypes.StoreKey, ibcratelimittypes.StoreKey,
-	)
-=======
-		leveragetypes.StoreKey, oracletypes.StoreKey, bech32ibctypes.StoreKey,
 	}
 	if Experimental {
 		storeKeys = append(storeKeys, wasm.StoreKey)
 	}
 
 	keys := sdk.NewKVStoreKeys(storeKeys...)
->>>>>>> e4ae06c1
 	tkeys := sdk.NewTransientStoreKeys(paramstypes.TStoreKey)
 	memKeys := sdk.NewMemoryStoreKeys(capabilitytypes.MemStoreKey)
 
@@ -510,7 +501,6 @@
 	// If evidence needs to be handled for the app, set routes in router here and seal
 	app.EvidenceKeeper = *evidenceKeeper
 
-<<<<<<< HEAD
 	app.ibcRateLimitKeeper = ibcratelimitkeeper.NewKeeper(
 		appCodec,
 		keys[ibchost.StoreKey], app.GetSubspace(ibcratelimittypes.ModuleName),
@@ -533,8 +523,6 @@
 
 	// Middleware Stacks
 
-=======
->>>>>>> e4ae06c1
 	// Create an original ICS-20 transfer keeper and AppModule and then use it to
 	// created an Umee wrapped ICS-20 transfer keeper and AppModule.
 	ibcTransferKeeper := ibctransferkeeper.NewKeeper(
@@ -550,7 +538,6 @@
 	)
 
 	app.UIBCTransferKeeper = uibctransferkeeper.New(ibcTransferKeeper, app.BankKeeper)
-<<<<<<< HEAD
 
 	// Create Transfer Stack
 	// SendPacket, since it is originating from the application to core IBC:
@@ -573,18 +560,8 @@
 
 	ibcRouter.AddRoute(ibctransfertypes.ModuleName, transferStack)
 	// Add transfer stack to IBC Router
-=======
-	ibcTransferModule := ibctransfer.NewAppModule(ibcTransferKeeper)
-	uibcTransferIBCModule := uibctransfer.NewIBCModule(
-		ibctransfer.NewIBCModule(ibcTransferKeeper), app.UIBCTransferKeeper,
-	)
-
-	// create static IBC router, add transfer route, then set and seal it
-	ibcRouter := ibcporttypes.NewRouter()
-	ibcRouter.AddRoute(ibctransfertypes.ModuleName, uibcTransferIBCModule)
 
 	ibcRouter.AddRoute(wasm.ModuleName, wasm.NewIBCHandler(app.WasmKeeper, app.IBCKeeper.ChannelKeeper))
->>>>>>> e4ae06c1
 	app.IBCKeeper.SetRouter(ibcRouter)
 
 	app.bech32IbcKeeper = *bech32ibckeeper.NewKeeper(
