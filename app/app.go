package app

import (
	"encoding/json"
	"fmt"
	"io"
	"os"
	"path/filepath"

	"github.com/spf13/cast"
	dbm "github.com/cometbft/cometbft-db"
	abci "github.com/cometbft/cometbft/abci/types"
	"github.com/cometbft/cometbft/libs/log"
	tmos "github.com/cometbft/cometbft/libs/os"
	tmproto "github.com/cometbft/cometbft/proto/tendermint/types"

	appparams "github.com/umee-network/umee/v6/app/params"

	autocliv1 "cosmossdk.io/api/cosmos/autocli/v1"
	reflectionv1 "cosmossdk.io/api/cosmos/reflection/v1"

	runtimeservices "github.com/cosmos/cosmos-sdk/runtime/services"

	"github.com/cosmos/cosmos-sdk/baseapp"
	"github.com/cosmos/cosmos-sdk/client"
	nodeservice "github.com/cosmos/cosmos-sdk/client/grpc/node"
	"github.com/cosmos/cosmos-sdk/client/grpc/tmservice"
	"github.com/cosmos/cosmos-sdk/codec"
	"github.com/cosmos/cosmos-sdk/codec/types"
	"github.com/cosmos/cosmos-sdk/server/api"
	"github.com/cosmos/cosmos-sdk/server/config"
	servertypes "github.com/cosmos/cosmos-sdk/server/types"
	storetypes "github.com/cosmos/cosmos-sdk/store/types"
	"github.com/cosmos/cosmos-sdk/testutil/testdata"
	sdk "github.com/cosmos/cosmos-sdk/types"
	"github.com/cosmos/cosmos-sdk/types/module"
	"github.com/cosmos/cosmos-sdk/version"
	"github.com/cosmos/cosmos-sdk/x/auth"
	"github.com/cosmos/cosmos-sdk/x/auth/ante"
	authkeeper "github.com/cosmos/cosmos-sdk/x/auth/keeper"
	"github.com/cosmos/cosmos-sdk/x/auth/posthandler"
	authsims "github.com/cosmos/cosmos-sdk/x/auth/simulation"
	authtx "github.com/cosmos/cosmos-sdk/x/auth/tx"
	authtypes "github.com/cosmos/cosmos-sdk/x/auth/types"
	"github.com/cosmos/cosmos-sdk/x/auth/vesting"
	vestingtypes "github.com/cosmos/cosmos-sdk/x/auth/vesting/types"
	"github.com/cosmos/cosmos-sdk/x/authz"
	authzkeeper "github.com/cosmos/cosmos-sdk/x/authz/keeper"
	authzmodule "github.com/cosmos/cosmos-sdk/x/authz/module"
	"github.com/cosmos/cosmos-sdk/x/bank"
	bankkeeper "github.com/cosmos/cosmos-sdk/x/bank/keeper"
	banktypes "github.com/cosmos/cosmos-sdk/x/bank/types"
	"github.com/cosmos/cosmos-sdk/x/capability"
	capabilitykeeper "github.com/cosmos/cosmos-sdk/x/capability/keeper"
	capabilitytypes "github.com/cosmos/cosmos-sdk/x/capability/types"
	consensusparamskeeper "github.com/cosmos/cosmos-sdk/x/consensus/keeper"
	consensusparamstypes "github.com/cosmos/cosmos-sdk/x/consensus/types"
	"github.com/cosmos/cosmos-sdk/x/crisis"
	crisiskeeper "github.com/cosmos/cosmos-sdk/x/crisis/keeper"
	crisistypes "github.com/cosmos/cosmos-sdk/x/crisis/types"
	distr "github.com/cosmos/cosmos-sdk/x/distribution"
	distrkeeper "github.com/cosmos/cosmos-sdk/x/distribution/keeper"
	distrtypes "github.com/cosmos/cosmos-sdk/x/distribution/types"
	"github.com/cosmos/cosmos-sdk/x/evidence"
	evidencekeeper "github.com/cosmos/cosmos-sdk/x/evidence/keeper"
	evidencetypes "github.com/cosmos/cosmos-sdk/x/evidence/types"
	"github.com/cosmos/cosmos-sdk/x/feegrant"
	feegrantkeeper "github.com/cosmos/cosmos-sdk/x/feegrant/keeper"
	feegrantmodule "github.com/cosmos/cosmos-sdk/x/feegrant/module"
	"github.com/cosmos/cosmos-sdk/x/genutil"
	genutiltypes "github.com/cosmos/cosmos-sdk/x/genutil/types"
	"github.com/cosmos/cosmos-sdk/x/gov"
	govclient "github.com/cosmos/cosmos-sdk/x/gov/client"
	govkeeper "github.com/cosmos/cosmos-sdk/x/gov/keeper"
	govtypes "github.com/cosmos/cosmos-sdk/x/gov/types"
	govv1 "github.com/cosmos/cosmos-sdk/x/gov/types/v1"
	govv1beta1 "github.com/cosmos/cosmos-sdk/x/gov/types/v1beta1"
	"github.com/cosmos/cosmos-sdk/x/group"
	groupkeeper "github.com/cosmos/cosmos-sdk/x/group/keeper"
	groupmodule "github.com/cosmos/cosmos-sdk/x/group/module"
	"github.com/cosmos/cosmos-sdk/x/mint"
	mintkeeper "github.com/cosmos/cosmos-sdk/x/mint/keeper"
	minttypes "github.com/cosmos/cosmos-sdk/x/mint/types"
	"github.com/cosmos/cosmos-sdk/x/nft"
	nftkeeper "github.com/cosmos/cosmos-sdk/x/nft/keeper"
	nftmodule "github.com/cosmos/cosmos-sdk/x/nft/module"
	"github.com/cosmos/cosmos-sdk/x/params"
	paramsclient "github.com/cosmos/cosmos-sdk/x/params/client"
	paramskeeper "github.com/cosmos/cosmos-sdk/x/params/keeper"
	paramstypes "github.com/cosmos/cosmos-sdk/x/params/types"
	paramproposal "github.com/cosmos/cosmos-sdk/x/params/types/proposal"
	"github.com/cosmos/cosmos-sdk/x/slashing"
	slashingkeeper "github.com/cosmos/cosmos-sdk/x/slashing/keeper"
	slashingtypes "github.com/cosmos/cosmos-sdk/x/slashing/types"
	"github.com/cosmos/cosmos-sdk/x/staking"
	stakingkeeper "github.com/cosmos/cosmos-sdk/x/staking/keeper"
	stakingtypes "github.com/cosmos/cosmos-sdk/x/staking/types"
	"github.com/cosmos/cosmos-sdk/x/upgrade"
	upgradeclient "github.com/cosmos/cosmos-sdk/x/upgrade/client"
	upgradekeeper "github.com/cosmos/cosmos-sdk/x/upgrade/keeper"
	upgradetypes "github.com/cosmos/cosmos-sdk/x/upgrade/types"

	ica "github.com/cosmos/ibc-go/v7/modules/apps/27-interchain-accounts"
	icahost "github.com/cosmos/ibc-go/v7/modules/apps/27-interchain-accounts/host"
	icahostkeeper "github.com/cosmos/ibc-go/v7/modules/apps/27-interchain-accounts/host/keeper"
	icahosttypes "github.com/cosmos/ibc-go/v7/modules/apps/27-interchain-accounts/host/types"
	icatypes "github.com/cosmos/ibc-go/v7/modules/apps/27-interchain-accounts/types"
	ibctransfer "github.com/cosmos/ibc-go/v7/modules/apps/transfer"
	ibctransferkeeper "github.com/cosmos/ibc-go/v7/modules/apps/transfer/keeper"
	ibctransfertypes "github.com/cosmos/ibc-go/v7/modules/apps/transfer/types"
	ibc "github.com/cosmos/ibc-go/v7/modules/core"
	ibcclient "github.com/cosmos/ibc-go/v7/modules/core/02-client"
	ibcclientclient "github.com/cosmos/ibc-go/v7/modules/core/02-client/client"
	ibcclienttypes "github.com/cosmos/ibc-go/v7/modules/core/02-client/types"
	ibcporttypes "github.com/cosmos/ibc-go/v7/modules/core/05-port/types"
	ibcexported "github.com/cosmos/ibc-go/v7/modules/core/exported"
	ibckeeper "github.com/cosmos/ibc-go/v7/modules/core/keeper"
	ibctm "github.com/cosmos/ibc-go/v7/modules/light-clients/07-tendermint"
	ibctesting "github.com/cosmos/ibc-go/v7/testing/types"

	// cosmwasm
	"github.com/CosmWasm/wasmd/x/wasm"
	wasmkeeper "github.com/CosmWasm/wasmd/x/wasm/keeper"
	wasmtypes "github.com/CosmWasm/wasmd/x/wasm/types"

	customante "github.com/umee-network/umee/v6/ante"
	"github.com/umee-network/umee/v6/app/inflation"
	"github.com/umee-network/umee/v6/swagger"
	"github.com/umee-network/umee/v6/util/genmap"
	"github.com/umee-network/umee/v6/x/incentive"
	incentivekeeper "github.com/umee-network/umee/v6/x/incentive/keeper"
	incentivemodule "github.com/umee-network/umee/v6/x/incentive/module"
	"github.com/umee-network/umee/v6/x/leverage"
	leveragekeeper "github.com/umee-network/umee/v6/x/leverage/keeper"
	leveragetypes "github.com/umee-network/umee/v6/x/leverage/types"
	"github.com/umee-network/umee/v6/x/oracle"
	oraclekeeper "github.com/umee-network/umee/v6/x/oracle/keeper"
	oracletypes "github.com/umee-network/umee/v6/x/oracle/types"
	"github.com/umee-network/umee/v6/x/ugov"
	ugovkeeper "github.com/umee-network/umee/v6/x/ugov/keeper"
	ugovmodule "github.com/umee-network/umee/v6/x/ugov/module"

	// umee ibc-transfer and quota for ibc-transfer
	uwasm "github.com/umee-network/umee/v6/app/wasm"
	"github.com/umee-network/umee/v6/x/uibc"
	uibcmodule "github.com/umee-network/umee/v6/x/uibc/module"
	uibcoracle "github.com/umee-network/umee/v6/x/uibc/oracle"
	uibcquota "github.com/umee-network/umee/v6/x/uibc/quota"
	uibcquotakeeper "github.com/umee-network/umee/v6/x/uibc/quota/keeper"

	"github.com/umee-network/umee/v6/x/metoken"
	metokenkeeper "github.com/umee-network/umee/v6/x/metoken/keeper"
	metokenmodule "github.com/umee-network/umee/v6/x/metoken/module"
)

var (
	_ CosmosApp               = (*UmeeApp)(nil)
	_ servertypes.Application = (*UmeeApp)(nil)

	// DefaultNodeHome defines the default home directory for the application daemon.
	DefaultNodeHome string

	// ModuleBasics defines the module BasicManager is in charge of setting up basic,
	// non-dependant module elements, such as codec registration
	// and genesis verification.
	ModuleBasics module.BasicManager

	// module account permissions
	maccPerms map[string][]string
)

func init() {
	moduleBasics := []module.AppModuleBasic{
		auth.AppModuleBasic{},
		genutil.NewAppModuleBasic(genutiltypes.DefaultMessageValidator),
		BankModule{},
		capability.AppModuleBasic{},
		StakingModule{},
		MintModule{},
		distr.AppModuleBasic{},
		gov.NewAppModuleBasic(getGovProposalHandlers()),
		params.AppModuleBasic{},
		CrisisModule{},
		SlashingModule{},
		feegrantmodule.AppModuleBasic{},
		upgrade.AppModuleBasic{},
		evidence.AppModuleBasic{},
		authzmodule.AppModuleBasic{},
		groupmodule.AppModuleBasic{},
		vesting.AppModuleBasic{},
		nftmodule.AppModuleBasic{},
		ibc.AppModuleBasic{},
		ibctm.AppModuleBasic{},
		ibctransfer.AppModuleBasic{},
		ica.AppModuleBasic{},
		// intertx.AppModuleBasic{},
		// ibcfee.AppModuleBasic{},
		leverage.AppModuleBasic{},
		oracle.AppModuleBasic{},
		uibcmodule.AppModuleBasic{},
		ugovmodule.AppModuleBasic{},
		wasm.AppModuleBasic{},
		incentivemodule.AppModuleBasic{},
		metokenmodule.AppModuleBasic{},
	}
	// if Experimental {}

	ModuleBasics = module.NewBasicManager(moduleBasics...)

	maccPerms = map[string][]string{
		authtypes.FeeCollectorName:     nil,
		distrtypes.ModuleName:          nil,
		minttypes.ModuleName:           {authtypes.Minter},
		stakingtypes.BondedPoolName:    {authtypes.Burner, authtypes.Staking},
		stakingtypes.NotBondedPoolName: {authtypes.Burner, authtypes.Staking},
		govtypes.ModuleName:            {authtypes.Burner},
		nft.ModuleName:                 nil,

		ibctransfertypes.ModuleName: {authtypes.Minter, authtypes.Burner},
		icatypes.ModuleName:         nil,

		leveragetypes.ModuleName: {authtypes.Minter, authtypes.Burner},
		wasm.ModuleName:          {authtypes.Burner},

		incentive.ModuleName:   nil,
		oracletypes.ModuleName: nil,
		uibc.ModuleName:        nil,
		ugov.ModuleName:        nil,
		metoken.ModuleName:     {authtypes.Minter, authtypes.Burner},
	}
	// if Experimental {}
}

// UmeeApp defines the ABCI application for the Umee network as an extension of
// the Cosmos SDK's BaseApp.
type UmeeApp struct {
	*baseapp.BaseApp

	legacyAmino       *codec.LegacyAmino
	appCodec          codec.Codec
	interfaceRegistry types.InterfaceRegistry
	txConfig          client.TxConfig

	invCheckPeriod uint

	// keys to access the substores
	keys    map[string]*storetypes.KVStoreKey
	tkeys   map[string]*storetypes.TransientStoreKey
	memKeys map[string]*storetypes.MemoryStoreKey

	// keepers
	AccountKeeper         authkeeper.AccountKeeper
	BankKeeper            bankkeeper.BaseKeeper
	CapabilityKeeper      *capabilitykeeper.Keeper
	ConsensusParamsKeeper consensusparamskeeper.Keeper
	StakingKeeper         *stakingkeeper.Keeper
	SlashingKeeper        slashingkeeper.Keeper
	MintKeeper            mintkeeper.Keeper
	DistrKeeper           distrkeeper.Keeper
	GovKeeper             *govkeeper.Keeper
	CrisisKeeper          *crisiskeeper.Keeper
	UpgradeKeeper         *upgradekeeper.Keeper
	ParamsKeeper          paramskeeper.Keeper
	AuthzKeeper           authzkeeper.Keeper
	EvidenceKeeper        evidencekeeper.Keeper
	FeeGrantKeeper        feegrantkeeper.Keeper
	GroupKeeper           groupkeeper.Keeper
	NFTKeeper             nftkeeper.Keeper
	WasmKeeper            wasm.Keeper

	IBCTransferKeeper ibctransferkeeper.Keeper
	IBCKeeper         *ibckeeper.Keeper // IBC Keeper must be a pointer in the app, so we can SetRouter on it correctly
	ICAHostKeeper     icahostkeeper.Keeper
	LeverageKeeper    leveragekeeper.Keeper
	IncentiveKeeper   incentivekeeper.Keeper
	OracleKeeper      oraclekeeper.Keeper
	UIbcQuotaKeeperB  uibcquotakeeper.Builder
	UGovKeeperB       ugovkeeper.Builder
	MetokenKeeperB    metokenkeeper.Builder

	// make scoped keepers public for testing purposes
	ScopedIBCKeeper      capabilitykeeper.ScopedKeeper
	ScopedTransferKeeper capabilitykeeper.ScopedKeeper
	ScopedWasmKeeper     capabilitykeeper.ScopedKeeper

	// the module manager
	mm *module.Manager

	// simulation manager
	sm *module.SimulationManager
	// simulation manager to create state
	StateSimulationManager *module.SimulationManager

	// module configurator
	configurator module.Configurator

	// wasm
	wasmCfg wasm.Config
}

func init() {
	userHomeDir, err := os.UserHomeDir()
	if err != nil {
		panic(fmt.Sprintf("failed to get user home directory: %s", err))
	}

	DefaultNodeHome = filepath.Join(userHomeDir, fmt.Sprintf(".%s", appparams.Name))
}

func New(
	logger log.Logger,
	db dbm.DB,
	traceStore io.Writer,
	loadLatest bool,
	skipUpgradeHeights map[int64]bool,
	homePath string,
	invCheckPeriod uint,
	appOpts servertypes.AppOptions,
	wasmEnabledProposals []wasm.ProposalType,
	wasmOpts []wasm.Option,
	baseAppOptions ...func(*baseapp.BaseApp),
) *UmeeApp {
	encCfg := MakeEncodingConfig()
	interfaceRegistry := encCfg.InterfaceRegistry
	appCodec := encCfg.Codec
	legacyAmino := encCfg.Amino
	txConfig := encCfg.TxConfig

	bApp := baseapp.NewBaseApp(appparams.Name, logger, db, txConfig.TxDecoder(), baseAppOptions...)
	bApp.SetCommitMultiStoreTracer(traceStore)
	bApp.SetVersion(version.Version)
	bApp.SetInterfaceRegistry(interfaceRegistry)

	storeKeys := []string{
		authtypes.StoreKey, banktypes.StoreKey, stakingtypes.StoreKey,
		minttypes.StoreKey, distrtypes.StoreKey, slashingtypes.StoreKey,
		govtypes.StoreKey, paramstypes.StoreKey, upgradetypes.StoreKey, feegrant.StoreKey,
		evidencetypes.StoreKey, capabilitytypes.StoreKey,
		authzkeeper.StoreKey, nftkeeper.StoreKey, group.StoreKey,
		ibcexported.StoreKey, ibctransfertypes.StoreKey, icahosttypes.StoreKey,
		leveragetypes.StoreKey, oracletypes.StoreKey,
		uibc.StoreKey, ugov.StoreKey,
		wasm.StoreKey,
		incentive.StoreKey,
<<<<<<< HEAD
		consensusparamstypes.StoreKey, crisistypes.StoreKey,
	}

	if Experimental {
		storeKeys = append(storeKeys, metoken.StoreKey)
	}
=======
		metoken.StoreKey,
	}
	// if Experimental {}
>>>>>>> c0ed6835

	keys := sdk.NewKVStoreKeys(storeKeys...)
	tkeys := sdk.NewTransientStoreKeys(paramstypes.TStoreKey)
	memKeys := sdk.NewMemoryStoreKeys(capabilitytypes.MemStoreKey)
	govModuleAddr := authtypes.NewModuleAddress(govtypes.ModuleName).String()

	app := &UmeeApp{
		BaseApp:           bApp,
		legacyAmino:       legacyAmino,
		appCodec:          appCodec,
		interfaceRegistry: interfaceRegistry,
		txConfig:          txConfig,
		invCheckPeriod:    invCheckPeriod,
		keys:              keys,
		tkeys:             tkeys,
		memKeys:           memKeys,
	}

	app.ParamsKeeper = initParamsKeeper(
		appCodec,
		legacyAmino,
		keys[paramstypes.StoreKey],
		tkeys[paramstypes.TStoreKey],
	)

	// set the BaseApp's parameter store
	app.ConsensusParamsKeeper = consensusparamskeeper.NewKeeper(appCodec, keys[consensusparamstypes.StoreKey], govModuleAddr)
	bApp.SetParamStore(&app.ConsensusParamsKeeper)

	app.CapabilityKeeper = capabilitykeeper.NewKeeper(
		appCodec,
		keys[capabilitytypes.StoreKey],
		memKeys[capabilitytypes.MemStoreKey],
	)

	// grant capabilities for the ibc and ibc-transfer modules
	app.ScopedIBCKeeper = app.CapabilityKeeper.ScopeToModule(ibcexported.ModuleName)
	app.ScopedTransferKeeper = app.CapabilityKeeper.ScopeToModule(ibctransfertypes.ModuleName)
	scopedICAHostKeeper := app.CapabilityKeeper.ScopeToModule(icahosttypes.SubModuleName)
	app.ScopedWasmKeeper = app.CapabilityKeeper.ScopeToModule(wasm.ModuleName)

	// Applications that wish to enforce statically created ScopedKeepers should call `Seal` after creating
	// their scoped modules in `NewApp` with `ScopeToModule`
	app.CapabilityKeeper.Seal()

	app.AccountKeeper = authkeeper.NewAccountKeeper(
		appCodec,
		keys[authtypes.StoreKey],
		authtypes.ProtoBaseAccount,
		maccPerms,
		appparams.AccountAddressPrefix,
		govModuleAddr,
	)

	app.BankKeeper = bankkeeper.NewBaseKeeper(
		appCodec,
		keys[banktypes.StoreKey],
		app.AccountKeeper,
		app.ModuleAccountAddrs(),
		govModuleAddr,
	)

	app.StakingKeeper = stakingkeeper.NewKeeper(
		appCodec,
		keys[stakingtypes.StoreKey],
		app.AccountKeeper,
		app.BankKeeper,
		govModuleAddr,
	)

	app.MintKeeper = mintkeeper.NewKeeper(
		appCodec, keys[minttypes.StoreKey], app.StakingKeeper,
		app.AccountKeeper, app.BankKeeper, authtypes.FeeCollectorName,
		govModuleAddr,
	)
	app.DistrKeeper = distrkeeper.NewKeeper(
		appCodec, keys[distrtypes.StoreKey], app.AccountKeeper, app.BankKeeper,
		app.StakingKeeper, authtypes.FeeCollectorName,
		govModuleAddr,
	)
	app.SlashingKeeper = slashingkeeper.NewKeeper(
		appCodec, app.legacyAmino, keys[slashingtypes.StoreKey], app.StakingKeeper,
		govModuleAddr,
	)

	app.CrisisKeeper = crisiskeeper.NewKeeper(appCodec, keys[crisistypes.StoreKey], invCheckPeriod, app.BankKeeper, authtypes.FeeCollectorName, govModuleAddr)

	app.FeeGrantKeeper = feegrantkeeper.NewKeeper(appCodec, keys[feegrant.StoreKey], app.AccountKeeper)

	app.AuthzKeeper = authzkeeper.NewKeeper(
		keys[authzkeeper.StoreKey],
		appCodec,
		app.MsgServiceRouter(),
		app.AccountKeeper,
	)

	groupConfig := group.DefaultConfig()
	groupConfig.MaxMetadataLen = 600
	app.GroupKeeper = groupkeeper.NewKeeper(
		keys[group.StoreKey],
		appCodec,
		app.MsgServiceRouter(),
		app.AccountKeeper,
		groupConfig,
	)

	// set the governance module account as the authority for conducting upgrades
	app.UpgradeKeeper = upgradekeeper.NewKeeper(
		skipUpgradeHeights,
		keys[upgradetypes.StoreKey],
		appCodec,
		homePath,
		app.BaseApp,
		govModuleAddr,
	)

	app.NFTKeeper = nftkeeper.NewKeeper(keys[nftkeeper.StoreKey], appCodec, app.AccountKeeper, app.BankKeeper)

	app.UGovKeeperB = ugovkeeper.NewKeeperBuilder(appCodec, keys[ugov.ModuleName])

	app.OracleKeeper = oraclekeeper.NewKeeper(
		appCodec,
		keys[oracletypes.ModuleName],
		app.GetSubspace(oracletypes.ModuleName),
		app.AccountKeeper,
		app.BankKeeper,
		app.DistrKeeper,
		app.StakingKeeper,
		distrtypes.ModuleName,
	)

	app.LeverageKeeper = leveragekeeper.NewKeeper(
		appCodec,
		keys[leveragetypes.ModuleName],
		app.BankKeeper,
		app.OracleKeeper,
		app.UGovKeeperB.EmergencyGroup,
		cast.ToBool(appOpts.Get(leveragetypes.FlagEnableLiquidatorQuery)),
		authtypes.NewModuleAddress(metoken.ModuleName),
	)

	app.LeverageKeeper.SetTokenHooks(app.OracleKeeper.Hooks())

	app.IncentiveKeeper = incentivekeeper.NewKeeper(
		appCodec,
		keys[incentive.StoreKey],
		app.BankKeeper,
		app.LeverageKeeper,
	)
	app.LeverageKeeper.SetBondHooks(app.IncentiveKeeper.BondHooks())

	app.MetokenKeeperB = metokenkeeper.NewKeeperBuilder(
		appCodec,
		keys[metoken.StoreKey],
		app.BankKeeper,
		app.LeverageKeeper,
		app.OracleKeeper,
		app.UGovKeeperB.EmergencyGroup,
	)

	// register the staking hooks
	// NOTE: stakingKeeper above is passed by reference, so that it will contain these hooks
	app.StakingKeeper.SetHooks(
		stakingtypes.NewMultiStakingHooks(
			app.DistrKeeper.Hooks(),
			app.SlashingKeeper.Hooks(),
		),
	)

	// Create evidence Keeper so we can register the IBC light client misbehavior
	// evidence route.
	evidenceKeeper := evidencekeeper.NewKeeper(
		appCodec,
		keys[evidencetypes.StoreKey],
		app.StakingKeeper,
		app.SlashingKeeper,
	)
	// If evidence needs to be handled for the app, set routes in router here and seal
	app.EvidenceKeeper = *evidenceKeeper

	app.IBCKeeper = ibckeeper.NewKeeper(
		appCodec,
		keys[ibcexported.StoreKey],
		app.GetSubspace(ibcexported.ModuleName),
		app.StakingKeeper,
		app.UpgradeKeeper,
		app.ScopedIBCKeeper,
	)
	app.ICAHostKeeper = icahostkeeper.NewKeeper(
		appCodec, keys[icahosttypes.StoreKey], app.GetSubspace(icahosttypes.SubModuleName),
		app.IBCKeeper.ChannelKeeper, // app.IBCFeeKeeper, // use ics29 fee as ics4Wrapper in middleware stack
		app.IBCKeeper.ChannelKeeper, &app.IBCKeeper.PortKeeper,
		app.AccountKeeper, scopedICAHostKeeper, app.MsgServiceRouter(),
	)

	// UIbcQuotaKeeper implements ibcporttypes.ICS4Wrapper
	app.UIbcQuotaKeeperB = uibcquotakeeper.NewKeeperBuilder(
		appCodec, keys[uibc.StoreKey],
		app.LeverageKeeper, uibcoracle.FromUmeeAvgPriceOracle(app.OracleKeeper), app.UGovKeeperB.EmergencyGroup,
	)

	/**********
	 * ICS20 (Transfer) Middleware Stacks
	 * SendPacket, originates from the application to an IBC channel:
	   transferKeeper.SendPacket -> uibcquota.SendPacket -> channel.SendPacket
	 * RecvPacket, message that originates from an IBC channel and goes down to app, the flow is the other way
	   channel.RecvPacket -> uibcquota.OnRecvPacket -> transfer.OnRecvPacket

	* transfer stack contains (from top to bottom):
	  - Umee IBC Transfer
	  - IBC Rate Limit Middleware
	 **********/

	quotaICS4 := uibcquota.NewICS4(app.IBCKeeper.ChannelKeeper, app.UIbcQuotaKeeperB)

	// Create Transfer Keeper and pass IBCFeeKeeper as expected Channel and PortKeeper
	// since fee middleware will wrap the IBCKeeper for underlying application.
	app.IBCTransferKeeper = ibctransferkeeper.NewKeeper(
		appCodec, keys[ibctransfertypes.StoreKey], app.GetSubspace(ibctransfertypes.ModuleName),
		quotaICS4, // ISC4 Wrapper: fee IBC middleware
		app.IBCKeeper.ChannelKeeper, &app.IBCKeeper.PortKeeper,
		app.AccountKeeper, app.BankKeeper, app.ScopedTransferKeeper,
	)

	// create IBC module from bottom to top of stack
	var transferStack ibcporttypes.IBCModule
	transferStack = ibctransfer.NewIBCModule(app.IBCTransferKeeper)
	// transferStack = ibcfee.NewIBCMiddleware(transferStack, app.IBCFeeKeeper)
	transferStack = uibcquota.NewICS20Module(transferStack, app.UIbcQuotaKeeperB, appCodec)

	// Create Interchain Accounts Controller Stack
	// SendPacket, since it is originating from the application to core IBC:
	// icaAuthModuleKeeper.SendTx -> icaController.SendPacket -> fee.SendPacket -> channel.SendPacket

	// RecvPacket, message that originates from core IBC and goes down to app, the flow is:
	// channel.RecvPacket -> fee.OnRecvPacket -> icaHost.OnRecvPacket
	var icaHostStack ibcporttypes.IBCModule = icahost.NewIBCModule(app.ICAHostKeeper)
	// icaHostStack = ibcfee.NewIBCMiddleware(icaHostStack, app.IBCFeeKeeper)

	/*
		Create fee enabled wasm ibc Stack
		var wasmStack ibcporttypes.IBCModule
		wasmStack = wasm.NewIBCHandler(app.WasmKeeper, app.IBCKeeper.ChannelKeeper, app.IBCFeeKeeper)
		wasmStack = ibcfee.NewIBCMiddleware(wasmStack, app.IBCFeeKeeper)
	*/

	// Create static IBC router, add app routes, then set and seal it
	ibcRouter := ibcporttypes.NewRouter().
		AddRoute(ibctransfertypes.ModuleName, transferStack).
		AddRoute(icahosttypes.SubModuleName, icaHostStack)
	/*
		// we will add cosmwasm IBC routing later
		AddRoute(wasm.ModuleName, wasmStack).
		// we don't integrate the controller now
		AddRoute(intertxtypes.ModuleName, icaControllerStack).
		AddRoute(icacontrollertypes.SubModuleName, icaControllerStack).
	*/
	app.IBCKeeper.SetRouter(ibcRouter)

	// Register the proposal types
	// Deprecated: Avoid adding new handlers, instead use the new proposal flow
	// by granting the governance module the right to execute the message.
	// See: https://github.com/cosmos/cosmos-sdk/blob/release/v0.46.x/x/gov/spec/01_concepts.md#proposal-messages
	govRouter := govv1beta1.NewRouter()
	govRouter.
		AddRoute(govtypes.RouterKey, govv1beta1.ProposalHandler).
		AddRoute(paramproposal.RouterKey, params.NewParamChangeProposalHandler(app.ParamsKeeper)).
		AddRoute(upgradetypes.RouterKey, upgrade.NewSoftwareUpgradeProposalHandler(app.UpgradeKeeper)).
		AddRoute(ibcclienttypes.RouterKey, ibcclient.NewClientProposalHandler(app.IBCKeeper.ClientKeeper))

	// The wasm gov proposal types can be individually enabled
	if len(wasmEnabledProposals) != 0 {
		govRouter.AddRoute(wasm.RouterKey, wasm.NewWasmProposalHandler(app.WasmKeeper, wasmEnabledProposals))
	}

	govConfig := govtypes.DefaultConfig()
	govConfig.MaxMetadataLen = 800
	app.GovKeeper = govkeeper.NewKeeper(
		appCodec, keys[govtypes.StoreKey], app.AccountKeeper, app.BankKeeper,
		app.StakingKeeper, app.MsgServiceRouter(), govConfig,
		govModuleAddr,
	)

	app.GovKeeper.SetLegacyRouter(govRouter)

	var err error
	wasmDir := filepath.Join(homePath, "wasm")
	app.wasmCfg, err = wasm.ReadWasmConfig(appOpts)
	if err != nil {
		panic(fmt.Sprintf("error while reading wasm config: %s", err))
	}

	// The last arguments can contain custom message handlers, and custom query handlers,
	// if we want to allow any custom callbacks
	// default available capabilities https://github.com/CosmWasm/cosmwasm/blob/main/docs/CAPABILITIES-BUILT-IN.md
	availableCapabilities := "iterator,staking,stargate,cosmwasm_1_1,cosmwasm_1_2,umee"

	// Register umee custom plugin to wasm
	wasmOpts = append(uwasm.RegisterCustomPlugins(app.LeverageKeeper, app.OracleKeeper, app.IncentiveKeeper,
		app.MetokenKeeperB), wasmOpts...)
	// Register stargate queries
	wasmOpts = append(wasmOpts, uwasm.RegisterStargateQueries(*bApp.GRPCQueryRouter(), appCodec)...)

	app.WasmKeeper = wasm.NewKeeper(
		appCodec,
		keys[wasm.StoreKey],
		app.AccountKeeper,
		app.BankKeeper,
		app.StakingKeeper,
		distrkeeper.NewQuerier(app.DistrKeeper),
		app.IBCKeeper.ChannelKeeper,
		app.IBCKeeper.ChannelKeeper,
		&app.IBCKeeper.PortKeeper,
		app.ScopedWasmKeeper,   // capabilities
		&app.IBCTransferKeeper, // ICS20TransferPortSource
		app.MsgServiceRouter(),
		nil,
		wasmDir,
		app.wasmCfg,
		availableCapabilities,
		govModuleAddr,
		wasmOpts...,
	)

	/****  Module Options ****/

	// NOTE: we may consider parsing `appOpts` inside module constructors. For the moment
	// we prefer to be more strict in what arguments the modules expect.
	skipGenesisInvariants := cast.ToBool(appOpts.Get(crisis.FlagSkipGenesisInvariants))

	inflationCalculator := inflation.Calculator{
		UgovKeeperB: app.UGovKeeperB.Params,
		MintKeeper:  &app.MintKeeper,
	}

	// NOTE: Any module instantiated in the module manager that is later modified
	// must be passed by reference here.
	appModules := []module.AppModule{
		genutil.NewAppModule(
			app.AccountKeeper,
			app.StakingKeeper,
			app.DeliverTx,
			txConfig,
		),
		auth.NewAppModule(appCodec, app.AccountKeeper, authsims.RandomGenesisAccounts, app.GetSubspace(authtypes.ModuleName)),
		vesting.NewAppModule(app.AccountKeeper, app.BankKeeper),
		bank.NewAppModule(appCodec, app.BankKeeper, app.AccountKeeper, app.GetSubspace(banktypes.ModuleName)),
		capability.NewAppModule(appCodec, *app.CapabilityKeeper, true),
		crisis.NewAppModule(app.CrisisKeeper, skipGenesisInvariants, app.GetSubspace(crisistypes.ModuleName)),
		feegrantmodule.NewAppModule(appCodec, app.AccountKeeper, app.BankKeeper, app.FeeGrantKeeper, app.interfaceRegistry),
		gov.NewAppModule(appCodec, app.GovKeeper, app.AccountKeeper, app.BankKeeper, app.GetSubspace(govtypes.ModuleName)),
		mint.NewAppModule(appCodec, app.MintKeeper, app.AccountKeeper, inflationCalculator.InflationRate, app.GetSubspace(minttypes.ModuleName)),
		slashing.NewAppModule(appCodec, app.SlashingKeeper, app.AccountKeeper, app.BankKeeper, app.StakingKeeper, app.GetSubspace(slashingtypes.ModuleName)),
		distr.NewAppModule(appCodec, app.DistrKeeper, app.AccountKeeper, app.BankKeeper, app.StakingKeeper, app.GetSubspace(distrtypes.ModuleName)),
		staking.NewAppModule(appCodec, app.StakingKeeper, app.AccountKeeper, app.BankKeeper, app.GetSubspace(stakingtypes.ModuleName)),
		upgrade.NewAppModule(app.UpgradeKeeper),
		evidence.NewAppModule(app.EvidenceKeeper),
		ibc.NewAppModule(app.IBCKeeper),
		params.NewAppModule(app.ParamsKeeper),
		authzmodule.NewAppModule(appCodec, app.AuthzKeeper, app.AccountKeeper, app.BankKeeper, app.interfaceRegistry),
		groupmodule.NewAppModule(appCodec, app.GroupKeeper, app.AccountKeeper, app.BankKeeper, app.interfaceRegistry),
		nftmodule.NewAppModule(appCodec, app.NFTKeeper, app.AccountKeeper, app.BankKeeper, app.interfaceRegistry),

		ibctransfer.NewAppModule(app.IBCTransferKeeper),
		// ibcfee.NewAppModule(app.IBCFeeKeeper),
		ica.NewAppModule(nil, &app.ICAHostKeeper),
		leverage.NewAppModule(appCodec, app.LeverageKeeper, app.AccountKeeper, app.BankKeeper),
		oracle.NewAppModule(appCodec, app.OracleKeeper, app.AccountKeeper, app.BankKeeper),
		uibcmodule.NewAppModule(appCodec, app.UIbcQuotaKeeperB),
		ugovmodule.NewAppModule(appCodec, app.UGovKeeperB),
		wasm.NewAppModule(app.appCodec, &app.WasmKeeper, app.StakingKeeper, app.AccountKeeper, app.BankKeeper, app.MsgServiceRouter(), app.GetSubspace(wasmtypes.ModuleName)),
		incentivemodule.NewAppModule(appCodec, app.IncentiveKeeper, app.BankKeeper, app.LeverageKeeper),
		metokenmodule.NewAppModule(appCodec, app.MetokenKeeperB),
	}
<<<<<<< HEAD
	if Experimental {
		appModules = append(appModules, metokenmodule.NewAppModule(appCodec, app.MetokenKeeperB))
	}
=======
	// if Experimental {}
>>>>>>> c0ed6835

	app.mm = module.NewManager(appModules...)

	// During begin block slashing happens after distr.BeginBlocker so that
	// there is nothing left over in the validator fee pool, so as to keep the
	// CanWithdrawInvariant invariant.
	// NOTE: staking module is required if HistoricalEntries param > 0
	// NOTE: capability module's beginblocker must come before any modules using capabilities (e.g. IBC)
	beginBlockers := []string{
		upgradetypes.ModuleName,
		capabilitytypes.ModuleName,
		minttypes.ModuleName,
		distrtypes.ModuleName,
		slashingtypes.ModuleName,
		evidencetypes.ModuleName,
		stakingtypes.ModuleName,
		ibcexported.ModuleName,
		ibctransfertypes.ModuleName,
		authtypes.ModuleName,
		banktypes.ModuleName,
		govtypes.ModuleName,
		crisistypes.ModuleName,
		genutiltypes.ModuleName,
		authz.ModuleName,
		feegrant.ModuleName,
		nft.ModuleName,
		group.ModuleName,
		paramstypes.ModuleName,
		vestingtypes.ModuleName,
		icatypes.ModuleName, //  ibcfeetypes.ModuleName,
		leveragetypes.ModuleName,
		oracletypes.ModuleName,
		uibc.ModuleName,
		ugov.ModuleName,
		wasm.ModuleName,
		incentive.ModuleName,
		metoken.ModuleName,
	}
	endBlockers := []string{
		crisistypes.ModuleName,
		oracletypes.ModuleName, // must be before gov and staking
		govtypes.ModuleName, stakingtypes.ModuleName,
		ibcexported.ModuleName, ibctransfertypes.ModuleName,
		capabilitytypes.ModuleName, authtypes.ModuleName, banktypes.ModuleName, distrtypes.ModuleName,
		slashingtypes.ModuleName, minttypes.ModuleName,
		genutiltypes.ModuleName, evidencetypes.ModuleName, authz.ModuleName,
		feegrant.ModuleName, nft.ModuleName, group.ModuleName,
		paramstypes.ModuleName, upgradetypes.ModuleName, vestingtypes.ModuleName,
		icatypes.ModuleName, //  ibcfeetypes.ModuleName,
		leveragetypes.ModuleName,
		uibc.ModuleName,
		ugov.ModuleName,
		wasm.ModuleName,
		incentive.ModuleName,
		metoken.ModuleName,
	}

	// NOTE: The genutils module must occur after staking so that pools are
	// properly initialized with tokens from genesis accounts.
	// NOTE: The genutils module must also occur after auth so that it can access the params from auth.
	// NOTE: Capability module must occur first so that it can initialize any capabilities
	// so that other modules that want to create or claim capabilities afterwards in InitChain
	// can do so safely.
	initGenesis := []string{
		capabilitytypes.ModuleName, authtypes.ModuleName, banktypes.ModuleName, distrtypes.ModuleName,
		stakingtypes.ModuleName, slashingtypes.ModuleName, govtypes.ModuleName, minttypes.ModuleName,
		crisistypes.ModuleName, ibcexported.ModuleName, genutiltypes.ModuleName, evidencetypes.ModuleName,
		authz.ModuleName,
		ibctransfertypes.ModuleName, icatypes.ModuleName, // ibcfeetypes.ModuleName
		feegrant.ModuleName, nft.ModuleName, group.ModuleName,
		paramstypes.ModuleName, upgradetypes.ModuleName, vestingtypes.ModuleName,

		oracletypes.ModuleName,
		leveragetypes.ModuleName,
		uibc.ModuleName,
		ugov.ModuleName,
		wasm.ModuleName,
		incentive.ModuleName,
		metoken.ModuleName,
	}
	orderMigrations := []string{
		capabilitytypes.ModuleName, authtypes.ModuleName, banktypes.ModuleName, distrtypes.ModuleName,
		stakingtypes.ModuleName, slashingtypes.ModuleName, govtypes.ModuleName, minttypes.ModuleName,
		crisistypes.ModuleName, ibcexported.ModuleName, genutiltypes.ModuleName, evidencetypes.ModuleName,
		authz.ModuleName, ibctransfertypes.ModuleName, icatypes.ModuleName, // ibcfeetypes.ModuleName
		feegrant.ModuleName, nft.ModuleName, group.ModuleName,
		paramstypes.ModuleName, upgradetypes.ModuleName, vestingtypes.ModuleName,

		oracletypes.ModuleName,
		leveragetypes.ModuleName,
		uibc.ModuleName,
		ugov.ModuleName,
		wasm.ModuleName,
		incentive.ModuleName,
		metoken.ModuleName,
	}
	// if Experimental {}

	app.mm.SetOrderBeginBlockers(beginBlockers...)
	app.mm.SetOrderEndBlockers(endBlockers...)
	app.mm.SetOrderInitGenesis(initGenesis...)
	app.mm.SetOrderMigrations(orderMigrations...)

	app.mm.RegisterInvariants(app.CrisisKeeper)
	app.configurator = module.NewConfigurator(app.appCodec, app.MsgServiceRouter(), app.GRPCQueryRouter())
	app.mm.RegisterServices(app.configurator)

	// RegisterUpgradeHandlers is used for registering any on-chain upgrades.
	// Make sure it's called after `app.mm` and `app.configurator` are set.
	app.RegisterUpgradeHandlers()

	autocliv1.RegisterQueryServer(app.GRPCQueryRouter(), runtimeservices.NewAutoCLIQueryService(app.mm.Modules))

	reflectionSvc, err := runtimeservices.NewReflectionService()
	if err != nil {
		panic(err)
	}
	reflectionv1.RegisterReflectionServiceServer(app.GRPCQueryRouter(), reflectionSvc)

	// add test gRPC service for testing gRPC queries in isolation
	testdata.RegisterQueryServer(app.GRPCQueryRouter(), testdata.QueryImpl{})

	// create the simulation manager and define the order of the modules for deterministic simulations
	overrideModules := map[string]module.AppModuleSimulation{
		authtypes.ModuleName: auth.NewAppModule(app.appCodec, app.AccountKeeper, authsims.RandomGenesisAccounts, app.GetSubspace(authtypes.ModuleName)),
	}

	simStateModules := genmap.Pick(
		app.mm.Modules,
		[]string{
			stakingtypes.ModuleName, authtypes.ModuleName, oracletypes.ModuleName,
			ibcexported.ModuleName,
		},
	)
	// TODO: Ensure x/leverage, x/incentive implement simulator and add it here:
	simTestModules := genmap.Pick(
		simStateModules,
		[]string{oracletypes.ModuleName, ibcexported.ModuleName},
	)

	app.StateSimulationManager = module.NewSimulationManagerFromAppModules(simStateModules, overrideModules)
	app.sm = module.NewSimulationManagerFromAppModules(simTestModules, nil)

	app.sm.RegisterStoreDecoders()

	// initialize stores
	app.MountKVStores(keys)
	app.MountTransientStores(tkeys)
	app.MountMemoryStores(memKeys)

	// initialize BaseApp
	app.SetInitChainer(app.InitChainer)
	app.SetBeginBlocker(app.BeginBlocker)
	app.SetEndBlocker(app.EndBlocker)
	app.setAnteHandler(txConfig, &app.wasmCfg, keys[wasm.StoreKey])
	// In v0.46, the SDK introduces _postHandlers_. PostHandlers are like
	// antehandlers, but are run _after_ the `runMsgs` execution. They are also
	// defined as a chain, and have the same signature as antehandlers.
	//
	// In baseapp, postHandlers are run in the same store branch as `runMsgs`,
	// meaning that both `runMsgs` and `postHandler` state will be committed if
	// both are successful, and both will be reverted if any of the two fails.
	//
	// The SDK exposes a default empty postHandlers chain.
	//
	// Please note that changing any of the anteHandler or postHandler chain is
	// likely to be a state-machine breaking change, which needs a coordinated
	// upgrade.
	app.setPostHandler()

	if manager := app.SnapshotManager(); manager != nil {
		err := manager.RegisterExtensions(
			wasmkeeper.NewWasmSnapshotter(app.CommitMultiStore(), &app.WasmKeeper),
		)
		if err != nil {
			panic(fmt.Errorf("failed to register snapshot extension: %s", err))
		}
	}

	if loadLatest {
		if err := app.LoadLatestVersion(); err != nil {
			tmos.Exit(fmt.Sprintf("failed to load latest version: %s", err))
		}

		// Initialize pinned codes in wasmvm as they are not persisted there
		ctx := app.NewUncachedContext(true, tmproto.Header{})
		if err := app.WasmKeeper.InitializePinnedCodes(ctx); err != nil {
			tmos.Exit(fmt.Sprintf("failed initialize pinned codes %s", err))
		}
	}

	return app
}

func (app *UmeeApp) setAnteHandler(
	txConfig client.TxConfig,
	wasmConfig *wasmtypes.WasmConfig, wasmStoreKey *storetypes.KVStoreKey,
) {
	anteHandler, err := customante.NewAnteHandler(
		customante.HandlerOptions{
			AccountKeeper:     app.AccountKeeper,
			BankKeeper:        app.BankKeeper,
			OracleKeeper:      app.OracleKeeper,
			IBCKeeper:         app.IBCKeeper,
			SignModeHandler:   txConfig.SignModeHandler(),
			FeegrantKeeper:    app.FeeGrantKeeper,
			SigGasConsumer:    ante.DefaultSigVerificationGasConsumer,
			WasmConfig:        wasmConfig,
			TXCounterStoreKey: wasmStoreKey,
		},
	)
	if err != nil {
		panic(err)
	}

	app.SetAnteHandler(anteHandler)
}

func (app *UmeeApp) setPostHandler() {
	postHandler, err := posthandler.NewPostHandler(
		posthandler.HandlerOptions{},
	)
	if err != nil {
		panic(err)
	}

	app.SetPostHandler(postHandler)
}

// Name returns the name of the App
func (app *UmeeApp) Name() string { return app.BaseApp.Name() }

// BeginBlocker implements Umee's BeginBlock ABCI method.
func (app *UmeeApp) BeginBlocker(ctx sdk.Context, req abci.RequestBeginBlock) abci.ResponseBeginBlock {
	return app.mm.BeginBlock(ctx, req)
}

// EndBlocker implements Umee's EndBlock ABCI method.
func (app *UmeeApp) EndBlocker(ctx sdk.Context, req abci.RequestEndBlock) abci.ResponseEndBlock {
	return app.mm.EndBlock(ctx, req)
}

// InitChainer implements Umee's InitChain ABCI method.
func (app *UmeeApp) InitChainer(ctx sdk.Context, req abci.RequestInitChain) abci.ResponseInitChain {
	var genesisState GenesisState
	if err := json.Unmarshal(req.AppStateBytes, &genesisState); err != nil {
		panic(fmt.Sprintf("failed to unmarshal genesis state: %v", err))
	}
	app.UpgradeKeeper.SetModuleVersionMap(ctx, app.mm.GetVersionMap())
	return app.mm.InitGenesis(ctx, app.appCodec, genesisState)
}

// LoadHeight loads a particular height via Umee's BaseApp.
func (app *UmeeApp) LoadHeight(height int64) error {
	return app.LoadVersion(height)
}

// ModuleAccountAddrs returns all of Umee's module account addresses.
func (app *UmeeApp) ModuleAccountAddrs() map[string]bool {
	modAccAddrs := make(map[string]bool)
	for acc := range maccPerms {
		modAccAddrs[authtypes.NewModuleAddress(acc).String()] = true
	}

	return modAccAddrs
}

// LegacyAmino returns Umee's amino codec.
//
// NOTE: This is solely to be used for testing purposes as it may be desirable
// for modules to register their own custom testing types.
func (app *UmeeApp) LegacyAmino() *codec.LegacyAmino {
	return app.legacyAmino
}

// AppCodec returns Umee's app codec.
//
// NOTE: This is solely to be used for testing purposes as it may be desirable
// for modules to register their own custom testing types.
func (app *UmeeApp) AppCodec() codec.Codec {
	return app.appCodec
}

// InterfaceRegistry returns Umee's InterfaceRegistry.
func (app *UmeeApp) InterfaceRegistry() types.InterfaceRegistry {
	return app.interfaceRegistry
}

// GetKey returns the KVStoreKey for the provided store key.
//
// NOTE: This is solely to be used for testing purposes.
func (app *UmeeApp) GetKey(storeKey string) *storetypes.KVStoreKey {
	return app.keys[storeKey]
}

// GetTKey returns the TransientStoreKey for the provided store key.
//
// NOTE: This is solely to be used for testing purposes.
func (app *UmeeApp) GetTKey(storeKey string) *storetypes.TransientStoreKey {
	return app.tkeys[storeKey]
}

// GetMemKey returns the MemStoreKey for the provided mem key.
//
// NOTE: This is solely used for testing purposes.
func (app *UmeeApp) GetMemKey(storeKey string) *storetypes.MemoryStoreKey {
	return app.memKeys[storeKey]
}

// GetSubspace returns a param subspace for a given module name.
//
// NOTE: This is solely to be used for testing purposes.
func (app *UmeeApp) GetSubspace(moduleName string) paramstypes.Subspace {
	subspace, _ := app.ParamsKeeper.GetSubspace(moduleName)
	return subspace
}

// SimulationManager returns the application's SimulationManager.
func (app *UmeeApp) SimulationManager() *module.SimulationManager {
	return app.sm
}

// RegisterAPIRoutes registers all application module routes with the provided
//
// API server.
func (app *UmeeApp) RegisterAPIRoutes(apiSvr *api.Server, apiConfig config.APIConfig) {
	clientCtx := apiSvr.ClientCtx
	// Register new tx routes from grpc-gateway.
	authtx.RegisterGRPCGatewayRoutes(clientCtx, apiSvr.GRPCGatewayRouter)
	// Register new tendermint queries routes from grpc-gateway.
	tmservice.RegisterGRPCGatewayRoutes(clientCtx, apiSvr.GRPCGatewayRouter)

	// Register node gRPC service for grpc-gateway.
	nodeservice.RegisterGRPCGatewayRoutes(clientCtx, apiSvr.GRPCGatewayRouter)

	// Register grpc-gateway routes for all modules.
	ModuleBasics.RegisterGRPCGatewayRoutes(clientCtx, apiSvr.GRPCGatewayRouter)

	// register swagger API from root so that other applications can override easily
	if apiConfig.Swagger {
		swagger.RegisterSwaggerAPI(apiSvr.Router)
	}
}

// RegisterTxService implements the Application.RegisterTxService method.
func (app *UmeeApp) RegisterTxService(clientCtx client.Context) {
	authtx.RegisterTxService(app.GRPCQueryRouter(), clientCtx, app.Simulate, app.interfaceRegistry)
}

// RegisterTendermintService implements the Application.RegisterTendermintService method.
func (app *UmeeApp) RegisterTendermintService(clientCtx client.Context) {
	tmservice.RegisterTendermintService(
		clientCtx,
		app.BaseApp.GRPCQueryRouter(),
		app.interfaceRegistry,
		app.Query,
	)
}

func (app *UmeeApp) RegisterNodeService(clientCtx client.Context) {
	nodeservice.RegisterNodeService(clientCtx, app.GRPCQueryRouter())
}

// GetBaseApp is used solely for testing purposes.
func (app *UmeeApp) GetBaseApp() *baseapp.BaseApp {
	return app.BaseApp
}

// GetStakingKeeper is used solely for testing purposes.
func (app *UmeeApp) GetStakingKeeper() ibctesting.StakingKeeper {
	return app.StakingKeeper
}

// GetIBCKeeper is used solely for testing purposes.
func (app *UmeeApp) GetIBCKeeper() *ibckeeper.Keeper {
	return app.IBCKeeper
}

// GetScopedIBCKeeper is used solely for testing purposes.
func (app *UmeeApp) GetScopedIBCKeeper() capabilitykeeper.ScopedKeeper {
	return app.ScopedIBCKeeper
}

// GetTxConfig is used solely for testing purposes.
func (app *UmeeApp) GetTxConfig() client.TxConfig {
	return app.txConfig
}

// GetMaccPerms returns a deep copy of the module account permissions.
func GetMaccPerms() map[string][]string {
	dupMaccPerms := make(map[string][]string)
	for k, v := range maccPerms {
		dupMaccPerms[k] = v
	}
	return dupMaccPerms
}

// initParamsKeeper init params keeper and its subspaces
func initParamsKeeper(
	appCodec codec.BinaryCodec,
	legacyAmino *codec.LegacyAmino,
	key,
	tkey storetypes.StoreKey,
) paramskeeper.Keeper {
	paramsKeeper := paramskeeper.NewKeeper(appCodec, legacyAmino, key, tkey)

	paramsKeeper.Subspace(authtypes.ModuleName)
	paramsKeeper.Subspace(banktypes.ModuleName)
	paramsKeeper.Subspace(stakingtypes.ModuleName)
	paramsKeeper.Subspace(minttypes.ModuleName)
	paramsKeeper.Subspace(distrtypes.ModuleName)
	paramsKeeper.Subspace(slashingtypes.ModuleName)
	paramsKeeper.Subspace(govtypes.ModuleName).WithKeyTable(govv1.ParamKeyTable())
	paramsKeeper.Subspace(crisistypes.ModuleName)
	paramsKeeper.Subspace(ibctransfertypes.ModuleName)
	paramsKeeper.Subspace(ibcexported.ModuleName)
	// paramsKeeper.Subspace(icacontrollertypes.SubModuleName)
	paramsKeeper.Subspace(icahosttypes.SubModuleName)
	paramsKeeper.Subspace(leveragetypes.ModuleName)
	paramsKeeper.Subspace(oracletypes.ModuleName)
	paramsKeeper.Subspace(wasm.ModuleName)

	return paramsKeeper
}

func getGovProposalHandlers() []govclient.ProposalHandler {
	handlers := []govclient.ProposalHandler{
		paramsclient.ProposalHandler,
		upgradeclient.LegacyProposalHandler,
		upgradeclient.LegacyCancelProposalHandler,
		ibcclientclient.UpdateClientProposalHandler,
		ibcclientclient.UpgradeProposalHandler,
	}

	return handlers
}<|MERGE_RESOLUTION|>--- conflicted
+++ resolved
@@ -7,12 +7,12 @@
 	"os"
 	"path/filepath"
 
-	"github.com/spf13/cast"
 	dbm "github.com/cometbft/cometbft-db"
 	abci "github.com/cometbft/cometbft/abci/types"
 	"github.com/cometbft/cometbft/libs/log"
 	tmos "github.com/cometbft/cometbft/libs/os"
 	tmproto "github.com/cometbft/cometbft/proto/tendermint/types"
+	"github.com/spf13/cast"
 
 	appparams "github.com/umee-network/umee/v6/app/params"
 
@@ -342,18 +342,9 @@
 		uibc.StoreKey, ugov.StoreKey,
 		wasm.StoreKey,
 		incentive.StoreKey,
-<<<<<<< HEAD
-		consensusparamstypes.StoreKey, crisistypes.StoreKey,
-	}
-
-	if Experimental {
-		storeKeys = append(storeKeys, metoken.StoreKey)
-	}
-=======
 		metoken.StoreKey,
 	}
 	// if Experimental {}
->>>>>>> c0ed6835
 
 	keys := sdk.NewKVStoreKeys(storeKeys...)
 	tkeys := sdk.NewTransientStoreKeys(paramstypes.TStoreKey)
@@ -728,13 +719,7 @@
 		incentivemodule.NewAppModule(appCodec, app.IncentiveKeeper, app.BankKeeper, app.LeverageKeeper),
 		metokenmodule.NewAppModule(appCodec, app.MetokenKeeperB),
 	}
-<<<<<<< HEAD
-	if Experimental {
-		appModules = append(appModules, metokenmodule.NewAppModule(appCodec, app.MetokenKeeperB))
-	}
-=======
 	// if Experimental {}
->>>>>>> c0ed6835
 
 	app.mm = module.NewManager(appModules...)
 
