--- conflicted
+++ resolved
@@ -483,24 +483,8 @@
 
 	app.UGovKeeperB = ugovkeeper.NewKeeperBuilder(appCodec, keys[ugov.ModuleName])
 
-<<<<<<< HEAD
-=======
-	app.GravityKeeper = gravitykeeper.NewKeeper(
-		keys[gravitytypes.StoreKey],
-		app.GetSubspace(gravitytypes.ModuleName),
-		appCodec,
-		&app.BankKeeper,
-		app.StakingKeeper,
-		&app.SlashingKeeper,
-		&app.DistrKeeper,
-		&app.AccountKeeper,
-		&app.IBCTransferKeeper,
-		&app.bech32IbcKeeper,
-	)
-	app.GravityKeeper.BurnValset(true)
-
->>>>>>> d12ec9ec
-	// register the staking hooks
+	// regist
+	// er the staking hooks
 	// NOTE: stakingKeeper above is passed by reference, so that it will contain these hooks
 	app.StakingKeeper.SetHooks(
 		stakingtypes.NewMultiStakingHooks(
