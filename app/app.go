package app

import (
	"encoding/json"
	"fmt"
	"io"
	"os"
	"path/filepath"

	"github.com/spf13/cast"
	abci "github.com/tendermint/tendermint/abci/types"
	"github.com/tendermint/tendermint/libs/log"
	tmos "github.com/tendermint/tendermint/libs/os"
	dbm "github.com/tendermint/tm-db"

	"github.com/cosmos/cosmos-sdk/baseapp"
	"github.com/cosmos/cosmos-sdk/client"
	nodeservice "github.com/cosmos/cosmos-sdk/client/grpc/node"
	"github.com/cosmos/cosmos-sdk/client/grpc/tmservice"
	"github.com/cosmos/cosmos-sdk/codec"
	"github.com/cosmos/cosmos-sdk/codec/types"
	"github.com/cosmos/cosmos-sdk/server/api"
	"github.com/cosmos/cosmos-sdk/server/config"
	servertypes "github.com/cosmos/cosmos-sdk/server/types"
	storetypes "github.com/cosmos/cosmos-sdk/store/types"
	"github.com/cosmos/cosmos-sdk/testutil/testdata"
	sdk "github.com/cosmos/cosmos-sdk/types"
	"github.com/cosmos/cosmos-sdk/types/module"
	"github.com/cosmos/cosmos-sdk/version"
	"github.com/cosmos/cosmos-sdk/x/auth"
	"github.com/cosmos/cosmos-sdk/x/auth/ante"
	authkeeper "github.com/cosmos/cosmos-sdk/x/auth/keeper"
	"github.com/cosmos/cosmos-sdk/x/auth/posthandler"
	authsims "github.com/cosmos/cosmos-sdk/x/auth/simulation"
	authtx "github.com/cosmos/cosmos-sdk/x/auth/tx"
	authtypes "github.com/cosmos/cosmos-sdk/x/auth/types"
	"github.com/cosmos/cosmos-sdk/x/auth/vesting"
	vestingtypes "github.com/cosmos/cosmos-sdk/x/auth/vesting/types"
	"github.com/cosmos/cosmos-sdk/x/authz"
	authzkeeper "github.com/cosmos/cosmos-sdk/x/authz/keeper"
	authzmodule "github.com/cosmos/cosmos-sdk/x/authz/module"
	"github.com/cosmos/cosmos-sdk/x/bank"
	bankkeeper "github.com/cosmos/cosmos-sdk/x/bank/keeper"
	banktypes "github.com/cosmos/cosmos-sdk/x/bank/types"
	"github.com/cosmos/cosmos-sdk/x/capability"
	capabilitykeeper "github.com/cosmos/cosmos-sdk/x/capability/keeper"
	capabilitytypes "github.com/cosmos/cosmos-sdk/x/capability/types"
	"github.com/cosmos/cosmos-sdk/x/crisis"
	crisiskeeper "github.com/cosmos/cosmos-sdk/x/crisis/keeper"
	crisistypes "github.com/cosmos/cosmos-sdk/x/crisis/types"
	distr "github.com/cosmos/cosmos-sdk/x/distribution"
	distrclient "github.com/cosmos/cosmos-sdk/x/distribution/client"
	distrkeeper "github.com/cosmos/cosmos-sdk/x/distribution/keeper"
	distrtypes "github.com/cosmos/cosmos-sdk/x/distribution/types"
	"github.com/cosmos/cosmos-sdk/x/evidence"
	evidencekeeper "github.com/cosmos/cosmos-sdk/x/evidence/keeper"
	evidencetypes "github.com/cosmos/cosmos-sdk/x/evidence/types"
	"github.com/cosmos/cosmos-sdk/x/feegrant"
	feegrantkeeper "github.com/cosmos/cosmos-sdk/x/feegrant/keeper"
	feegrantmodule "github.com/cosmos/cosmos-sdk/x/feegrant/module"
	"github.com/cosmos/cosmos-sdk/x/genutil"
	genutiltypes "github.com/cosmos/cosmos-sdk/x/genutil/types"
	"github.com/cosmos/cosmos-sdk/x/gov"
	govclient "github.com/cosmos/cosmos-sdk/x/gov/client"
	govkeeper "github.com/cosmos/cosmos-sdk/x/gov/keeper"
	govtypes "github.com/cosmos/cosmos-sdk/x/gov/types"
	govv1 "github.com/cosmos/cosmos-sdk/x/gov/types/v1"
	govv1beta1 "github.com/cosmos/cosmos-sdk/x/gov/types/v1beta1"
	"github.com/cosmos/cosmos-sdk/x/group"
	groupkeeper "github.com/cosmos/cosmos-sdk/x/group/keeper"
	groupmodule "github.com/cosmos/cosmos-sdk/x/group/module"
	"github.com/cosmos/cosmos-sdk/x/mint"
	mintkeeper "github.com/cosmos/cosmos-sdk/x/mint/keeper"
	minttypes "github.com/cosmos/cosmos-sdk/x/mint/types"
	"github.com/cosmos/cosmos-sdk/x/nft"
	nftkeeper "github.com/cosmos/cosmos-sdk/x/nft/keeper"
	nftmodule "github.com/cosmos/cosmos-sdk/x/nft/module"
	"github.com/cosmos/cosmos-sdk/x/params"
	paramsclient "github.com/cosmos/cosmos-sdk/x/params/client"
	paramskeeper "github.com/cosmos/cosmos-sdk/x/params/keeper"
	paramstypes "github.com/cosmos/cosmos-sdk/x/params/types"
	paramproposal "github.com/cosmos/cosmos-sdk/x/params/types/proposal"
	"github.com/cosmos/cosmos-sdk/x/slashing"
	slashingkeeper "github.com/cosmos/cosmos-sdk/x/slashing/keeper"
	slashingtypes "github.com/cosmos/cosmos-sdk/x/slashing/types"
	"github.com/cosmos/cosmos-sdk/x/staking"
	stakingkeeper "github.com/cosmos/cosmos-sdk/x/staking/keeper"
	stakingtypes "github.com/cosmos/cosmos-sdk/x/staking/types"
	"github.com/cosmos/cosmos-sdk/x/upgrade"
	upgradeclient "github.com/cosmos/cosmos-sdk/x/upgrade/client"
	upgradekeeper "github.com/cosmos/cosmos-sdk/x/upgrade/keeper"
	upgradetypes "github.com/cosmos/cosmos-sdk/x/upgrade/types"

	gravity "github.com/Gravity-Bridge/Gravity-Bridge/module/x/gravity"
	gravitykeeper "github.com/Gravity-Bridge/Gravity-Bridge/module/x/gravity/keeper"
	gravitytypes "github.com/Gravity-Bridge/Gravity-Bridge/module/x/gravity/types"
	ibctransfer "github.com/cosmos/ibc-go/v5/modules/apps/transfer"
	ibctransferkeeper "github.com/cosmos/ibc-go/v5/modules/apps/transfer/keeper"
	ibctransfertypes "github.com/cosmos/ibc-go/v5/modules/apps/transfer/types"
	ibc "github.com/cosmos/ibc-go/v5/modules/core"
	ibcclient "github.com/cosmos/ibc-go/v5/modules/core/02-client"
	ibcclientclient "github.com/cosmos/ibc-go/v5/modules/core/02-client/client"
	ibcclienttypes "github.com/cosmos/ibc-go/v5/modules/core/02-client/types"
	ibcporttypes "github.com/cosmos/ibc-go/v5/modules/core/05-port/types"
	ibchost "github.com/cosmos/ibc-go/v5/modules/core/24-host"
	ibckeeper "github.com/cosmos/ibc-go/v5/modules/core/keeper"
	ibctesting "github.com/cosmos/ibc-go/v5/testing/types"
	"github.com/osmosis-labs/bech32-ibc/x/bech32ibc"
	bech32ibckeeper "github.com/osmosis-labs/bech32-ibc/x/bech32ibc/keeper"
	bech32ibctypes "github.com/osmosis-labs/bech32-ibc/x/bech32ibc/types"

	// cosmwasm
	"github.com/CosmWasm/wasmd/x/wasm"
	wasmclient "github.com/CosmWasm/wasmd/x/wasm/client"
	wasmtypes "github.com/CosmWasm/wasmd/x/wasm/types"

	customante "github.com/umee-network/umee/v3/ante"
	appparams "github.com/umee-network/umee/v3/app/params"
	"github.com/umee-network/umee/v3/swagger"
	"github.com/umee-network/umee/v3/util/genmap"
	uibctransfer "github.com/umee-network/umee/v3/x/ibctransfer"
	uibctransferkeeper "github.com/umee-network/umee/v3/x/ibctransfer/keeper"
	"github.com/umee-network/umee/v3/x/incentive"
	incentivekeeper "github.com/umee-network/umee/v3/x/incentive/keeper"
	incentivetypes "github.com/umee-network/umee/v3/x/incentive/types"
	"github.com/umee-network/umee/v3/x/leverage"
	leverageclient "github.com/umee-network/umee/v3/x/leverage/client"
	leveragekeeper "github.com/umee-network/umee/v3/x/leverage/keeper"
	leveragetypes "github.com/umee-network/umee/v3/x/leverage/types"
	"github.com/umee-network/umee/v3/x/oracle"
	oraclekeeper "github.com/umee-network/umee/v3/x/oracle/keeper"
	oracletypes "github.com/umee-network/umee/v3/x/oracle/types"
)

var (
	_ CosmosApp               = (*UmeeApp)(nil)
	_ servertypes.Application = (*UmeeApp)(nil)

	// DefaultNodeHome defines the default home directory for the application
	// daemon.
	DefaultNodeHome string

	// ModuleBasics defines the module BasicManager is in charge of setting up basic,
	// non-dependant module elements, such as codec registration
	// and genesis verification.
	ModuleBasics module.BasicManager

	// module account permissions
	maccPerms map[string][]string
)

func init() {
	moduleBasics := []module.AppModuleBasic{
		auth.AppModuleBasic{},
		genutil.NewAppModuleBasic(genutiltypes.DefaultMessageValidator),
		BankModule{},
		capability.AppModuleBasic{},
		StakingModule{},
		MintModule{},
		distr.AppModuleBasic{},
		GovModule{AppModuleBasic: gov.NewAppModuleBasic(getGovProposalHandlers())},
		params.AppModuleBasic{},
		CrisisModule{},
		SlashingModule{},
		feegrantmodule.AppModuleBasic{},
		upgrade.AppModuleBasic{},
		evidence.AppModuleBasic{},
		authzmodule.AppModuleBasic{},
		groupmodule.AppModuleBasic{},
		vesting.AppModuleBasic{},
		nftmodule.AppModuleBasic{},
		ibc.AppModuleBasic{},
		ibctransfer.AppModuleBasic{},
		gravity.AppModuleBasic{},
		leverage.AppModuleBasic{},
		incentive.AppModuleBasic{},
		oracle.AppModuleBasic{},
		bech32ibc.AppModuleBasic{},
	}

	if Experimental {
		moduleBasics = append(moduleBasics, wasm.AppModuleBasic{})
	}

	ModuleBasics = module.NewBasicManager(moduleBasics...)

	maccPerms = map[string][]string{
		authtypes.FeeCollectorName:     nil,
		distrtypes.ModuleName:          nil,
		minttypes.ModuleName:           {authtypes.Minter},
		stakingtypes.BondedPoolName:    {authtypes.Burner, authtypes.Staking},
		stakingtypes.NotBondedPoolName: {authtypes.Burner, authtypes.Staking},
		govtypes.ModuleName:            {authtypes.Burner},
		nft.ModuleName:                 nil,

		ibctransfertypes.ModuleName: {authtypes.Minter, authtypes.Burner},
		gravitytypes.ModuleName:     {authtypes.Minter, authtypes.Burner},
		leveragetypes.ModuleName:    {authtypes.Minter, authtypes.Burner},
		incentivetypes.ModuleName:   nil,
		oracletypes.ModuleName:      nil,
	}

	if Experimental {
		maccPerms[wasm.ModuleName] = []string{authtypes.Burner}
	}
}

// UmeeApp defines the ABCI application for the Umee network as an extension of
// the Cosmos SDK's BaseApp.
type UmeeApp struct {
	*baseapp.BaseApp

	legacyAmino       *codec.LegacyAmino
	appCodec          codec.Codec
	interfaceRegistry types.InterfaceRegistry
	txConfig          client.TxConfig

	invCheckPeriod uint

	// keys to access the substores
	keys    map[string]*storetypes.KVStoreKey
	tkeys   map[string]*storetypes.TransientStoreKey
	memKeys map[string]*storetypes.MemoryStoreKey

	// keepers
	AccountKeeper    authkeeper.AccountKeeper
	BankKeeper       bankkeeper.Keeper
	CapabilityKeeper *capabilitykeeper.Keeper
	StakingKeeper    *stakingkeeper.Keeper
	SlashingKeeper   slashingkeeper.Keeper
	MintKeeper       mintkeeper.Keeper
	DistrKeeper      distrkeeper.Keeper
	GovKeeper        govkeeper.Keeper
	CrisisKeeper     crisiskeeper.Keeper
	UpgradeKeeper    upgradekeeper.Keeper
	ParamsKeeper     paramskeeper.Keeper
	AuthzKeeper      authzkeeper.Keeper
	EvidenceKeeper   evidencekeeper.Keeper
	FeeGrantKeeper   feegrantkeeper.Keeper
	GroupKeeper      groupkeeper.Keeper
	NFTKeeper        nftkeeper.Keeper
	WasmKeeper       wasm.Keeper

	UIBCTransferKeeper uibctransferkeeper.Keeper
	IBCKeeper          *ibckeeper.Keeper // IBC Keeper must be a pointer in the app, so we can SetRouter on it correctly
	GravityKeeper      gravitykeeper.Keeper
	LeverageKeeper     leveragekeeper.Keeper
	IncentiveKeeper    incentivekeeper.Keeper
	OracleKeeper       oraclekeeper.Keeper
	bech32IbcKeeper    bech32ibckeeper.Keeper

	// make scoped keepers public for testing purposes
	ScopedIBCKeeper      capabilitykeeper.ScopedKeeper
	ScopedTransferKeeper capabilitykeeper.ScopedKeeper
	ScopedWasmKeeper     capabilitykeeper.ScopedKeeper

	// the module manager
	mm *module.Manager

	// simulation manager
	sm *module.SimulationManager
	// simulation manager to create state
	StateSimulationManager *module.SimulationManager

	// module configurator
	configurator module.Configurator

	// wasm
	wasmCfg wasm.Config
}

func init() {
	userHomeDir, err := os.UserHomeDir()
	if err != nil {
		panic(fmt.Sprintf("failed to get user home directory: %s", err))
	}

	DefaultNodeHome = filepath.Join(userHomeDir, fmt.Sprintf(".%s", appparams.Name))
}

func New(
	logger log.Logger,
	db dbm.DB,
	traceStore io.Writer,
	loadLatest bool,
	skipUpgradeHeights map[int64]bool,
	homePath string,
	invCheckPeriod uint,
	encodingConfig appparams.EncodingConfig,
	appOpts servertypes.AppOptions,
	wasmEnabledProposals []wasm.ProposalType,
	wasmOpts []wasm.Option,
	baseAppOptions ...func(*baseapp.BaseApp),
) *UmeeApp {
	appCodec := encodingConfig.Codec
	legacyAmino := encodingConfig.Amino
	interfaceRegistry := encodingConfig.InterfaceRegistry

	bApp := baseapp.NewBaseApp(appparams.Name, logger, db, encodingConfig.TxConfig.TxDecoder(), baseAppOptions...)
	bApp.SetCommitMultiStoreTracer(traceStore)
	bApp.SetVersion(version.Version)
	bApp.SetInterfaceRegistry(interfaceRegistry)

	storeKeys := []string{
		authtypes.StoreKey, banktypes.StoreKey, stakingtypes.StoreKey,
		minttypes.StoreKey, distrtypes.StoreKey, slashingtypes.StoreKey,
		govtypes.StoreKey, paramstypes.StoreKey, upgradetypes.StoreKey, feegrant.StoreKey,
		evidencetypes.StoreKey, capabilitytypes.StoreKey,
		authzkeeper.StoreKey, nftkeeper.StoreKey, group.StoreKey,
		ibchost.StoreKey, ibctransfertypes.StoreKey,
		gravitytypes.StoreKey,
<<<<<<< HEAD
		leveragetypes.StoreKey, oracletypes.StoreKey, incentivetypes.StoreKey,
		bech32ibctypes.StoreKey,
	)
=======
		leveragetypes.StoreKey, oracletypes.StoreKey, bech32ibctypes.StoreKey,
	}
	if Experimental {
		storeKeys = append(storeKeys, wasm.StoreKey)
	}

	keys := sdk.NewKVStoreKeys(storeKeys...)
>>>>>>> b7dfcc24
	tkeys := sdk.NewTransientStoreKeys(paramstypes.TStoreKey)
	memKeys := sdk.NewMemoryStoreKeys(capabilitytypes.MemStoreKey)

	// configure state listening capabilities using AppOptions
	// we are doing nothing with the returned streamingServices and waitGroup in this case
	// if _, _, err := streaming.LoadStreamingServices(bApp, appOpts, appCodec, keys); err != nil {
	// 	tmos.Exit(err.Error())
	// }

	app := &UmeeApp{
		BaseApp:           bApp,
		legacyAmino:       legacyAmino,
		appCodec:          appCodec,
		interfaceRegistry: interfaceRegistry,
		txConfig:          encodingConfig.TxConfig,
		invCheckPeriod:    invCheckPeriod,
		keys:              keys,
		tkeys:             tkeys,
		memKeys:           memKeys,
	}

	app.ParamsKeeper = initParamsKeeper(
		appCodec,
		legacyAmino,
		keys[paramstypes.StoreKey],
		tkeys[paramstypes.TStoreKey],
	)

	// set the BaseApp's parameter store
	bApp.SetParamStore(app.ParamsKeeper.Subspace(baseapp.Paramspace).WithKeyTable(paramstypes.ConsensusParamsKeyTable()))

	app.CapabilityKeeper = capabilitykeeper.NewKeeper(
		appCodec,
		keys[capabilitytypes.StoreKey],
		memKeys[capabilitytypes.MemStoreKey],
	)

	// grant capabilities for the ibc and ibc-transfer modules
	app.ScopedIBCKeeper = app.CapabilityKeeper.ScopeToModule(ibchost.ModuleName)
	app.ScopedTransferKeeper = app.CapabilityKeeper.ScopeToModule(ibctransfertypes.ModuleName)

	app.initializeCustomScopedKeepers()

	// Applications that wish to enforce statically created ScopedKeepers should call `Seal` after creating
	// their scoped modules in `NewApp` with `ScopeToModule`
	app.CapabilityKeeper.Seal()

	app.AccountKeeper = authkeeper.NewAccountKeeper(
		appCodec,
		keys[authtypes.StoreKey],
		app.GetSubspace(authtypes.ModuleName),
		authtypes.ProtoBaseAccount,
		maccPerms,
		appparams.AccountAddressPrefix,
	)
	app.BankKeeper = bankkeeper.NewBaseKeeper(
		appCodec,
		keys[banktypes.StoreKey],
		app.AccountKeeper,
		app.GetSubspace(banktypes.ModuleName),
		app.ModuleAccountAddrs(),
	)
	_stakingKeeper := stakingkeeper.NewKeeper(
		appCodec, keys[stakingtypes.StoreKey], app.AccountKeeper, app.BankKeeper, app.GetSubspace(stakingtypes.ModuleName),
	)
	app.StakingKeeper = &_stakingKeeper
	app.MintKeeper = mintkeeper.NewKeeper(
		appCodec, keys[minttypes.StoreKey], app.GetSubspace(minttypes.ModuleName), app.StakingKeeper,
		app.AccountKeeper, app.BankKeeper, authtypes.FeeCollectorName,
	)
	app.DistrKeeper = distrkeeper.NewKeeper(
		appCodec, keys[distrtypes.StoreKey], app.GetSubspace(distrtypes.ModuleName), app.AccountKeeper, app.BankKeeper,
		app.StakingKeeper, authtypes.FeeCollectorName,
	)
	app.SlashingKeeper = slashingkeeper.NewKeeper(
		appCodec, keys[slashingtypes.StoreKey], app.StakingKeeper, app.GetSubspace(slashingtypes.ModuleName),
	)
	app.CrisisKeeper = crisiskeeper.NewKeeper(
		app.GetSubspace(crisistypes.ModuleName), invCheckPeriod, app.BankKeeper, authtypes.FeeCollectorName,
	)

	app.FeeGrantKeeper = feegrantkeeper.NewKeeper(appCodec, keys[feegrant.StoreKey], app.AccountKeeper)

	app.AuthzKeeper = authzkeeper.NewKeeper(
		keys[authzkeeper.StoreKey],
		appCodec,
		app.MsgServiceRouter(),
		app.AccountKeeper,
	)

	groupConfig := group.DefaultConfig()
	groupConfig.MaxMetadataLen = 600
	app.GroupKeeper = groupkeeper.NewKeeper(
		keys[group.StoreKey],
		appCodec,
		app.MsgServiceRouter(),
		app.AccountKeeper,
		groupConfig,
	)

	// set the governance module account as the authority for conducting upgrades
	app.UpgradeKeeper = upgradekeeper.NewKeeper(
		skipUpgradeHeights,
		keys[upgradetypes.StoreKey],
		appCodec,
		homePath,
		app.BaseApp,
		authtypes.NewModuleAddress(govtypes.ModuleName).String(),
	)

	// ibc keeper
	app.IBCKeeper = ibckeeper.NewKeeper(
		appCodec,
		keys[ibchost.StoreKey],
		app.GetSubspace(ibchost.ModuleName),
		app.StakingKeeper,
		app.UpgradeKeeper,
		app.ScopedIBCKeeper,
	)

	app.NFTKeeper = nftkeeper.NewKeeper(keys[nftkeeper.StoreKey], appCodec, app.AccountKeeper, app.BankKeeper)

	app.OracleKeeper = oraclekeeper.NewKeeper(
		appCodec,
		keys[oracletypes.ModuleName],
		app.GetSubspace(oracletypes.ModuleName),
		app.AccountKeeper,
		app.BankKeeper,
		app.DistrKeeper,
		app.StakingKeeper,
		distrtypes.ModuleName,
	)
	var err error
	app.LeverageKeeper, err = leveragekeeper.NewKeeper(
		appCodec,
		keys[leveragetypes.ModuleName],
		app.GetSubspace(leveragetypes.ModuleName),
		app.BankKeeper,
		app.OracleKeeper,
	)
	if err != nil {
		panic(err)
	}
	app.LeverageKeeper = *app.LeverageKeeper.SetHooks(
		leveragetypes.NewMultiHooks(
			app.OracleKeeper.Hooks(),
		),
	)

	app.IncentiveKeeper = incentivekeeper.NewKeeper(
		appCodec,
		keys[incentivetypes.StoreKey],
		app.BankKeeper,
		app.LeverageKeeper,
	)

	baseBankKeeper := app.BankKeeper.(bankkeeper.BaseKeeper)
	app.GravityKeeper = gravitykeeper.NewKeeper(
		keys[gravitytypes.StoreKey],
		app.GetSubspace(gravitytypes.ModuleName),
		appCodec,
		&baseBankKeeper,
		app.StakingKeeper,
		&app.SlashingKeeper,
		&app.DistrKeeper,
		&app.AccountKeeper,
		&app.UIBCTransferKeeper.Keeper,
		&app.bech32IbcKeeper,
	)

	// register the staking hooks
	// NOTE: stakingKeeper above is passed by reference, so that it will contain these hooks
	app.StakingKeeper.SetHooks(
		stakingtypes.NewMultiStakingHooks(
			app.DistrKeeper.Hooks(),
			app.SlashingKeeper.Hooks(),
			app.GravityKeeper.Hooks(),
		),
	)

	// Create evidence Keeper so we can register the IBC light client misbehavior
	// evidence route.
	evidenceKeeper := evidencekeeper.NewKeeper(
		appCodec,
		keys[evidencetypes.StoreKey],
		app.StakingKeeper,
		app.SlashingKeeper,
	)
	// If evidence needs to be handled for the app, set routes in router here and seal
	app.EvidenceKeeper = *evidenceKeeper

	// Create an original ICS-20 transfer keeper and AppModule and then use it to
	// created an Umee wrapped ICS-20 transfer keeper and AppModule.
	ibcTransferKeeper := ibctransferkeeper.NewKeeper(
		appCodec,
		keys[ibctransfertypes.StoreKey],
		app.GetSubspace(ibctransfertypes.ModuleName),
		app.IBCKeeper.ChannelKeeper,
		app.IBCKeeper.ChannelKeeper,
		&app.IBCKeeper.PortKeeper,
		app.AccountKeeper,
		app.BankKeeper,
		app.ScopedTransferKeeper,
	)

	app.UIBCTransferKeeper = uibctransferkeeper.New(ibcTransferKeeper, app.BankKeeper)
	ibcTransferModule := ibctransfer.NewAppModule(ibcTransferKeeper)
	uibcTransferIBCModule := uibctransfer.NewIBCModule(
		ibctransfer.NewIBCModule(ibcTransferKeeper), app.UIBCTransferKeeper,
	)

	// create static IBC router, add transfer route, then set and seal it
	ibcRouter := ibcporttypes.NewRouter()
	ibcRouter.AddRoute(ibctransfertypes.ModuleName, uibcTransferIBCModule)

	ibcRouter.AddRoute(wasm.ModuleName, wasm.NewIBCHandler(app.WasmKeeper, app.IBCKeeper.ChannelKeeper))
	app.IBCKeeper.SetRouter(ibcRouter)

	app.bech32IbcKeeper = *bech32ibckeeper.NewKeeper(
		app.IBCKeeper.ChannelKeeper, appCodec, keys[bech32ibctypes.StoreKey],
		app.UIBCTransferKeeper,
	)

	// Register the proposal types
	// Deprecated: Avoid adding new handlers, instead use the new proposal flow
	// by granting the governance module the right to execute the message.
	// See: https://github.com/cosmos/cosmos-sdk/blob/release/v0.46.x/x/gov/spec/01_concepts.md#proposal-messages
	govRouter := govv1beta1.NewRouter()
	govRouter.
		AddRoute(govtypes.RouterKey, govv1beta1.ProposalHandler).
		AddRoute(paramproposal.RouterKey, params.NewParamChangeProposalHandler(app.ParamsKeeper)).
		AddRoute(distrtypes.RouterKey, distr.NewCommunityPoolSpendProposalHandler(app.DistrKeeper)).
		AddRoute(upgradetypes.RouterKey, upgrade.NewSoftwareUpgradeProposalHandler(app.UpgradeKeeper)).
		AddRoute(ibcclienttypes.RouterKey, ibcclient.NewClientProposalHandler(app.IBCKeeper.ClientKeeper)).
		// TODO: remove and use new proposal flow
		AddRoute(leveragetypes.RouterKey, leverage.NewUpdateRegistryProposalHandler(app.LeverageKeeper)).
		AddRoute(gravitytypes.RouterKey, gravitykeeper.NewGravityProposalHandler(app.GravityKeeper)).
		AddRoute(bech32ibctypes.RouterKey, bech32ibc.NewBech32IBCProposalHandler(app.bech32IbcKeeper))

	// The wasm gov proposal types can be individually enabled
	if Experimental && len(wasmEnabledProposals) != 0 {
		govRouter.AddRoute(wasm.RouterKey, wasm.NewWasmProposalHandler(app.WasmKeeper, wasmEnabledProposals))
	}

	govConfig := govtypes.DefaultConfig()
	govConfig.MaxMetadataLen = 800
	govKeeper := govkeeper.NewKeeper(
		appCodec, keys[govtypes.StoreKey], app.GetSubspace(govtypes.ModuleName), app.AccountKeeper, app.BankKeeper,
		app.StakingKeeper, govRouter, app.MsgServiceRouter(), govConfig,
	)
	app.GovKeeper = *govKeeper.SetHooks(
		govtypes.NewMultiGovHooks(
		// register the governance hooks
		),
	)

	app.customKeepers(bApp, keys, appCodec, govRouter, homePath, appOpts, wasmOpts)

	/****  Module Options ****/

	// NOTE: we may consider parsing `appOpts` inside module constructors. For the moment
	// we prefer to be more strict in what arguments the modules expect.
	skipGenesisInvariants := cast.ToBool(appOpts.Get(crisis.FlagSkipGenesisInvariants))

	// NOTE: Any module instantiated in the module manager that is later modified
	// must be passed by reference here.
	appModules := []module.AppModule{
		genutil.NewAppModule(
			app.AccountKeeper, app.StakingKeeper, app.BaseApp.DeliverTx,
			encodingConfig.TxConfig,
		),
		auth.NewAppModule(appCodec, app.AccountKeeper, nil),
		vesting.NewAppModule(app.AccountKeeper, app.BankKeeper),
		bank.NewAppModule(appCodec, app.BankKeeper, app.AccountKeeper),
		capability.NewAppModule(appCodec, *app.CapabilityKeeper),
		crisis.NewAppModule(&app.CrisisKeeper, skipGenesisInvariants),
		feegrantmodule.NewAppModule(appCodec, app.AccountKeeper, app.BankKeeper, app.FeeGrantKeeper, app.interfaceRegistry),
		gov.NewAppModule(appCodec, app.GovKeeper, app.AccountKeeper, app.BankKeeper),
		mint.NewAppModule(appCodec, app.MintKeeper, app.AccountKeeper, nil),
		// need to dereference StakingKeeper because x/distribution uses interface casting :(
		// TODO: in the next SDK version we can remove the dereference
		slashing.NewAppModule(appCodec, app.SlashingKeeper, app.AccountKeeper, app.BankKeeper, *app.StakingKeeper),
		distr.NewAppModule(appCodec, app.DistrKeeper, app.AccountKeeper, app.BankKeeper, *app.StakingKeeper),
		staking.NewAppModule(appCodec, *app.StakingKeeper, app.AccountKeeper, app.BankKeeper),
		upgrade.NewAppModule(app.UpgradeKeeper),
		evidence.NewAppModule(app.EvidenceKeeper),
		ibc.NewAppModule(app.IBCKeeper),
		params.NewAppModule(app.ParamsKeeper),
		authzmodule.NewAppModule(appCodec, app.AuthzKeeper, app.AccountKeeper, app.BankKeeper, app.interfaceRegistry),
		groupmodule.NewAppModule(appCodec, app.GroupKeeper, app.AccountKeeper, app.BankKeeper, app.interfaceRegistry),
		nftmodule.NewAppModule(appCodec, app.NFTKeeper, app.AccountKeeper, app.BankKeeper, app.interfaceRegistry),

		ibcTransferModule,
		gravity.NewAppModule(app.GravityKeeper, app.BankKeeper),
		leverage.NewAppModule(appCodec, app.LeverageKeeper, app.AccountKeeper, app.BankKeeper),
		incentive.NewAppModule(appCodec, app.IncentiveKeeper, app.BankKeeper, app.LeverageKeeper),
		oracle.NewAppModule(appCodec, app.OracleKeeper, app.AccountKeeper, app.BankKeeper),
		bech32ibc.NewAppModule(appCodec, app.bech32IbcKeeper),
	}
	if Experimental {
		appModules = append(appModules,
			wasm.NewAppModule(app.appCodec, &app.WasmKeeper, app.StakingKeeper, app.AccountKeeper, app.BankKeeper))
	}
	app.mm = module.NewManager(appModules...)

	// During begin block slashing happens after distr.BeginBlocker so that
	// there is nothing left over in the validator fee pool, so as to keep the
	// CanWithdrawInvariant invariant.
	// NOTE: staking module is required if HistoricalEntries param > 0
	// NOTE: capability module's beginblocker must come before any modules using capabilities (e.g. IBC)
	beginBlockers := []string{
		upgradetypes.ModuleName, capabilitytypes.ModuleName, minttypes.ModuleName, distrtypes.ModuleName,
		slashingtypes.ModuleName, evidencetypes.ModuleName, stakingtypes.ModuleName,
		ibchost.ModuleName, ibctransfertypes.ModuleName,
		authtypes.ModuleName, banktypes.ModuleName, govtypes.ModuleName, crisistypes.ModuleName, genutiltypes.ModuleName,
		authz.ModuleName, feegrant.ModuleName,
		nft.ModuleName,
		group.ModuleName,
		paramstypes.ModuleName, vestingtypes.ModuleName,
		// icatypes.ModuleName,  ibcfeetypes.ModuleName,
		leveragetypes.ModuleName,
		incentivetypes.ModuleName,
		oracletypes.ModuleName,
		gravitytypes.ModuleName,
		bech32ibctypes.ModuleName,
	}
	endBlockers := []string{
		crisistypes.ModuleName,
		oracletypes.ModuleName, // must be before gov and staking
		govtypes.ModuleName, stakingtypes.ModuleName,
		ibchost.ModuleName, ibctransfertypes.ModuleName,
		capabilitytypes.ModuleName, authtypes.ModuleName, banktypes.ModuleName, distrtypes.ModuleName,
		slashingtypes.ModuleName, minttypes.ModuleName,
		genutiltypes.ModuleName, evidencetypes.ModuleName, authz.ModuleName,
		feegrant.ModuleName, nft.ModuleName, group.ModuleName,
		paramstypes.ModuleName, upgradetypes.ModuleName, vestingtypes.ModuleName,
		// icatypes.ModuleName,
		leveragetypes.ModuleName,
		incentivetypes.ModuleName,
		gravitytypes.ModuleName,
		bech32ibctypes.ModuleName,
	}

	// NOTE: The genutils module must occur after staking so that pools are
	// properly initialized with tokens from genesis accounts.
	// NOTE: The genutils module must also occur after auth so that it can access the params from auth.
	// NOTE: Capability module must occur first so that it can initialize any capabilities
	// so that other modules that want to create or claim capabilities afterwards in InitChain
	// can do so safely.
	initGenesis := []string{
		capabilitytypes.ModuleName, authtypes.ModuleName, banktypes.ModuleName, distrtypes.ModuleName,
		stakingtypes.ModuleName, slashingtypes.ModuleName, govtypes.ModuleName, minttypes.ModuleName,
		crisistypes.ModuleName, ibchost.ModuleName, genutiltypes.ModuleName, evidencetypes.ModuleName,
		authz.ModuleName, ibctransfertypes.ModuleName, // icatypes.ModuleName,
		feegrant.ModuleName, nft.ModuleName, group.ModuleName,
		paramstypes.ModuleName, upgradetypes.ModuleName, vestingtypes.ModuleName,

		oracletypes.ModuleName,
		leveragetypes.ModuleName,
		incentivetypes.ModuleName,
		gravitytypes.ModuleName,
		bech32ibctypes.ModuleName,
	}
	orderMigrations := []string{
		capabilitytypes.ModuleName, authtypes.ModuleName, banktypes.ModuleName, distrtypes.ModuleName,
		stakingtypes.ModuleName, slashingtypes.ModuleName, govtypes.ModuleName, minttypes.ModuleName,
		crisistypes.ModuleName, ibchost.ModuleName, genutiltypes.ModuleName, evidencetypes.ModuleName,
		authz.ModuleName, ibctransfertypes.ModuleName, // icatypes.ModuleName,
		feegrant.ModuleName, nft.ModuleName, group.ModuleName,
		paramstypes.ModuleName, upgradetypes.ModuleName, vestingtypes.ModuleName,

		oracletypes.ModuleName,
		leveragetypes.ModuleName,
		incentivetypes.ModuleName,
		gravitytypes.ModuleName,
		bech32ibctypes.ModuleName,
	}

	if Experimental {
		beginBlockers = append(beginBlockers, wasm.ModuleName)
		endBlockers = append(endBlockers, wasm.ModuleName)
		initGenesis = append(initGenesis, wasm.ModuleName)
		orderMigrations = append(orderMigrations, wasm.ModuleName)
	}

	app.mm.SetOrderBeginBlockers(beginBlockers...)
	app.mm.SetOrderEndBlockers(endBlockers...)
	app.mm.SetOrderInitGenesis(initGenesis...)
	app.mm.SetOrderMigrations(orderMigrations...)

	app.mm.RegisterInvariants(&app.CrisisKeeper)
	app.mm.RegisterRoutes(app.Router(), app.QueryRouter(), encodingConfig.Amino)
	app.configurator = module.NewConfigurator(app.appCodec, app.MsgServiceRouter(), app.GRPCQueryRouter())
	app.mm.RegisterServices(app.configurator)

	// RegisterUpgradeHandlers is used for registering any on-chain upgrades.
	// Make sure it's called after `app.mm` and `app.configurator` are set.
	app.RegisterUpgradeHandlers(Experimental)

	// add test gRPC service for testing gRPC queries in isolation
	testdata.RegisterQueryServer(app.GRPCQueryRouter(), testdata.QueryImpl{})

	// create the simulation manager and define the order of the modules for deterministic simulations
	overrideModules := map[string]module.AppModuleSimulation{
		authtypes.ModuleName: auth.NewAppModule(app.appCodec, app.AccountKeeper, authsims.RandomGenesisAccounts),
	}

	simStateModules := genmap.Pick(app.mm.Modules,
		[]string{stakingtypes.ModuleName, authtypes.ModuleName, oracletypes.ModuleName})
	// TODO: Ensure x/leverage implements simulator and add it here:
	// TODO: Same for x/incentive
	simTestModules := genmap.Pick(simStateModules, []string{oracletypes.ModuleName})

	app.StateSimulationManager = module.NewSimulationManagerFromAppModules(simStateModules, overrideModules)
	app.sm = module.NewSimulationManagerFromAppModules(simTestModules, nil)

	app.sm.RegisterStoreDecoders()

	// initialize stores
	app.MountKVStores(keys)
	app.MountTransientStores(tkeys)
	app.MountMemoryStores(memKeys)

	// initialize BaseApp
	app.SetInitChainer(app.InitChainer)
	app.SetBeginBlocker(app.BeginBlocker)
	app.SetEndBlocker(app.EndBlocker)
	app.setAnteHandler(encodingConfig.TxConfig, &app.wasmCfg, keys[wasm.StoreKey])
	// In v0.46, the SDK introduces _postHandlers_. PostHandlers are like
	// antehandlers, but are run _after_ the `runMsgs` execution. They are also
	// defined as a chain, and have the same signature as antehandlers.
	//
	// In baseapp, postHandlers are run in the same store branch as `runMsgs`,
	// meaning that both `runMsgs` and `postHandler` state will be committed if
	// both are successful, and both will be reverted if any of the two fails.
	//
	// The SDK exposes a default empty postHandlers chain.
	//
	// Please note that changing any of the anteHandler or postHandler chain is
	// likely to be a state-machine breaking change, which needs a coordinated
	// upgrade.
	app.setPostHandler()

	app.registerCustomExtensions()

	if loadLatest {
		if err := app.LoadLatestVersion(); err != nil {
			tmos.Exit(fmt.Sprintf("failed to load latest version: %s", err))
		}
	}

	return app
}

func (app *UmeeApp) setAnteHandler(txConfig client.TxConfig,
	wasmConfig *wasmtypes.WasmConfig, wasmStoreKey *storetypes.KVStoreKey) {

	anteHandler, err := customante.NewAnteHandler(
		customante.HandlerOptions{
			AccountKeeper:     app.AccountKeeper,
			BankKeeper:        app.BankKeeper,
			OracleKeeper:      app.OracleKeeper,
			IBCKeeper:         app.IBCKeeper,
			SignModeHandler:   txConfig.SignModeHandler(),
			FeegrantKeeper:    app.FeeGrantKeeper,
			SigGasConsumer:    ante.DefaultSigVerificationGasConsumer,
			WasmConfig:        wasmConfig,
			TXCounterStoreKey: wasmStoreKey,
		},
		Experimental,
	)
	if err != nil {
		panic(err)
	}

	app.SetAnteHandler(anteHandler)
}

func (app *UmeeApp) setPostHandler() {
	postHandler, err := posthandler.NewPostHandler(
		posthandler.HandlerOptions{},
	)
	if err != nil {
		panic(err)
	}

	app.SetPostHandler(postHandler)
}

// Name returns the name of the App
func (app *UmeeApp) Name() string { return app.BaseApp.Name() }

// BeginBlocker implements Umee's BeginBlock ABCI method.
func (app *UmeeApp) BeginBlocker(ctx sdk.Context, req abci.RequestBeginBlock) abci.ResponseBeginBlock {
	return app.mm.BeginBlock(ctx, req)
}

// EndBlocker implements Umee's EndBlock ABCI method.
func (app *UmeeApp) EndBlocker(ctx sdk.Context, req abci.RequestEndBlock) abci.ResponseEndBlock {
	return app.mm.EndBlock(ctx, req)
}

// InitChainer implements Umee's InitChain ABCI method.
func (app *UmeeApp) InitChainer(ctx sdk.Context, req abci.RequestInitChain) abci.ResponseInitChain {
	var genesisState GenesisState
	if err := json.Unmarshal(req.AppStateBytes, &genesisState); err != nil {
		panic(fmt.Sprintf("failed to unmarshal genesis state: %v", err))
	}
	app.UpgradeKeeper.SetModuleVersionMap(ctx, app.mm.GetVersionMap())
	return app.mm.InitGenesis(ctx, app.appCodec, genesisState)
}

// LoadHeight loads a particular height via Umee's BaseApp.
func (app *UmeeApp) LoadHeight(height int64) error {
	return app.LoadVersion(height)
}

// ModuleAccountAddrs returns all of Umee's module account addresses.
func (app *UmeeApp) ModuleAccountAddrs() map[string]bool {
	modAccAddrs := make(map[string]bool)
	for acc := range maccPerms {
		modAccAddrs[authtypes.NewModuleAddress(acc).String()] = true
	}

	return modAccAddrs
}

// LegacyAmino returns Umee's amino codec.
//
// NOTE: This is solely to be used for testing purposes as it may be desirable
// for modules to register their own custom testing types.
func (app *UmeeApp) LegacyAmino() *codec.LegacyAmino {
	return app.legacyAmino
}

// AppCodec returns Umee's app codec.
//
// NOTE: This is solely to be used for testing purposes as it may be desirable
// for modules to register their own custom testing types.
func (app *UmeeApp) AppCodec() codec.Codec {
	return app.appCodec
}

// InterfaceRegistry returns Umee's InterfaceRegistry.
func (app *UmeeApp) InterfaceRegistry() types.InterfaceRegistry {
	return app.interfaceRegistry
}

// GetKey returns the KVStoreKey for the provided store key.
//
// NOTE: This is solely to be used for testing purposes.
func (app *UmeeApp) GetKey(storeKey string) *storetypes.KVStoreKey {
	return app.keys[storeKey]
}

// GetTKey returns the TransientStoreKey for the provided store key.
//
// NOTE: This is solely to be used for testing purposes.
func (app *UmeeApp) GetTKey(storeKey string) *storetypes.TransientStoreKey {
	return app.tkeys[storeKey]
}

// GetMemKey returns the MemStoreKey for the provided mem key.
//
// NOTE: This is solely used for testing purposes.
func (app *UmeeApp) GetMemKey(storeKey string) *storetypes.MemoryStoreKey {
	return app.memKeys[storeKey]
}

// GetSubspace returns a param subspace for a given module name.
//
// NOTE: This is solely to be used for testing purposes.
func (app *UmeeApp) GetSubspace(moduleName string) paramstypes.Subspace {
	subspace, _ := app.ParamsKeeper.GetSubspace(moduleName)
	return subspace
}

// SimulationManager returns the application's SimulationManager.
func (app *UmeeApp) SimulationManager() *module.SimulationManager {
	return app.sm
}

// RegisterAPIRoutes registers all application module routes with the provided
//
// API server.
func (app *UmeeApp) RegisterAPIRoutes(apiSvr *api.Server, apiConfig config.APIConfig) {
	clientCtx := apiSvr.ClientCtx
	// Register new tx routes from grpc-gateway.
	authtx.RegisterGRPCGatewayRoutes(clientCtx, apiSvr.GRPCGatewayRouter)
	// Register new tendermint queries routes from grpc-gateway.
	tmservice.RegisterGRPCGatewayRoutes(clientCtx, apiSvr.GRPCGatewayRouter)

	// Register node gRPC service for grpc-gateway.
	nodeservice.RegisterGRPCGatewayRoutes(clientCtx, apiSvr.GRPCGatewayRouter)

	// Register grpc-gateway routes for all modules.
	ModuleBasics.RegisterGRPCGatewayRoutes(clientCtx, apiSvr.GRPCGatewayRouter)

	// register swagger API from root so that other applications can override easily
	if apiConfig.Swagger {
		swagger.RegisterSwaggerAPI(apiSvr.Router)
	}
}

// RegisterTxService implements the Application.RegisterTxService method.
func (app *UmeeApp) RegisterTxService(clientCtx client.Context) {
	authtx.RegisterTxService(app.BaseApp.GRPCQueryRouter(), clientCtx, app.BaseApp.Simulate, app.interfaceRegistry)
}

// RegisterTendermintService implements the Application.RegisterTendermintService method.
func (app *UmeeApp) RegisterTendermintService(clientCtx client.Context) {
	tmservice.RegisterTendermintService(
		clientCtx,
		app.BaseApp.GRPCQueryRouter(),
		app.interfaceRegistry,
		app.Query,
	)
}

func (app *UmeeApp) RegisterNodeService(clientCtx client.Context) {
	nodeservice.RegisterNodeService(clientCtx, app.GRPCQueryRouter())
}

// GetBaseApp is used solely for testing purposes.
func (app *UmeeApp) GetBaseApp() *baseapp.BaseApp {
	return app.BaseApp
}

// GetStakingKeeper is used solely for testing purposes.
func (app *UmeeApp) GetStakingKeeper() ibctesting.StakingKeeper {
	return *app.StakingKeeper
}

// GetIBCKeeper is used solely for testing purposes.
func (app *UmeeApp) GetIBCKeeper() *ibckeeper.Keeper {
	return app.IBCKeeper
}

// GetScopedIBCKeeper is used solely for testing purposes.
func (app *UmeeApp) GetScopedIBCKeeper() capabilitykeeper.ScopedKeeper {
	return app.ScopedIBCKeeper
}

// GetTxConfig is used solely for testing purposes.
func (app *UmeeApp) GetTxConfig() client.TxConfig {
	return app.txConfig
}

// GetMaccPerms returns a deep copy of the module account permissions.
func GetMaccPerms() map[string][]string {
	dupMaccPerms := make(map[string][]string)
	for k, v := range maccPerms {
		dupMaccPerms[k] = v
	}
	return dupMaccPerms
}

// initParamsKeeper init params keeper and its subspaces
func initParamsKeeper(
	appCodec codec.BinaryCodec,
	legacyAmino *codec.LegacyAmino,
	key,
	tkey storetypes.StoreKey,
) paramskeeper.Keeper {
	paramsKeeper := paramskeeper.NewKeeper(appCodec, legacyAmino, key, tkey)

	paramsKeeper.Subspace(authtypes.ModuleName)
	paramsKeeper.Subspace(banktypes.ModuleName)
	paramsKeeper.Subspace(stakingtypes.ModuleName)
	paramsKeeper.Subspace(minttypes.ModuleName)
	paramsKeeper.Subspace(distrtypes.ModuleName)
	paramsKeeper.Subspace(slashingtypes.ModuleName)
	paramsKeeper.Subspace(govtypes.ModuleName).WithKeyTable(govv1.ParamKeyTable())
	paramsKeeper.Subspace(crisistypes.ModuleName)
	paramsKeeper.Subspace(ibctransfertypes.ModuleName)
	paramsKeeper.Subspace(ibchost.ModuleName)
	// paramsKeeper.Subspace(icacontrollertypes.SubModuleName)
	// paramsKeeper.Subspace(icahosttypes.SubModuleName)
	paramsKeeper.Subspace(gravitytypes.ModuleName)
	paramsKeeper.Subspace(leveragetypes.ModuleName)
	paramsKeeper.Subspace(oracletypes.ModuleName)
	if Experimental {
		paramsKeeper.Subspace(wasm.ModuleName)
	}

	return paramsKeeper
}

func getGovProposalHandlers() []govclient.ProposalHandler {
	handlers := []govclient.ProposalHandler{
		paramsclient.ProposalHandler,
		distrclient.ProposalHandler,
		upgradeclient.LegacyProposalHandler,
		upgradeclient.LegacyCancelProposalHandler,
		leverageclient.ProposalHandler,
		ibcclientclient.UpdateClientProposalHandler,
		ibcclientclient.UpgradeProposalHandler,
	}
	if Experimental {
		handlers = append(handlers, wasmclient.ProposalHandlers...)
	}

	return handlers
}<|MERGE_RESOLUTION|>--- conflicted
+++ resolved
@@ -309,19 +309,14 @@
 		authzkeeper.StoreKey, nftkeeper.StoreKey, group.StoreKey,
 		ibchost.StoreKey, ibctransfertypes.StoreKey,
 		gravitytypes.StoreKey,
-<<<<<<< HEAD
 		leveragetypes.StoreKey, oracletypes.StoreKey, incentivetypes.StoreKey,
 		bech32ibctypes.StoreKey,
 	)
-=======
-		leveragetypes.StoreKey, oracletypes.StoreKey, bech32ibctypes.StoreKey,
-	}
 	if Experimental {
 		storeKeys = append(storeKeys, wasm.StoreKey)
 	}
 
 	keys := sdk.NewKVStoreKeys(storeKeys...)
->>>>>>> b7dfcc24
 	tkeys := sdk.NewTransientStoreKeys(paramstypes.TStoreKey)
 	memKeys := sdk.NewMemoryStoreKeys(capabilitytypes.MemStoreKey)
 
