package params

import (
	"log"

	sdk "github.com/cosmos/cosmos-sdk/types"
)

const (
	// Name defines the application name of the Umee network.
	Name = "umee"

	// BondDenom defines the native staking token denomination.
	BondDenom = "uumee"

	// DisplayDenom defines the name, symbol, and display value of the umee token.
	DisplayDenom = "UMEE"

	// DefaultGasLimit - set to the same value as cosmos-sdk flags.DefaultGasLimit
	// this value is currently only used in tests.
	DefaultGasLimit = 200000
)

<<<<<<< HEAD
var (
	// ProtocolMinGasPrice is a consensus controlled gas price. Each validator must set his
	// `minimum-gas-prices` in app.toml config to value above ProtocolMinGasPrice.
	// Transactions with gas-price smaller than ProtocolMinGasPrice will fail during DeliverTx.
	ProtocolMinGasPrice = sdk.NewDecCoinFromDec(BondDenom, sdk.MustNewDecFromStr("0.05"))
)
=======
// MinMinGasPrice is the minimum value a validator can set for `minimum-gas-prices` his app.toml config
var MinMinGasPrice = sdk.NewDecCoinFromDec(BondDenom, sdk.MustNewDecFromStr("0.00"))
>>>>>>> fd05708e

func init() {
	// XXX: If other upstream or external application's depend on any of Umee's
	// CLI or command functionality, then this would require us to move the
	// SetAddressConfig call to somewhere external such as the root command
	// constructor and anywhere else we contract the app.
	SetAddressConfig()

	if AccountAddressPrefix != Name {
		log.Fatal("AccountAddresPrefix must equal Name")
	}
}<|MERGE_RESOLUTION|>--- conflicted
+++ resolved
@@ -21,17 +21,12 @@
 	DefaultGasLimit = 200000
 )
 
-<<<<<<< HEAD
 var (
 	// ProtocolMinGasPrice is a consensus controlled gas price. Each validator must set his
 	// `minimum-gas-prices` in app.toml config to value above ProtocolMinGasPrice.
 	// Transactions with gas-price smaller than ProtocolMinGasPrice will fail during DeliverTx.
-	ProtocolMinGasPrice = sdk.NewDecCoinFromDec(BondDenom, sdk.MustNewDecFromStr("0.05"))
+	ProtocolMinGasPrice = sdk.NewDecCoinFromDec(BondDenom, sdk.MustNewDecFromStr("0.00"))
 )
-=======
-// MinMinGasPrice is the minimum value a validator can set for `minimum-gas-prices` his app.toml config
-var MinMinGasPrice = sdk.NewDecCoinFromDec(BondDenom, sdk.MustNewDecFromStr("0.00"))
->>>>>>> fd05708e
 
 func init() {
 	// XXX: If other upstream or external application's depend on any of Umee's
