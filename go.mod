--- conflicted
+++ resolved
@@ -305,13 +305,8 @@
 	golang.org/x/exp v0.0.0-20220722155223-a9213eeb770e // indirect
 	golang.org/x/exp/typeparams v0.0.0-20220827204233-334a2380cb91 // indirect
 	golang.org/x/mod v0.6.0 // indirect
-<<<<<<< HEAD
-	golang.org/x/net v0.1.0 // indirect
-	golang.org/x/oauth2 v0.1.0 // indirect
-=======
 	golang.org/x/net v0.2.0 // indirect
 	golang.org/x/oauth2 v0.0.0-20221014153046-6fdb5e3db783 // indirect
->>>>>>> 3359b3e5
 	golang.org/x/sync v0.1.0 // indirect
 	golang.org/x/sys v0.2.0 // indirect
 	golang.org/x/term v0.2.0 // indirect
