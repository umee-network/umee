--- conflicted
+++ resolved
@@ -125,12 +125,6 @@
 	github.com/go-kit/kit v0.12.0 // indirect
 	github.com/go-kit/log v0.2.1 // indirect
 	github.com/go-logfmt/logfmt v0.5.1 // indirect
-<<<<<<< HEAD
-	github.com/go-playground/validator/v10 v10.11.1 // indirect
-=======
-	github.com/go-ole/go-ole v1.2.6 // indirect
-	github.com/go-stack/stack v1.8.1 // indirect
->>>>>>> 1b012f10
 	github.com/go-toolsmith/astcast v1.1.0 // indirect
 	github.com/go-toolsmith/astcopy v1.1.0 // indirect
 	github.com/go-toolsmith/astequal v1.1.0 // indirect
