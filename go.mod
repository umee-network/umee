--- conflicted
+++ resolved
@@ -308,13 +308,8 @@
 	golang.org/x/crypto v0.14.0 // indirect
 	golang.org/x/exp/typeparams v0.0.0-20230307190834-24139beb5833 // indirect
 	golang.org/x/mod v0.12.0 // indirect
-<<<<<<< HEAD
 	golang.org/x/net v0.17.0 // indirect
-	golang.org/x/oauth2 v0.10.0 // indirect
-=======
-	golang.org/x/net v0.15.0 // indirect
 	golang.org/x/oauth2 v0.12.0 // indirect
->>>>>>> 6b166a6d
 	golang.org/x/sync v0.3.0 // indirect
 	golang.org/x/sys v0.13.0 // indirect
 	golang.org/x/term v0.13.0 // indirect
