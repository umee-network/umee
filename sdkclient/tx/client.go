--- conflicted
+++ resolved
@@ -27,13 +27,9 @@
 	keyringKeyring keyring.Keyring
 	keyringRecord  []*keyring.Record
 	txFactory      *tx.Factory
-<<<<<<< HEAD
 	encCfg         testutil.TestEncodingConfig
-=======
-	encCfg         sdkparams.EncodingConfig
 
 	logger *log.Logger
->>>>>>> 9c1f366e
 }
 
 // Initializes a cosmos sdk client context and transaction factory for
