package tx

import (
	"log"
	"os"

	rpchttp "github.com/cometbft/cometbft/rpc/client/http"
	tmjsonclient "github.com/cometbft/cometbft/rpc/jsonrpc/client"
	"github.com/cosmos/cosmos-sdk/client"
	"github.com/cosmos/cosmos-sdk/client/flags"
	"github.com/cosmos/cosmos-sdk/client/tx"
	"github.com/cosmos/cosmos-sdk/crypto/keyring"
	sdk "github.com/cosmos/cosmos-sdk/types"
	"github.com/cosmos/cosmos-sdk/types/module/testutil"
	"github.com/cosmos/cosmos-sdk/types/tx/signing"
	authtypes "github.com/cosmos/cosmos-sdk/x/auth/types"
)

type Client struct {
	ChainID       string
	TMRPCEndpoint string

	ClientContext *client.Context
	gasAdjustment float64

	keyringKeyring keyring.Keyring
	keyringRecord  []*keyring.Record
	txFactory      *tx.Factory
	encCfg         testutil.TestEncodingConfig

	logger *log.Logger
}

// Initializes a cosmos sdk client context and transaction factory for
// signing and broadcasting transactions by passing chainDataDir and remaining func arguments
// Note: For signing the transactions accounts are created by names like this val0, val1....
func NewClient(
	logger *log.Logger,
	chainDataDir,
	chainID,
	tmrpcEndpoint string,
	mnemonics map[string]string,
	gasAdjustment float64,
	encCfg testutil.TestEncodingConfig,
) (c *Client, err error) {
	c = &Client{
		ChainID:       chainID,
		TMRPCEndpoint: tmrpcEndpoint,
		gasAdjustment: gasAdjustment,
		encCfg:        encCfg,
		logger:        logger,
	}

	c.keyringKeyring, err = keyring.New(keyringAppName, keyring.BackendTest, chainDataDir, nil, encCfg.Codec)
	if err != nil {
		return nil, err
	}

	for accKey, menomic := range mnemonics {
		kr, err := CreateAccountFromMnemonic(c.keyringKeyring, accKey, menomic)
		c.keyringRecord = append(c.keyringRecord, kr)
		if err != nil {
			return nil, err
		}
	}

	err = c.initClientCtx()
	if err != nil {
		return nil, err
	}
	c.initTxFactory()

	return c, err
}

func (c *Client) initClientCtx() error {
	fromAddress, _ := c.keyringRecord[0].GetAddress()

	tmHTTPClient, err := tmjsonclient.DefaultHTTPClient(c.TMRPCEndpoint)
	if err != nil {
		return err
	}
	tmRPCClient, err := rpchttp.NewWithClient(c.TMRPCEndpoint, "/websocket", tmHTTPClient)
	if err != nil {
		return err
	}

	c.ClientContext = &client.Context{
		ChainID:           c.ChainID,
		InterfaceRegistry: c.encCfg.InterfaceRegistry,
		Output:            os.Stderr,
		BroadcastMode:     flags.BroadcastSync,
		TxConfig:          c.encCfg.TxConfig,
		AccountRetriever:  authtypes.AccountRetriever{},
		Codec:             c.encCfg.Codec,
		LegacyAmino:       c.encCfg.Amino,
		Input:             os.Stdin,
		NodeURI:           c.TMRPCEndpoint,
		Client:            tmRPCClient,
		Keyring:           c.keyringKeyring,
		FromAddress:       fromAddress,
		FromName:          c.keyringRecord[0].Name,
		From:              c.keyringRecord[0].Name,
		OutputFormat:      "json",
		UseLedger:         false,
		Simulate:          false,
		GenerateOnly:      false,
		Offline:           false,
		SkipConfirm:       true,
	}
	return nil
}

func (c *Client) initTxFactory() {
	f := tx.Factory{}.
		WithAccountRetriever(c.ClientContext.AccountRetriever).
		WithChainID(c.ChainID).
		WithTxConfig(c.ClientContext.TxConfig).
		WithGasAdjustment(c.gasAdjustment).
		WithKeybase(c.ClientContext.Keyring).
		WithSignMode(signing.SignMode_SIGN_MODE_DIRECT).
		WithSimulateAndExecute(true).
		WithFees("20000000uumee").
		WithGas(0)
	c.txFactory = &f
}

// Broadcasts transaction. On success, increments the client sequence number.
func (c *Client) BroadcastTx(idx int, msgs ...sdk.Msg) (*sdk.TxResponse, error) {
	var err error
	r := c.keyringRecord[idx]
	cctx := *c.ClientContext
	cctx.FromName = r.Name
	cctx.FromAddress, err = r.GetAddress()
	if err != nil {
		c.logger.Fatalln("can't get keyring record, idx=", idx, err)
	}
<<<<<<< HEAD
	// f := c.txFactory.WithFromName(r.Name)
	return BroadcastTx(cctx, *c.txFactory, msgs...)
=======
	f := c.txFactory.WithFromName(r.Name)
	resp, err := BroadcastTx(cctx, f, msgs...)
	if err == nil {
		c.SetAccSeq(0)
		// c.IncAccSeq()
	}
	return resp, err
}

func (c *Client) GetAccSeq() uint64 {
	return c.txFactory.Sequence()
}

func (c *Client) IncAccSeq() {
	c.SetAccSeq(c.txFactory.Sequence() + 1)
>>>>>>> ee125f6f
}

func (c *Client) SetAccSeq(seq uint64) {
	*c.txFactory = c.txFactory.WithSequence(seq)
}

func (c *Client) WithAsyncBlock() *Client {
	c.ClientContext.BroadcastMode = flags.BroadcastAsync
	return c
}

func (c *Client) SenderAddr() sdk.AccAddress {
	addr, _ := c.keyringRecord[0].GetAddress()
	return addr
}<|MERGE_RESOLUTION|>--- conflicted
+++ resolved
@@ -135,10 +135,6 @@
 	if err != nil {
 		c.logger.Fatalln("can't get keyring record, idx=", idx, err)
 	}
-<<<<<<< HEAD
-	// f := c.txFactory.WithFromName(r.Name)
-	return BroadcastTx(cctx, *c.txFactory, msgs...)
-=======
 	f := c.txFactory.WithFromName(r.Name)
 	resp, err := BroadcastTx(cctx, f, msgs...)
 	if err == nil {
@@ -154,7 +150,6 @@
 
 func (c *Client) IncAccSeq() {
 	c.SetAccSeq(c.txFactory.Sequence() + 1)
->>>>>>> ee125f6f
 }
 
 func (c *Client) SetAccSeq(seq uint64) {
