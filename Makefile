#!/usr/bin/make -f

PACKAGES_NOSIMULATION=$(shell go list ./... | grep -v '/simulation')
PACKAGES_SIMTEST=$(shell go list ./... | grep '/simulation')
export VERSION := $(shell echo $(shell git describe --always --match "v*") | sed 's/^v//')
export TMVERSION := $(shell go list -m github.com/tendermint/tendermint | sed 's:.* ::')
export COMMIT := $(shell git log -1 --format='%H')
LEDGER_ENABLED ?= true
BINDIR ?= $(GOPATH)/bin
BUILDDIR ?= $(CURDIR)/build
DIST_DIR ?= $(CURDIR)/dist
MOCKS_DIR = $(CURDIR)/tests/mocks
HTTPS_GIT := https://github.com/umee-network/umee.git
DOCKER := $(shell which docker)
DOCKER_BUF := $(DOCKER) run --rm -v $(CURDIR):/workspace --workdir /workspace bufbuild/buf:1.0.0-rc8
PROJECT_NAME := umee

# RocksDB is a native dependency, so we don't assume the library is installed.
# Instead, it must be explicitly enabled and we warn when it is not.
ENABLE_ROCKSDB ?= false


###############################################################################
##                                   Build                                   ##
###############################################################################

build_tags = netgo

#  experimental feature
ifeq ($(EXPERIMENTAL),true)
	build_tags += experimental
endif

ifeq ($(LEDGER_ENABLED),true)
  ifeq ($(OS),Windows_NT)
    GCCEXE = $(shell where gcc.exe 2> NUL)
    ifeq ($(GCCEXE),)
      $(error gcc.exe not installed for ledger support, please install or set LEDGER_ENABLED=false)
    else
      build_tags += ledger
    endif
  else
    UNAME_S = $(shell uname -s)
    ifeq ($(UNAME_S),OpenBSD)
      $(warning OpenBSD detected, disabling ledger support (https://github.com/cosmos/cosmos-sdk/issues/1988))
    else
      GCC = $(shell command -v gcc 2> /dev/null)
      ifeq ($(GCC),)
        $(error gcc not installed for ledger support, please install or set LEDGER_ENABLED=false)
      else
        build_tags += ledger
      endif
    endif
  endif
endif

ifeq (secp,$(findstring secp,$(COSMOS_BUILD_OPTIONS)))
  build_tags += libsecp256k1_sdk
endif

whitespace :=
whitespace += $(whitespace)
comma := ,
build_tags_comma_sep := $(subst $(whitespace),$(comma),$(build_tags))

ldflags = -X github.com/cosmos/cosmos-sdk/version.Name=umee \
		  -X github.com/cosmos/cosmos-sdk/version.AppName=umeed \
		  -X github.com/cosmos/cosmos-sdk/version.Version=$(VERSION) \
		  -X github.com/cosmos/cosmos-sdk/version.Commit=$(COMMIT) \
		  -X "github.com/cosmos/cosmos-sdk/version.BuildTags=$(build_tags_comma_sep)" \
			-X github.com/tendermint/tendermint/version.TMCoreSemVer=$(TMVERSION)

ifeq ($(ENABLE_ROCKSDB),true)
  BUILD_TAGS += rocksdb
  test_tags += rocksdb
else
  $(warning RocksDB support is disabled; to build and test with RocksDB support, set ENABLE_ROCKSDB=true)
endif

# DB backend selection
ifeq (cleveldb,$(findstring cleveldb,$(COSMOS_BUILD_OPTIONS)))
  build_tags += gcc
endif
ifeq (badgerdb,$(findstring badgerdb,$(COSMOS_BUILD_OPTIONS)))
  BUILD_TAGS += badgerdb
endif
# handle rocksdb
ifeq (rocksdb,$(findstring rocksdb,$(COSMOS_BUILD_OPTIONS)))
  ifneq ($(ENABLE_ROCKSDB),true)
    $(error Cannot use RocksDB backend unless ENABLE_ROCKSDB=true)
  endif
  CGO_ENABLED=1
endif

ifeq ($(LINK_STATICALLY),true)
	ldflags += -linkmode=external -extldflags "-Wl,-z,muldefs -static"
endif

ifeq (,$(findstring nostrip,$(COSMOS_BUILD_OPTIONS)))
  ldflags += -w -s
endif
ldflags += $(LDFLAGS)
ldflags := $(strip $(ldflags))

build_tags += $(BUILD_TAGS)
build_tags := $(strip $(build_tags))

BUILD_FLAGS := -tags "$(build_tags)" -ldflags '$(ldflags)'
# check for nostrip option
ifeq (,$(findstring nostrip,$(COSMOS_BUILD_OPTIONS)))
  BUILD_FLAGS += -trimpath
endif

# Check for debug option
ifeq (debug,$(findstring debug,$(COSMOS_BUILD_OPTIONS)))
  BUILD_FLAGS += -gcflags "all=-N -l"
endif

all: tools build lint test

echo-build-tags:
	echo ${BUILD_TAGS}

BUILD_TARGETS := build install

build: BUILD_ARGS=-o $(BUILDDIR)/
build-linux:
	GOOS=linux GOARCH=$(if $(findstring aarch64,$(shell uname -m)) || $(findstring arm64,$(shell uname -m)),arm64,amd64) LEDGER_ENABLED=false $(MAKE) build

$(BUILD_TARGETS): go.sum $(BUILDDIR)/
	go $@ -mod=readonly $(BUILD_FLAGS) $(BUILD_ARGS) ./...

$(BUILDDIR)/:
	mkdir -p $(BUILDDIR)/


build-experimental: go.sum
	@echo "--> Building Experimental version..."
	EXPERIMENTAL=true $(MAKE) build

build-no_cgo:
	@echo "--> Building static binary with no CGO nor GLIBC dynamic linking..."
	ifneq ($(ENABLE_ROCKSDB),true)
		$(error RocksDB requires CGO)
	endif
	CGO_ENABLED=0 CGO_LDFLAGS="-static" $(MAKE) build


go-mod-tidy:
	@contrib/scripts/go-mod-tidy-all.sh

clean:
	@echo "--> Cleaning..."
	@rm -rf $(BUILD_DIR)/**  $(DIST_DIR)/**

.PHONY: build build-linux build-experimental build-no_cgo clean go-mod-tidy

###############################################################################
###                          Tools & Dependencies                           ###
###############################################################################

go.sum: go.mod
	echo "Ensure dependencies have not been modified ..." >&2
	go mod verify

###############################################################################
##                                  Docker                                   ##
###############################################################################

docker-build:
	@docker build -t umee-network/umeed-e2e -f contrib/images/umee.e2e.dockerfile .

docker-build-experimental:
	@docker build -t umee-network/umeed-e2e -f contrib/images/umee.e2e.dockerfile --build-arg EXPERIMENTAL=true . 

docker-push-hermes:
	@cd tests/e2e/docker; docker build -t ghcr.io/umee-network/hermes-e2e:latest -f hermes.Dockerfile .; docker push ghcr.io/umee-network/hermes-e2e:latest

docker-push-gaia:
	@cd tests/e2e/docker; docker build -t ghcr.io/umee-network/gaia-e2e:latest -f gaia.Dockerfile .; docker push ghcr.io/umee-network/gaia-e2e:latest

.PHONY: docker-build docker-push-hermes docker-push-gaia

###############################################################################
##                                   Tests                                   ##
###############################################################################

PACKAGES_UNIT=$(shell go list ./... | grep -v -e '/tests/e2e' -e '/tests/simulation' -e '/tests/network')
PACKAGES_E2E=$(shell go list ./... | grep '/e2e')
TEST_PACKAGES=./...
TEST_TARGETS := test-unit test-unit-cover test-race test-e2e
TEST_COVERAGE_PROFILE=coverage.txt

UNIT_TEST_TAGS = norace 
TEST_RACE_TAGS = ""
TEST_E2E_TAGS = ""

ifeq ($(EXPERIMENTAL),true)
	UNIT_TEST_TAGS	+= experimental
	TEST_RACE_TAGS 	+= experimental
	TEST_E2E_TAGS 	+= experimental
endif

test-unit: ARGS=-timeout=10m -tags='$(UNIT_TEST_TAGS)'
test-unit: TEST_PACKAGES=$(PACKAGES_UNIT)
test-unit-cover: ARGS=-timeout=10m -tags='$(UNIT_TEST_TAGS)' -coverprofile=$(TEST_COVERAGE_PROFILE) -covermode=atomic
test-unit-cover: TEST_PACKAGES=$(PACKAGES_UNIT)
test-race: ARGS=-timeout=10m -race -tags='$(TEST_RACE_TAGS)'
test-race: TEST_PACKAGES=$(PACKAGES_UNIT)
test-e2e: ARGS=-timeout=25m -v -tags='$(TEST_E2E_TAGS)'
test-e2e: TEST_PACKAGES=$(PACKAGES_E2E)
$(TEST_TARGETS): run-tests

run-tests:
ifneq (,$(shell which tparse 2>/dev/null))
	@echo "--> Running tests"
	@go test -mod=readonly -json $(ARGS) $(TEST_PACKAGES) | tparse
else
	@echo "--> Running tests"
	@go test -mod=readonly $(ARGS) $(TEST_PACKAGES)
endif

cover-html: test-unit-cover
	@echo "--> Opening in the browser"
	@go tool cover -html=$(TEST_COVERAGE_PROFILE)

.PHONY: cover-html run-tests $(TEST_TARGETS)


$(MOCKS_DIR):
	mkdir -p $(MOCKS_DIR)
mocks: $(MOCKS_DIR)
	sh ./contrib/scripts/mockgen.sh
.PHONY: mocks

###############################################################################
<<<<<<< HEAD
###                                Linting                                  ###
###############################################################################

golangci_lint_cmd := go run github.com/golangci/golangci-lint/cmd/golangci-lint
revive_cmd := go run github.com/mgechev/revive

# note: on new OSX, might require brew install diffutils
lint:
	@echo "--> Running revive"
	@${revive_cmd} -config .revive.toml -formatter friendly ./...
# todo: many errors to fix in price-feeder
#	@cd price-feeder && $(revive_cmd) -formatter friendly ./...
	@echo "--> Running golangci_lint"
	@${golangci_lint_cmd} run
	@cd price-feeder && $(golangci_lint_cmd) run

lint-fix:
	@echo "--> Running linter to fix the lint issues"
	@${golangci_lint_cmd} run --fix --out-format=tab --issues-exit-code=0 --timeout=8m
	find . -name '*.go' -type f -not -path "./vendor*" -not -path "*.git*" -not -path "./client/docs/statik/statik.go" -not -path "./tests/mocks/*" -not -name "*.pb.go" -not -name "*.pb.gw.go" -not -name "*.pulsar.go" -not -path "./crypto/keys/secp256k1/*" | xargs gofumpt -w -l
	@cd price-feeder && $(golangci_lint_cmd) run --fix --out-format=tab --issues-exit-code=0 --timeout=8m

.PHONY: lint lint-fix

###############################################################################
=======
>>>>>>> aab33a28
##                                Simulations                                ##
###############################################################################

SIMAPP = ./tests/simulation

# Install the runsim binary
runsim: $(RUNSIM)
$(RUNSIM):
	@echo "Installing runsim..."
	@go install github.com/cosmos/tools/cmd/runsim@v1.0.0

test-app-non-determinism:
	@echo "Running non-determinism application simulations..."
	@go test -mod=readonly $(SIMAPP) -run TestAppStateDeterminism -Enabled=true \
		-NumBlocks=100 -BlockSize=200 -Commit=true -Period=0 -v -timeout 24h

test-app-multi-seed-short: runsim
	@echo "Running short multi-seed application simulations. This may take a while!"
	@runsim -Jobs=4 -SimAppPkg=$(SIMAPP) -ExitOnFail 50 10 TestFullAppSimulation

test-app-multi-seed-long: runsim
	@echo "Running long multi-seed application simulation. This may take awhile!"
	@runsim -Jobs=4 -SimAppPkg=$(SIMAPP) -ExitOnFail 500 50 TestFullAppSimulation

test-app-import-export: runsim
	@echo "Running application import/export simulation. This may take several minutes..."
	@runsim -Jobs=4 -SimAppPkg=$(SIMAPP) -ExitOnFail 50 5 TestAppImportExport

test-app-after-import: runsim
	@echo "Running application simulation-after-import. This may take several minutes..."
	@runsim -Jobs=4 -SimAppPkg=$(SIMAPP) -ExitOnFail 50 5 TestAppSimulationAfterImport

test-app-benchmark-invariants:
	@echo "Running simulation invariant benchmarks..."
	@go test -mod=readonly $(SIMAPP) -benchmem -bench=BenchmarkFullAppSimulation -run=NOOP \
	-Enabled=true -NumBlocks=1000 -BlockSize=200 -Period=1 -Commit=true -Seed=57 -v -timeout 24h

.PHONY: \
test-app-non-determinism \
test-app-multi-seed-short \
test-app-import-export \
test-app-after-import \
test-app-benchmark-invariants


###############################################################################
###                                Linting                                  ###
###############################################################################

golangci_lint_cmd=golangci-lint

lint:
	@echo "--> Running linter with revive"
	@go install github.com/mgechev/revive
	@revive -config .revive.toml -formatter friendly ./...
# note: on new OSX, might require brew install diffutils
	@echo "--> Running regular linter"
	@go install mvdan.cc/gofumpt
	@go install github.com/golangci/golangci-lint/cmd/golangci-lint
	@$(golangci_lint_cmd) run
	@cd price-feeder && $(golangci_lint_cmd) run

lint-fix:
	@echo "--> Running linter to fix the lint issues"
	@go install mvdan.cc/gofumpt
	@go install github.com/golangci/golangci-lint/cmd/golangci-lint
	@$(golangci_lint_cmd) run --fix --out-format=tab --issues-exit-code=0 --timeout=8m
	find . -name '*.go' -type f -not -path "./vendor*" -not -path "*.git*" -not -path "./client/docs/statik/statik.go" -not -path "./tests/mocks/*" -not -name "*.pb.go" -not -name "*.pb.gw.go" -not -name "*.pulsar.go" -not -path "./crypto/keys/secp256k1/*" | xargs gofumpt -w -l
	@cd price-feeder && $(golangci_lint_cmd) run --fix --out-format=tab --issues-exit-code=0 --timeout=8m

.PHONY: lint lint-fix

###############################################################################
##                                 Protobuf                                  ##
###############################################################################

DOCKER_BUF := $(DOCKER) run --rm -v $(CURDIR):/workspace --workdir /workspace bufbuild/buf:1.8.0

protoVer=v0.7
protoImageName=tendermintdev/sdk-proto-gen:$(protoVer)
containerProtoGen=$(PROJECT_NAME)-proto-gen-$(protoVer)
containerProtoGenSwagger=$(PROJECT_NAME)-proto-gen-swagger-$(protoVer)
containerProtoFmt=$(PROJECT_NAME)-proto-fmt-$(protoVer)

proto-all: proto-format proto-lint proto-gen proto-swagger-gen
.PHONY: proto-all proto-gen proto-lint proto-check-breaking proto-format proto-swagger-gen

proto-gen:
	@echo "Generating Protobuf files"
	@if docker ps -a --format '{{.Names}}' | grep -Eq "^${containerProtoGen}$$"; then docker start -a $(containerProtoGen); else docker run --name $(containerProtoGen) -v $(CURDIR):/workspace --workdir /workspace $(protoImageName) \
w		sh ./contrib/scripts/protocgen.sh; fi

proto-swagger-gen:
	@echo "Generating Protobuf Swagger"
	@if docker ps -a --format '{{.Names}}' | grep -Eq "^${containerProtoGenSwagger}$$"; then docker start -a $(containerProtoGenSwagger); else docker run --name $(containerProtoGenSwagger) -v $(CURDIR):/workspace --workdir /workspace $(protoImageName) \
		sh ./contrib/scripts/protoc-swagger-gen.sh; fi

proto-format:
	@echo "Formatting Protobuf files"
	@if docker ps -a --format '{{.Names}}' | grep -Eq "^${containerProtoFmt}$$"; then docker start -a $(containerProtoFmt); else docker run --name $(containerProtoFmt) -v $(CURDIR):/workspace --workdir /workspace tendermintdev/docker-build-proto \
		find ./ -name "*.proto" -exec sh -c 'clang-format -style=file -i {}' \; ; fi

proto-lint:
	@echo "Linting Protobuf files"
	@$(DOCKER_BUF) lint --error-format=json

proto-check-breaking:
	@echo "Checking for breaking changes"
	@$(DOCKER_BUF) breaking --against $(HTTPS_GIT)#branch=main<|MERGE_RESOLUTION|>--- conflicted
+++ resolved
@@ -234,7 +234,6 @@
 .PHONY: mocks
 
 ###############################################################################
-<<<<<<< HEAD
 ###                                Linting                                  ###
 ###############################################################################
 
@@ -260,8 +259,6 @@
 .PHONY: lint lint-fix
 
 ###############################################################################
-=======
->>>>>>> aab33a28
 ##                                Simulations                                ##
 ###############################################################################
 
@@ -311,24 +308,22 @@
 ###                                Linting                                  ###
 ###############################################################################
 
-golangci_lint_cmd=golangci-lint
-
+golangci_lint_cmd := go run github.com/golangci/golangci-lint/cmd/golangci-lint
+revive_cmd := go run github.com/mgechev/revive
+
+# note: on new OSX, might require brew install diffutils
 lint:
-	@echo "--> Running linter with revive"
-	@go install github.com/mgechev/revive
-	@revive -config .revive.toml -formatter friendly ./...
-# note: on new OSX, might require brew install diffutils
-	@echo "--> Running regular linter"
-	@go install mvdan.cc/gofumpt
-	@go install github.com/golangci/golangci-lint/cmd/golangci-lint
-	@$(golangci_lint_cmd) run
+	@echo "--> Running revive"
+	@${revive_cmd} -config .revive.toml -formatter friendly ./...
+# todo: many errors to fix in price-feeder
+#	@cd price-feeder && $(revive_cmd) -formatter friendly ./...
+	@echo "--> Running golangci_lint"
+	@${golangci_lint_cmd} run
 	@cd price-feeder && $(golangci_lint_cmd) run
 
 lint-fix:
 	@echo "--> Running linter to fix the lint issues"
-	@go install mvdan.cc/gofumpt
-	@go install github.com/golangci/golangci-lint/cmd/golangci-lint
-	@$(golangci_lint_cmd) run --fix --out-format=tab --issues-exit-code=0 --timeout=8m
+	@${golangci_lint_cmd} run --fix --out-format=tab --issues-exit-code=0 --timeout=8m
 	find . -name '*.go' -type f -not -path "./vendor*" -not -path "*.git*" -not -path "./client/docs/statik/statik.go" -not -path "./tests/mocks/*" -not -name "*.pb.go" -not -name "*.pb.gw.go" -not -name "*.pulsar.go" -not -path "./crypto/keys/secp256k1/*" | xargs gofumpt -w -l
 	@cd price-feeder && $(golangci_lint_cmd) run --fix --out-format=tab --issues-exit-code=0 --timeout=8m
 
