// Package store implements KVStore getters and setters for various types.
//
// Numerical getters and setters have a minimum value of zero, which will be interpreted as follows:
//   - Setters clear a KVStore entry when setting to exactly zero.
//   - Getters panic on unmarshal error, and interpret empty data as zero.
//
// All functions which can fail require an errField parameter which is used when creating error messages.
// For example, the errField "balance" could appear in errors like "-12: cannot set negative balance".
// These errFields are cosmetic and do not affect the stored data (key or value) in any way.
package store

import (
	"encoding/binary"
	"fmt"
	"time"

	sdkmath "cosmossdk.io/math"
	"github.com/cosmos/cosmos-sdk/codec"
	sdk "github.com/cosmos/cosmos-sdk/types"
)

// GetValue loads value from the store using default Unmarshaler. Panics on failure to decode.
// Returns nil if the key is not found in the store.
// If the value contains codec.Any field, then SetObject MUST be used instead.
func GetValue[TPtr PtrMarshalable[T], T any](store sdk.KVStore, key []byte, errField string) TPtr {
	if bz := store.Get(key); len(bz) > 0 {
		var c TPtr = new(T)
		if err := c.Unmarshal(bz); err != nil {
			panic(fmt.Sprintf("error unmarshaling %s into %T: %s", errField, c, err))
		}
		return c
	}
	return nil
}

// SetValue saves value in the store using default Marshaler. Returns error in case
// of marshaling failure.
// If the value contains codec.Any field, then SetObject MUST be used instead.
func SetValue[T Marshalable](store sdk.KVStore, key []byte, value T, errField string) error {
	bz, err := value.Marshal()
	if err != nil {
		return fmt.Errorf("can't marshal %s: %s", errField, err)
	}
	store.Set(key, bz)
	return nil
}

// GetBinValue is similar to GetValue (loads value in the store),
// but uses UnmarshalBinary interface instead of protobuf
func GetBinValue[TPtr PtrBinMarshalable[T], T any](store sdk.KVStore, key []byte, errField string) (TPtr, error) {
	if bz := store.Get(key); len(bz) > 0 {
		var c TPtr = new(T)
		if err := c.UnmarshalBinary(bz); err != nil {
			return nil, fmt.Errorf("error unmarshaling %s into %T: %s", errField, c, err)
		}
		return c, nil
	}
	return nil, nil
}

// SetBinValue is similar to SetValue (stores value in the store),
// but uses UnmarshalBinary interface instead of protobuf
func SetBinValue[T BinMarshalable](store sdk.KVStore, key []byte, value T, errField string) error {
	bz, err := value.MarshalBinary()
	if err != nil {
		return fmt.Errorf("can't marshal %s: %s", errField, err)
	}
	store.Set(key, bz)
	return nil
}

// GetValueCdc is similar to GetValue, but uses codec for marshaling. For Protobuf objects the
// result is the same, unless codec.Any is used. In the latter case this function MUST be used,
// instead of GetValue.
<<<<<<< HEAD
// Returns true when the data was found and deserialized into the object. Otherwise returns
// false without modifying the object.
func GetValueCdc(store sdk.KVStore, cdc codec.BinaryCodec, key []byte, object codec.ProtoMarshaler, errField string) bool {
=======
// Returns a boolean indicating whether any data was found. If the return is false, the object
// is not changed by this function.
func GetValueCdc(store sdk.KVStore, cdc codec.BinaryCodec, key []byte, object codec.ProtoMarshaler,
	errField string) bool {

>>>>>>> 04288c13
	if bz := store.Get(key); len(bz) > 0 {
		err := cdc.Unmarshal(bz, object)
		if err != nil {
			panic(errField + " could not be unmarshaled: " + err.Error())
		}
		return true
	}
	return false
}

// SetValueCdc is similar to the SetValue, but uses codec for marshaling. For Protobuf objects the
// result is the same, unless codec.Any is used. In the latter case this function MUST be used,
// instead of SetValue.
func SetValueCdc(store sdk.KVStore, cdc codec.BinaryCodec, key []byte, object codec.ProtoMarshaler,
	errField string) error {

	bz, err := cdc.Marshal(object)
	if err != nil {
		return fmt.Errorf("failed to encode %s, %s", errField, err.Error())
	}
	store.Set(key, bz)
	return nil
}

// GetInt retrieves an sdkmath.Int from a KVStore, or returns (0, false) if no value is stored.
// It panics if a stored value fails to unmarshal or is negative.
// Accepts an additional string which should describe the field being retrieved in custom error messages.
func GetInt(store sdk.KVStore, key []byte, errField string) (sdkmath.Int, bool) {
	val := GetValue[*sdkmath.Int](store, key, errField)
	if val == nil { // Not found
		return sdk.ZeroInt(), false
	}
	return *val, true
}

// SetInt stores an sdkmath.Int in a KVStore, or clears if setting to zero or nil.
// Returns an error on serialization error.
// Accepts an additional string which should describe the field being set in custom error messages.
func SetInt(store sdk.KVStore, key []byte, val sdkmath.Int, errField string) error {
	if val.IsNil() || val.IsZero() {
		store.Delete(key)
		return nil
	}
	return SetValue(store, key, &val, errField)
}

// GetDec retrieves an sdk.Dec from a KVStore, or returns (0, false) if no value is stored.
// Accepts an additional string which should describe the field being retrieved in custom error messages.
func GetDec(store sdk.KVStore, key []byte, errField string) (sdk.Dec, bool) {
	val := GetValue[*sdk.Dec](store, key, errField)
	if val == nil { // Not found
		return sdk.ZeroDec(), false
	}
	return *val, true
}

// SetDec stores an sdk.Dec in a KVStore, or clears if setting to zero or nil.
// Returns an error serialization failure.
// Accepts an additional string which should describe the field being set in custom error messages.
func SetDec(store sdk.KVStore, key []byte, val sdk.Dec, errField string) error {
	if val.IsNil() || val.IsZero() {
		store.Delete(key)
		return nil
	}
	return SetValue(store, key, &val, errField)
}

// GetAddress retrieves an sdk.AccAddress from a KVStore, or an empty address if no value is stored.
// Accepts an additional string which should describe the field being retrieved in custom error messages.
func GetAddress(store sdk.KVStore, key []byte) sdk.AccAddress {
	if bz := store.Get(key); len(bz) > 0 {
		return bz
	}
	// No stored bytes at key: return empty address
	return sdk.AccAddress{}
}

// SetAddress stores an sdk.AccAddress in a KVStore, or clears if setting to an empty or nil address.
// Accepts an additional string which should describe the field being set in custom error messages.
func SetAddress(store sdk.KVStore, key []byte, val sdk.AccAddress) {
	if val == nil || val.Empty() {
		store.Delete(key)
		return
	}
	store.Set(key, val)
}

// GetTimeMs retrieves time saved as Unix time in Miliseconds.
// If the value is not in the store, returns (0 unix time, false).
func GetTimeMs(store sdk.KVStore, key []byte) (time.Time, bool) {
	t, ok := GetInteger[int64](store, key)
	return time.UnixMilli(t), ok
}

// SetTimeMs saves time as Unix time in Miliseconds.
func SetTimeMs(store sdk.KVStore, key []byte, t time.Time) {
	SetInteger(store, key, t.UnixMilli())
}

func SetInteger[T Integer](store sdk.KVStore, key []byte, v T) {
	var bz []byte
	switch v := any(v).(type) {
	case int64:
		bz = make([]byte, 8)
		binary.LittleEndian.PutUint64(bz, uint64(v))
	case uint64:
		bz = make([]byte, 8)
		binary.LittleEndian.PutUint64(bz, v)
	case int32:
		bz = make([]byte, 4)
		binary.LittleEndian.PutUint32(bz, uint32(v))
	case uint32:
		bz = make([]byte, 4)
		binary.LittleEndian.PutUint32(bz, v)
	case byte:
		bz = []byte{v}
	}
	store.Set(key, bz)
}

func GetInteger[T Integer](store sdk.KVStore, key []byte) (T, bool) {
	bz := store.Get(key)
	if bz == nil {
		return 0, false
	}
	var v T
	switch any(v).(type) {
	case int64, uint64:
		return T(binary.LittleEndian.Uint64(bz)), true
	case int32, uint32:
		return T(binary.LittleEndian.Uint32(bz)), true
	case byte:
		return T(bz[0]), true
	}
	panic("not possible: all types must be covered above")
}

// DeleteByPrefixStore will delete all keys stored in prefix store
func DeleteByPrefixStore(store sdk.KVStore) {
	iter := sdk.KVStorePrefixIterator(store, nil)
	defer iter.Close()
	for ; iter.Valid(); iter.Next() {
		store.Delete(iter.Key())
	}
}<|MERGE_RESOLUTION|>--- conflicted
+++ resolved
@@ -72,17 +72,10 @@
 // GetValueCdc is similar to GetValue, but uses codec for marshaling. For Protobuf objects the
 // result is the same, unless codec.Any is used. In the latter case this function MUST be used,
 // instead of GetValue.
-<<<<<<< HEAD
 // Returns true when the data was found and deserialized into the object. Otherwise returns
 // false without modifying the object.
-func GetValueCdc(store sdk.KVStore, cdc codec.BinaryCodec, key []byte, object codec.ProtoMarshaler, errField string) bool {
-=======
-// Returns a boolean indicating whether any data was found. If the return is false, the object
-// is not changed by this function.
 func GetValueCdc(store sdk.KVStore, cdc codec.BinaryCodec, key []byte, object codec.ProtoMarshaler,
 	errField string) bool {
-
->>>>>>> 04288c13
 	if bz := store.Get(key); len(bz) > 0 {
 		err := cdc.Unmarshal(bz, object)
 		if err != nil {
