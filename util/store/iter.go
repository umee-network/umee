--- conflicted
+++ resolved
@@ -44,13 +44,8 @@
 }
 
 // LoadAll iterates over all records in the prefix store and unmarshals value into the list.
-<<<<<<< HEAD
-func LoadAll[TPtr PtrMarshalable[T], T any](s storetypes.KVStore, prefix []byte) ([]T, error) {
+func LoadAll[TPtr PtrUnmarshalable[T], T any](s storetypes.KVStore, prefix []byte) ([]T, error) {
 	iter := storetypes.KVStorePrefixIterator(s, prefix)
-=======
-func LoadAll[TPtr PtrUnmarshalable[T], T any](s storetypes.KVStore, prefix []byte) ([]T, error) {
-	iter := sdk.KVStorePrefixIterator(s, prefix)
->>>>>>> 2bc3f3f9
 	defer iter.Close()
 	out := make([]T, 0)
 	for ; iter.Valid(); iter.Next() {
