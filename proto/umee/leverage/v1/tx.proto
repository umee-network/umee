syntax = "proto3";
package umee.leverage.v1;

import "cosmos/base/v1beta1/coin.proto";
import "gogoproto/gogo.proto";

option go_package = "github.com/umee-network/umee/v2/x/leverage/types";

// Msg defines the x/leverage module's Msg service.
service Msg {
  // LendAsset defines a method for lending coins to the capital facility.
  rpc LendAsset(MsgLendAsset) returns (MsgLendAssetResponse);

  // WithdrawAsset defines a method for withdrawing previously loaned coins from
  // the capital facility.
  rpc WithdrawAsset(MsgWithdrawAsset) returns (MsgWithdrawAssetResponse);

  // AddCollateral defines a method for users to enable selected uTokens
  // as collateral.
  rpc AddCollateral(MsgAddCollateral) returns (MsgAddCollateralResponse);

  // RemoveCollateral defines a method for users to disable selected uTokens
  // as collateral.
  rpc RemoveCollateral(MsgRemoveCollateral) returns (MsgRemoveCollateralResponse);

  // BorrowAsset defines a method for borrowing coins from the capital facility.
  rpc BorrowAsset(MsgBorrowAsset) returns (MsgBorrowAssetResponse);

  // RepayAsset defines a method for repaying borrowed coins to the capital
  // facility.
  rpc RepayAsset(MsgRepayAsset) returns (MsgRepayAssetResponse);

  // Liquidate defines a method for repaying a different user's borrowed coins
  // to the capital facility in exchange for some of their collateral.
  rpc Liquidate(MsgLiquidate) returns (MsgLiquidateResponse);
}

// MsgLendAsset represents a lender's request to lend a base asset type to the
// module.
message MsgLendAsset {
  // Lender is the account address supplying assets and the signer of the message.
  string                   lender = 1;
  cosmos.base.v1beta1.Coin amount = 2 [(gogoproto.nullable) = false];
}

// MsgWithdrawAsset represents a lender's request to withdraw lent assets.
// Amount must be a uToken.
message MsgWithdrawAsset {
  // Lender is the account address withdrawing assets and the signer of the message.
  string                   lender = 1;
  cosmos.base.v1beta1.Coin amount = 2 [(gogoproto.nullable) = false];
}

<<<<<<< HEAD
// MsgAddCollateral represents a lender's request to enable selected
// uTokens as collateral.
message MsgAddCollateral {
  // Borrower is the account address adding collateral and the signer of the message.
  string                   borrower = 1;
  cosmos.base.v1beta1.Coin coin     = 2 [(gogoproto.nullable) = false];
}

// MsgRemoveCollateral represents a lender's request to disable selected
// uTokens as collateral.
message MsgRemoveCollateral {
  // Borrower is the account address removing collateral and the signer of the message.
  string                   borrower = 1;
  cosmos.base.v1beta1.Coin coin     = 2 [(gogoproto.nullable) = false];
=======
// MsgSetCollateral represents a lender's request to enable or disable
// a uToken type in their possession as collateral.
message MsgSetCollateral {
  // Borrower is the account address setting collateral and the signer
  // of the message.
  string borrower = 1;
  string denom    = 2;
  bool   enable   = 3;
>>>>>>> 26fbea99
}

// MsgBorrowAsset represents a lender's request to borrow a base asset type
// from the module.
message MsgBorrowAsset {
  // Borrower is the account address taking a loan and the signer
  // of the message.
  string                   borrower = 1;
  cosmos.base.v1beta1.Coin amount   = 2 [(gogoproto.nullable) = false];
}

// MsgRepayAsset represents a lender's request to repay a borrowed base asset
// type to the module.
message MsgRepayAsset {
  // Borrower is the account address repaying a loan and the signer
  // of the message.
  string                   borrower = 1;
  cosmos.base.v1beta1.Coin amount   = 2 [(gogoproto.nullable) = false];
}

// MsgLiquidate represents a liquidator's request to repay a specific borrower's
// borrowed base asset type to the module in exchange for collateral reward.
message MsgLiquidate {
  // Liquidator is the account address performing a liquidation and the signer
  // of the message.
  string                   liquidator = 1;
  string                   borrower   = 2;
  cosmos.base.v1beta1.Coin repayment  = 3 [(gogoproto.nullable) = false];
  cosmos.base.v1beta1.Coin reward     = 4 [(gogoproto.nullable) = false];
}

// MsgLendAssetResponse defines the Msg/LendAsset response type.
message MsgLendAssetResponse {}

// MsgWithdrawAssetResponse defines the Msg/WithdrawAsset response type.
message MsgWithdrawAssetResponse {}

// MsgAddCollateralResponse defines the Msg/AddCollateral response type.
message MsgAddCollateralResponse {}

// MsgRemoveCollateralResponse defines the Msg/RemoveCollateral response type.
message MsgRemoveCollateralResponse {}

// MsgBorrowAssetResponse defines the Msg/BorrowAsset response type.
message MsgBorrowAssetResponse {}

// MsgRepayAssetResponse defines the Msg/RepayAsset response type.
message MsgRepayAssetResponse {
  cosmos.base.v1beta1.Coin repaid = 1 [(gogoproto.nullable) = false];
}

// MsgLiquidateResponse defines the Msg/Liquidate response type.
message MsgLiquidateResponse {
  cosmos.base.v1beta1.Coin repaid = 1 [(gogoproto.nullable) = false];
  cosmos.base.v1beta1.Coin reward = 2 [(gogoproto.nullable) = false];
}<|MERGE_RESOLUTION|>--- conflicted
+++ resolved
@@ -51,7 +51,6 @@
   cosmos.base.v1beta1.Coin amount = 2 [(gogoproto.nullable) = false];
 }
 
-<<<<<<< HEAD
 // MsgAddCollateral represents a lender's request to enable selected
 // uTokens as collateral.
 message MsgAddCollateral {
@@ -66,16 +65,6 @@
   // Borrower is the account address removing collateral and the signer of the message.
   string                   borrower = 1;
   cosmos.base.v1beta1.Coin coin     = 2 [(gogoproto.nullable) = false];
-=======
-// MsgSetCollateral represents a lender's request to enable or disable
-// a uToken type in their possession as collateral.
-message MsgSetCollateral {
-  // Borrower is the account address setting collateral and the signer
-  // of the message.
-  string borrower = 1;
-  string denom    = 2;
-  bool   enable   = 3;
->>>>>>> 26fbea99
 }
 
 // MsgBorrowAsset represents a lender's request to borrow a base asset type
