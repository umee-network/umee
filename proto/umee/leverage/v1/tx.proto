--- conflicted
+++ resolved
@@ -29,13 +29,8 @@
   // Repay allows a user to repay previously borrowed tokens and interest.
   rpc Repay(MsgRepay) returns (MsgRepayResponse);
 
-<<<<<<< HEAD
-  // Liquidate defines a method for repaying another user's borrowed
-  // coins in exchange for some of their collateral.
-=======
   // Liquidate allows a user to repay a different user's borrowed coins in exchange for some
-  // of their collateral.
->>>>>>> 184a5783
+  // of the target's collateral.
   rpc Liquidate(MsgLiquidate) returns (MsgLiquidateResponse);
 }
 
