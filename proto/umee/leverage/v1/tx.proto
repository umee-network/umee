syntax = "proto3";
package umee.leverage.v1;

import "cosmos/base/v1beta1/coin.proto";
import "gogoproto/gogo.proto";

option go_package = "github.com/umee-network/umee/v2/x/leverage/types";

option (gogoproto.goproto_getters_all) = false;

// Msg defines the x/leverage module's Msg service.
service Msg {
  // Supply moves tokens from user balance to the module for lending or collateral.
  // The user receives uTokens in return.
  rpc Supply(MsgSupply) returns (MsgSupplyResponse);

  // Withdraw moves previously supplied tokens from the module back to the user balance in
  // exchange for burning uTokens.
  rpc Withdraw(MsgWithdraw) returns (MsgWithdrawResponse);

  // Collateralize enables selected uTokens as collateral, which moves them to the module.
  rpc Collateralize(MsgCollateralize) returns (MsgCollateralizeResponse);

  // Decollateralize disables selected uTokens as collateral. They are returned to the user's
  // balance from the module.
  rpc Decollateralize(MsgDecollateralize) returns (MsgDecollateralizeResponse);

  // Borrow allows a user to borrow tokens from the module if they have sufficient collateral.
  rpc Borrow(MsgBorrow) returns (MsgBorrowResponse);

  // Repay allows a user to repay previously borrowed tokens and interest.
  rpc Repay(MsgRepay) returns (MsgRepayResponse);

  // Liquidate allows a user to repay a different user's borrowed coins in exchange for some
  // of the target's collateral.
  rpc Liquidate(MsgLiquidate) returns (MsgLiquidateResponse);
}

// MsgSupply is the request structure for the Supply RPC.
message MsgSupply {
  // Supplier is the account address supplying assets and the signer of the message.
  string                   supplier = 1;
  cosmos.base.v1beta1.Coin coin     = 2 [(gogoproto.nullable) = false];
}

// MsgWithdraw represents a user's request to withdraw supplied assets.
// Asset must be a uToken.
message MsgWithdraw {
  // Supplier is the account address withdrawing assets and the signer of the message.
  string                   supplier = 1;
  cosmos.base.v1beta1.Coin coin     = 2 [(gogoproto.nullable) = false];
}

// MsgCollateralize represents a user's request to enable selected
// uTokens as collateral.
message MsgCollateralize {
  // Borrower is the account address adding collateral and the signer of the message.
  string                   borrower = 1;
  cosmos.base.v1beta1.Coin coin     = 2 [(gogoproto.nullable) = false];
}

// MsgDecollateralize represents a user's request to disable selected
// uTokens as collateral.
message MsgDecollateralize {
  // Borrower is the account address removing collateral and the signer of the message.
  string                   borrower = 1;
  cosmos.base.v1beta1.Coin coin     = 2 [(gogoproto.nullable) = false];
}

// MsgBorrow represents a user's request to borrow a base asset type
// from the module.
message MsgBorrow {
  // Borrower is the account address taking a loan and the signer
  // of the message.
  string                   borrower = 1;
  cosmos.base.v1beta1.Coin coin     = 2 [(gogoproto.nullable) = false];
}

// MsgRepay represents a user's request to repay a borrowed base asset
// type to the module.
message MsgRepay {
  // Borrower is the account address repaying a loan and the signer
  // of the message.
  string                   borrower = 1;
  cosmos.base.v1beta1.Coin coin     = 2 [(gogoproto.nullable) = false];
}

// MsgLiquidate is the request structure for the Liquidate RPC.
message MsgLiquidate {
  // Liquidator is the account address performing a liquidation and the signer
  // of the message.
  string liquidator = 1;
  // Borrower is the account whose borrow is being repaid, and collateral consumed,
  // by the liquidation. It does not sign the message.
  string borrower = 2;
  // Repayment is the maximum amount of base tokens that the liquidator is willing
  // to repay.
<<<<<<< HEAD
  cosmos.base.v1beta1.Coin repayment = 3 [(gogoproto.nullable) = false];
  // RewardDenom is the base token denom that the liquidator is willing to accept
  // as a liquidation reward. The uToken equivalent of any base token rewards
  // will be taken from the borrower's collateral.
  string reward_denom = 4;
=======
  cosmos.base.v1beta1.Coin repayment    = 3 [(gogoproto.nullable) = false];
  // RewardDenom is the denom that the liquidator will receive as a liquidation reward.
  // If it is a uToken, the liquidator will receive uTokens from the borrower's
  // collateral. If it is a base token, the uTokens will be redeemed directly at
  // a reduced Liquidation Incentive, and the liquidator will receive base tokens.
  string                   reward_denom = 4;
>>>>>>> 8277b19a
}

// MsgSupplyResponse defines the Msg/Supply response type.
message MsgSupplyResponse {
  // Supplied is the amount of base tokens sent ot the module.
  cosmos.base.v1beta1.Coin supplied = 1 [(gogoproto.nullable) = false];
  // Received is the amount of uTokens received.
  cosmos.base.v1beta1.Coin received = 2 [(gogoproto.nullable) = false];
}

// MsgWithdrawResponse defines the Msg/Withdraw response type.
message MsgWithdrawResponse {
  // Redeemed is the amount of uTokens sent to the module.
  cosmos.base.v1beta1.Coin redeemed = 1 [(gogoproto.nullable) = false];
  // Received is the amount of base tokens received.
  cosmos.base.v1beta1.Coin received = 2 [(gogoproto.nullable) = false];
}

// MsgCollateralizeResponse defines the Msg/Collateralize response type.
message MsgCollateralizeResponse {
  // Collateralized is the amount of uTokens sent to the module.
  cosmos.base.v1beta1.Coin collateralized = 1 [(gogoproto.nullable) = false];
}

// MsgDecollateralizeResponse defines the Msg/Decollateralize response type.
message MsgDecollateralizeResponse {
  // Received is the amount of uTokens retrieved from the module.
  cosmos.base.v1beta1.Coin received = 1 [(gogoproto.nullable) = false];
}

// MsgBorrowResponse defines the Msg/Borrow response type.
message MsgBorrowResponse {
  // Borrowed is the amount of uTokens borrowed from the module.
  cosmos.base.v1beta1.Coin borrowed = 1 [(gogoproto.nullable) = false];
}

// MsgRepayResponse defines the Msg/Repay response type.
message MsgRepayResponse {
  // Repaid is the amount of base tokens repaid to the module.
  cosmos.base.v1beta1.Coin repaid = 1 [(gogoproto.nullable) = false];
}

// MsgLiquidateResponse defines the Msg/Liquidate response type.
message MsgLiquidateResponse {
  // Repaid is the amount of borrowed base tokens that the liquidator repaid
  // to the module on behalf of the borrower.
  cosmos.base.v1beta1.Coin repaid = 1 [(gogoproto.nullable) = false];
  // Collateral is the amount of the borrower's uToken collateral that
  // was liquidated.
  cosmos.base.v1beta1.Coin collateral = 2 [(gogoproto.nullable) = false];
  // Reward is the amount of base tokens that the liquidator received from
  // the module as reward for the liquidation.
  cosmos.base.v1beta1.Coin reward = 3 [(gogoproto.nullable) = false];
}<|MERGE_RESOLUTION|>--- conflicted
+++ resolved
@@ -95,20 +95,12 @@
   string borrower = 2;
   // Repayment is the maximum amount of base tokens that the liquidator is willing
   // to repay.
-<<<<<<< HEAD
   cosmos.base.v1beta1.Coin repayment = 3 [(gogoproto.nullable) = false];
-  // RewardDenom is the base token denom that the liquidator is willing to accept
-  // as a liquidation reward. The uToken equivalent of any base token rewards
-  // will be taken from the borrower's collateral.
-  string reward_denom = 4;
-=======
-  cosmos.base.v1beta1.Coin repayment    = 3 [(gogoproto.nullable) = false];
   // RewardDenom is the denom that the liquidator will receive as a liquidation reward.
   // If it is a uToken, the liquidator will receive uTokens from the borrower's
   // collateral. If it is a base token, the uTokens will be redeemed directly at
   // a reduced Liquidation Incentive, and the liquidator will receive base tokens.
   string                   reward_denom = 4;
->>>>>>> 8277b19a
 }
 
 // MsgSupplyResponse defines the Msg/Supply response type.
