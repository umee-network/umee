--- conflicted
+++ resolved
@@ -93,21 +93,11 @@
     (gogoproto.moretags)   = "yaml:\"kink_borrow_rate\""
   ];
 
-<<<<<<< HEAD
-  // The max_borrow_rate defines the interest rate for borrowing this
-  // asset (seen when supply utilization is 100%).
-  // Value is in basis points; allowed values are in [0, 100'000'000] range.
+  // Max Borrow Rate defines the interest rate in basis points for borrowing
+  // this asset when supply utilization is at its maximum.
   uint32 max_borrow_rate = 7 [
     (gogoproto.casttype) = "github.com/umee-network/umee/v2/math/bpmath.BP",
     (gogoproto.moretags) = "yaml:\"max_borrow_rate\""
-=======
-  // Max Borrow Rate defines the interest rate for borrowing this
-  // asset when supply utilization is at its maximum.
-  string max_borrow_rate = 7 [
-    (gogoproto.customtype) = "github.com/cosmos/cosmos-sdk/types.Dec",
-    (gogoproto.nullable)   = false,
-    (gogoproto.moretags)   = "yaml:\"max_borrow_rate\""
->>>>>>> 332e2cba
   ];
 
   // Kink Utilization defines the supply utilization value where
