syntax = "proto3";
package umee.leverage.v1;

import "gogoproto/gogo.proto";

option go_package = "github.com/umee-network/umee/v2/x/leverage/types";

// Params defines the parameters for the leverage module.
message Params {
  option (gogoproto.goproto_stringer) = false;
  // The complete_liquidation_threshold determines how far over their borrow
  // limit a borrower must be in order for their positions to be liquidated
  // fully in a single event.
  string complete_liquidation_threshold = 2 [
    (gogoproto.customtype) = "github.com/cosmos/cosmos-sdk/types.Dec",
    (gogoproto.nullable)   = false,
    (gogoproto.moretags)   = "yaml:\"complete_liquidation_threshold\""
  ];
  // The minimum_close_factor determines the portion of a borrower's position
  // that can be liquidated in a single event, when the borrower is just barely
  // over their borrow limit.
  string minimum_close_factor = 3 [
    (gogoproto.customtype) = "github.com/cosmos/cosmos-sdk/types.Dec",
    (gogoproto.nullable)   = false,
    (gogoproto.moretags)   = "yaml:\"minimum_close_factor\""
  ];
  // The oracle_reward_factor determines the portion of interest accrued on
  // borrows that is sent to the oracle module to fund its reward pool.
  string oracle_reward_factor = 4 [
    (gogoproto.customtype) = "github.com/cosmos/cosmos-sdk/types.Dec",
    (gogoproto.nullable)   = false,
    (gogoproto.moretags)   = "yaml:\"oracle_reward_factor\""
  ];
  // The small_liquidation_size determines the USD value at which a borrow is
  // considered small enough to be liquidated in a single transaction, bypassing
  // dynamic close factor.
  string small_liquidation_size = 5 [
    (gogoproto.customtype) = "github.com/cosmos/cosmos-sdk/types.Dec",
    (gogoproto.nullable)   = false,
    (gogoproto.moretags)   = "yaml:\"small_liquidation_size\""
  ];
}

// Token defines a token, along with its capital metadata, in the Umee capital
// facility that can be loaned and borrowed.
message Token {
  option (gogoproto.equal) = true;

  // The base_denom defines the denomination of the underlying base token.
  string base_denom = 1 [(gogoproto.moretags) = "yaml:\"base_denom\""];

  // The reserve factor defines what portion of accrued interest of the asset
  // type goes to reserves.
  string reserve_factor = 2 [
    (gogoproto.customtype) = "github.com/cosmos/cosmos-sdk/types.Dec",
    (gogoproto.nullable)   = false,
    (gogoproto.moretags)   = "yaml:\"reserve_factor\""
  ];

  // The collateral_weight defines what amount of the total value of the asset
  // can contribute to a users borrowing power. If the collateral_weight is
  // zero, using this asset as collateral against borrowing will be disabled.
  string collateral_weight = 3 [
    (gogoproto.customtype) = "github.com/cosmos/cosmos-sdk/types.Dec",
    (gogoproto.nullable)   = false,
    (gogoproto.moretags)   = "yaml:\"collateral_weight\""
  ];

  // The liquidation_threshold defines what amount of the total value of the
  // asset can contribute to a user's liquidation threshold (above which they
  // become eligible for liquidation).
  string liquidation_threshold = 4 [
    (gogoproto.customtype) = "github.com/cosmos/cosmos-sdk/types.Dec",
    (gogoproto.nullable)   = false,
    (gogoproto.moretags)   = "yaml:\"liquidation_threshold\""
  ];

  // The base_borrow_rate defines the minimum interest rate for borrowing this
  // asset.
  string base_borrow_rate = 5 [
    (gogoproto.customtype) = "github.com/cosmos/cosmos-sdk/types.Dec",
    (gogoproto.nullable)   = false,
    (gogoproto.moretags)   = "yaml:\"base_borrow_rate\""
  ];

  // The kink_borrow_rate defines the interest rate for borrowing this
<<<<<<< HEAD
  // asset when supply utilization is at the 'kink' utilization value as defined
  // on the utilization:interest graph.
=======
  // asset when utilization equals to 'kink_utilization'.
>>>>>>> c4bba04b
  string kink_borrow_rate = 6 [
    (gogoproto.customtype) = "github.com/cosmos/cosmos-sdk/types.Dec",
    (gogoproto.nullable)   = false,
    (gogoproto.moretags)   = "yaml:\"kink_borrow_rate\""
  ];

  // The max_borrow_rate defines the interest rate for borrowing this
  // asset (seen when supply utilization is 100%).
  string max_borrow_rate = 7 [
    (gogoproto.customtype) = "github.com/cosmos/cosmos-sdk/types.Dec",
    (gogoproto.nullable)   = false,
    (gogoproto.moretags)   = "yaml:\"max_borrow_rate\""
  ];

<<<<<<< HEAD
  // The kink_utilization_rate defines the supply utilization rate for this
  // asset where the 'kink' on the utilization:interest graph occurs.
  string kink_utilization_rate = 8 [
=======
  // The kink_utilization defines the value where the kink rate kicks off for
  // borrow rates.
  string kink_utilization = 8 [
>>>>>>> c4bba04b
    (gogoproto.customtype) = "github.com/cosmos/cosmos-sdk/types.Dec",
    (gogoproto.nullable)   = false,
    (gogoproto.moretags)   = "yaml:\"kink_utilization\""
  ];

  // The liquidation_incentive determines the portion of bonus collateral of
  // a token type liquidators receive as a liquidation reward.
  string liquidation_incentive = 9 [
    (gogoproto.customtype) = "github.com/cosmos/cosmos-sdk/types.Dec",
    (gogoproto.nullable)   = false,
    (gogoproto.moretags)   = "yaml:\"liquidation_incentive\""
  ];

  // The symbol_denom and exponent are solely used to update the oracle's accept
  // list of allowed tokens.
  string symbol_denom = 10 [(gogoproto.moretags) = "yaml:\"symbol_denom\""];
  uint32 exponent     = 11 [(gogoproto.moretags) = "yaml:\"exponent\""];

  // Allows lending and setting a collateral using this token. Note that
  // withdrawing is always enabled. Disabling lending would be one step in
  // phasing out an asset type.
  bool enable_msg_lend = 12 [(gogoproto.moretags) = "yaml:\"enable_msg_lend\""];

  // Allows borrowing of this token. Note that repaying is always enabled.
  // Disabling borrowing would be one step in phasing out an asset type, but
  // could also be used from the start for asset types meant to be collateral
  // only, like meTokens.
  bool enable_msg_borrow = 13
      [(gogoproto.moretags) = "yaml:\"enable_msg_borrow\""];

  // This should only be used to eliminate an asset completely. A blacklisted
  // asset is treated as though its oracle price is zero, and thus ignored by
  // calculations such as collateral value and borrow limit. Can still be repaid
  // or withdrawn, but not liquidated. A blacklisted token must have enable_lend
  // and enable_borrow set to false. Such tokens can be safely removed from the
  // oracle and price feeder as well.
  bool blacklist = 14;
}<|MERGE_RESOLUTION|>--- conflicted
+++ resolved
@@ -84,12 +84,7 @@
   ];
 
   // The kink_borrow_rate defines the interest rate for borrowing this
-<<<<<<< HEAD
-  // asset when supply utilization is at the 'kink' utilization value as defined
-  // on the utilization:interest graph.
-=======
   // asset when utilization equals to 'kink_utilization'.
->>>>>>> c4bba04b
   string kink_borrow_rate = 6 [
     (gogoproto.customtype) = "github.com/cosmos/cosmos-sdk/types.Dec",
     (gogoproto.nullable)   = false,
@@ -104,15 +99,9 @@
     (gogoproto.moretags)   = "yaml:\"max_borrow_rate\""
   ];
 
-<<<<<<< HEAD
-  // The kink_utilization_rate defines the supply utilization rate for this
-  // asset where the 'kink' on the utilization:interest graph occurs.
-  string kink_utilization_rate = 8 [
-=======
   // The kink_utilization defines the value where the kink rate kicks off for
   // borrow rates.
   string kink_utilization = 8 [
->>>>>>> c4bba04b
     (gogoproto.customtype) = "github.com/cosmos/cosmos-sdk/types.Dec",
     (gogoproto.nullable)   = false,
     (gogoproto.moretags)   = "yaml:\"kink_utilization\""
