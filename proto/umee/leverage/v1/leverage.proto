--- conflicted
+++ resolved
@@ -118,10 +118,6 @@
 
   // The symbol_denom and exponent are solely used to update the oracle's accept
   // list of allowed tokens.
-<<<<<<< HEAD
-  string symbol_denom = 10 [ (gogoproto.moretags) = "yaml:\"symbol_denom\"" ];
-  uint32 exponent = 11 [ (gogoproto.moretags) = "yaml:\"exponent\"" ];
-=======
   string symbol_denom = 10 [(gogoproto.moretags) = "yaml:\"symbol_denom\""];
   uint32 exponent     = 11 [(gogoproto.moretags) = "yaml:\"exponent\""];
   
@@ -142,5 +138,4 @@
   // and enable_borrow set to false. Such tokens can be safely removed from the
   // oracle and price feeder as well.
   bool blacklist = 14;
->>>>>>> 7f178e33
 }