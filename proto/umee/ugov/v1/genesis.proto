--- conflicted
+++ resolved
@@ -19,12 +19,7 @@
 
   // InflationParams is params for inflation rate changes
   InflationParams inflation_params = 3 [(gogoproto.nullable) = false];
-<<<<<<< HEAD
-  // Unix timestamp when the inflation cycle is started
-  google.protobuf.Timestamp inflation_cycle_start_time = 4 [(gogoproto.nullable) = false, (gogoproto.stdtime) = true];
-=======
 
   // Time when the inflation cycle started
   google.protobuf.Timestamp inflation_cycle_start = 4 [(gogoproto.nullable) = false, (gogoproto.stdtime) = true];
->>>>>>> 171eeca0
 }