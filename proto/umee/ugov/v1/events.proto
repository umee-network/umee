--- conflicted
+++ resolved
@@ -8,18 +8,12 @@
 option go_package                      = "github.com/umee-network/umee/v5/x/ugov";
 option (gogoproto.goproto_getters_all) = false;
 
-<<<<<<< HEAD
 // EventMinGasPrice is emitted when MsgGovUpdateMinGasPrice is correctly executed.
 message EventMinGasPrice {
   repeated cosmos.base.v1beta1.DecCoin min_gas_prices = 1 [(gogoproto.nullable) = false];
-=======
-// EventMinTxFees is emitted when MsgGovUpdateMinFees is correctly executed.
-message EventMinTxFees {
-  repeated cosmos.base.v1beta1.DecCoin min_tx_fees = 1 [(gogoproto.nullable) = false];
 }
 
 // EventEmergencyGroup is emitted when MsgGovSetEmergencyGroup is correctly executed.
 message EventEmergencyGroup {
   string emergency_group = 1 [(cosmos_proto.scalar) = "cosmos.AddressString"];
->>>>>>> 141d5148
 }