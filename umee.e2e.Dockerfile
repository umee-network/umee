ARG IMG_TAG=latest

# Fetch libwasmvm_muslc (cosmwasmvm)
FROM alpine AS cosmwasm-lib
ADD https://github.com/CosmWasm/wasmvm/releases/download/v1.0.0-beta10/libwasmvm_muslc.x86_64.a /lib/libwasmvm_muslc.x86_64.a
RUN sha256sum /lib/libwasmvm_muslc.x86_64.a | grep 2f44efa9c6c1cda138bd1f46d8d53c5ebfe1f4a53cf3457b01db86472c4917ac
# Copy the library you want to the final location that will be found by the linker flag `-lwasmvm_muslc`
RUN cp /lib/libwasmvm_muslc.x86_64.a /lib/libwasmvm_muslc.a

# Fetch base packages
FROM golang:1.17-alpine AS base-builder
ENV PACKAGES make git libc-dev gcc linux-headers
RUN apk add --no-cache $PACKAGES

# Compile the umeed binary
FROM base-builder AS umeed-builder
WORKDIR /src/app/
COPY go.mod go.sum* ./
RUN go mod download
COPY . .
COPY --from=cosmwasm-lib /lib/libwasmvm_muslc.a /lib/libwasmvm_muslc.a
ENV PACKAGES curl bash eudev-dev python3
RUN apk add --no-cache $PACKAGES
RUN BUILD_TAGS=muslc LINK_STATICALLY=true make install
RUN cd price-feeder && BUILD_TAGS=muslc LINK_STATICALLY=true make install

# Fetch peggo (gravity bridge) binary
<<<<<<< HEAD
FROM base-builder AS peggo-builder
=======
FROM golang:1.18-alpine AS peggo-builder
>>>>>>> 264bdd24
ARG PEGGO_VERSION=v0.3.0
WORKDIR /downloads/
RUN git clone https://github.com/umee-network/peggo.git
RUN cd peggo && git checkout ${PEGGO_VERSION} && make build && cp ./build/peggo /usr/local/bin/

# Add to a distroless container
FROM gcr.io/distroless/cc:$IMG_TAG
ARG IMG_TAG
COPY --from=umeed-builder /go/bin/umeed /usr/local/bin/
COPY --from=umeed-builder /go/bin/price-feeder /usr/local/bin/
COPY --from=peggo-builder /usr/local/bin/peggo /usr/local/bin/
EXPOSE 26656 26657 1317 9090 7171

ENTRYPOINT ["umeed", "start"]<|MERGE_RESOLUTION|>--- conflicted
+++ resolved
@@ -8,7 +8,7 @@
 RUN cp /lib/libwasmvm_muslc.x86_64.a /lib/libwasmvm_muslc.a
 
 # Fetch base packages
-FROM golang:1.17-alpine AS base-builder
+FROM golang:1.18-alpine AS base-builder
 ENV PACKAGES make git libc-dev gcc linux-headers
 RUN apk add --no-cache $PACKAGES
 
@@ -25,11 +25,7 @@
 RUN cd price-feeder && BUILD_TAGS=muslc LINK_STATICALLY=true make install
 
 # Fetch peggo (gravity bridge) binary
-<<<<<<< HEAD
 FROM base-builder AS peggo-builder
-=======
-FROM golang:1.18-alpine AS peggo-builder
->>>>>>> 264bdd24
 ARG PEGGO_VERSION=v0.3.0
 WORKDIR /downloads/
 RUN git clone https://github.com/umee-network/peggo.git
