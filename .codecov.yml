coverage:
  precision: 2
  round: down
  range: 70...100

  status:
    # Learn more at https://docs.codecov.io/docs/commit-status
    project:
      default:
        threshold: 1% # allow this much decrease on project
      app:
        target: 70%
        flags:
          - app
      modules:
        target: 70%
        flags:
          - modules
      client:
        flags:
          - client
    changes: false

comment:
  layout: "reach, diff, files"
  behavior: default # update if exists else create new
  require_changes: true

flags:
  app:
    paths:
      - "app/"
  modules:
    paths:
      - "x/"
      - "!x/**/client/" # ignore client package
  client:
    paths:
      - "client/"
      - "x/**/client/"

ignore:
# ignore all files of these types
  - "**/*.proto"
  - "**/*.yml"
  - "**/*.json"
  - "**/*.toml"
  - "**/*.rst"
  - "**/*.md"
# auto-generated files
  - "**/*.pb.go"
  - "**/*.pb.gw.go"
<<<<<<< HEAD
  - "types/*.pb.go"
  - "tests/*"
  - "tests/**/*"
  - "x/**/*.pb.go"
  - "x/**/test_common.go"
  - "scripts/"
  - "contrib"
=======
# ignore these folders and all their contents
  - "docs"
  - "tests"
  - "scripts"
  - "contrib"
  - "swagger"
>>>>>>> aab33a28
<|MERGE_RESOLUTION|>--- conflicted
+++ resolved
@@ -50,19 +50,9 @@
 # auto-generated files
   - "**/*.pb.go"
   - "**/*.pb.gw.go"
-<<<<<<< HEAD
-  - "types/*.pb.go"
-  - "tests/*"
-  - "tests/**/*"
-  - "x/**/*.pb.go"
-  - "x/**/test_common.go"
-  - "scripts/"
-  - "contrib"
-=======
 # ignore these folders and all their contents
   - "docs"
   - "tests"
   - "scripts"
   - "contrib"
-  - "swagger"
->>>>>>> aab33a28
+  - "swagger"