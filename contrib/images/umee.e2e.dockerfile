# Docker for e2e testing
# Creates dynamic binaries, by building from the latest version of:
# umeed and release version of peggo

FROM ghcr.io/umee-network/peggo:latest-1.4 as peggo

FROM golang:1.19-bullseye AS builder
ARG EXPERIMENTAL=false

## Download go module dependencies for umeed
WORKDIR /src/umee
COPY go.mod go.sum ./
RUN go mod download

<<<<<<< HEAD
## Build umeed
WORKDIR /src/umee
COPY . .
RUN if [ "$EXPERIMENTAL" = "true" ] ; then echo "Installing experimental build";else echo "Installing stable build";fi
RUN make install
=======
## Download go module dependnecies for price-feeder
WORKDIR /src/umee/price-feeder
COPY price-feeder/go.mod price-feeder/go.sum ./
RUN go mod download

## Build umeed and price-feeder
## optimization: we move setting experimental flag here.
ENV EXPERIMENTAL $EXPERIMENTAL
WORKDIR /src/umee
COPY . .
RUN if [ "$EXPERIMENTAL" = "true" ] ; then echo "Installing experimental build";else echo "Installing stable build";fi
RUN BUILD_TAGS=badgerdb make install
RUN cd price-feeder && make install
>>>>>>> a47b8a24

## Prepare the final clear binary
FROM ubuntu:rolling
EXPOSE 26656 26657 1317 9090 7171
ENTRYPOINT ["umeed", "start"]

COPY --from=builder /go/pkg/mod/github.com/\!cosm\!wasm/wasmvm\@v*/internal/api/libwasmvm.*.so /usr/lib/
COPY --from=builder /go/bin/* /usr/local/bin/
COPY --from=peggo /usr/local/bin/peggo /usr/local/bin/peggo
RUN apt-get update && apt-get install ca-certificates -y<|MERGE_RESOLUTION|>--- conflicted
+++ resolved
@@ -12,27 +12,11 @@
 COPY go.mod go.sum ./
 RUN go mod download
 
-<<<<<<< HEAD
 ## Build umeed
 WORKDIR /src/umee
 COPY . .
 RUN if [ "$EXPERIMENTAL" = "true" ] ; then echo "Installing experimental build";else echo "Installing stable build";fi
 RUN make install
-=======
-## Download go module dependnecies for price-feeder
-WORKDIR /src/umee/price-feeder
-COPY price-feeder/go.mod price-feeder/go.sum ./
-RUN go mod download
-
-## Build umeed and price-feeder
-## optimization: we move setting experimental flag here.
-ENV EXPERIMENTAL $EXPERIMENTAL
-WORKDIR /src/umee
-COPY . .
-RUN if [ "$EXPERIMENTAL" = "true" ] ; then echo "Installing experimental build";else echo "Installing stable build";fi
-RUN BUILD_TAGS=badgerdb make install
-RUN cd price-feeder && make install
->>>>>>> a47b8a24
 
 ## Prepare the final clear binary
 FROM ubuntu:rolling
