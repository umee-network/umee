--- conflicted
+++ resolved
@@ -191,14 +191,9 @@
 	var tickerResp HuobiTicker
 	var candleResp HuobiCandle
 
-	// sometimes it returns other messages which are not ticker responses
 	if err := json.Unmarshal(bz, &tickerResp); err != nil {
-<<<<<<< HEAD
-		p.logger.Err(err).Msg("failed to unmarshal message from Huobi provider")
-=======
 		// sometimes it returns other messages which are not ticker responses
 		p.logger.Err(err).Msg("failed to unmarshal message")
->>>>>>> 989ed328
 		return
 	}
 
