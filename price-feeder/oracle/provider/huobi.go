package provider

import (
	"bytes"
	"compress/gzip"
	"context"
	"encoding/json"
	"fmt"
	"io/ioutil"
	"net/url"
	"strconv"
	"strings"
	"sync"
	"time"

	"github.com/gorilla/websocket"
	"github.com/rs/zerolog"
	"github.com/umee-network/umee/price-feeder/oracle/types"
)

const (
	huobiHost          = "api-aws.huobi.pro"
	huobiPath          = "/ws"
	huobiReconnectTime = time.Minute * 2
)

var _ Provider = (*HuobiProvider)(nil)

type (
	// HuobiProvider defines an Oracle provider implemented by the Huobi public
	// API.
	//
	// REF: https://huobiapi.github.io/docs/spot/v1/en/#market-ticker
	// REF : https://huobiapi.github.io/docs/spot/v1/en/#get-klines-candles
	HuobiProvider struct {
		wsURL           url.URL
		wsClient        *websocket.Conn
		logger          zerolog.Logger
<<<<<<< HEAD
		mtx             sync.Mutex
		tickers         map[string]HuobiTicker        // market.$symbol.ticker => HuobiTicker
		subscribedPairs map[string]types.CurrencyPair // Symbol => types.CurrencyPair
=======
		mu              sync.Mutex
		tickers         map[string]HuobiTicker // market.$symbol.ticker => HuobiTicker
		candles         map[string]HuobiCandle // market.$symbol.kline.$period => HuobiCandle
		subscribedPairs []types.CurrencyPair
>>>>>>> 56762e05
	}

	// HuobiTicker defines the response type for the channel and
	// the tick object for a given ticker/symbol.
	HuobiTicker struct {
		CH   string    `json:"ch"` // Channel name. Format：market.$symbol.ticker
		Tick HuobiTick `json:"tick"`
	}

	// HuobiTick defines the response type for the last 24h market summary
	// and the last traded price for a given ticker/symbol.
	HuobiTick struct {
		Vol       float64 `json:"vol"`       // Accumulated trading value of last 24 hours
		LastPrice float64 `json:"lastPrice"` // Last traded price
	}

	// HuobiCandle defines the response type for the channel and
	// the tick object for a given ticker/symbol.
	HuobiCandle struct {
		CH   string          `json:"ch"` // Channel name. Format：market.$symbol.kline.$period
		Tick HuobiCandleTick `json:"tick"`
	}

	// HuobiCandleTick defines the response type for the candle.
	HuobiCandleTick struct {
		Close     float64 `json:"close"`  // Closing price during this period
		TimeStamp int64   `json:"id"`     // TimeStamp for this as an ID
		Volume    float64 `json:"volume"` // Volume during this period
	}

	// HuobiSubscriptionMsg Msg to subscribe to one ticker channel at time
	HuobiSubscriptionMsg struct {
		Sub string `json:"sub"` // channel to subscribe market.$symbol.ticker
	}
)

// NewHuobiProvider returns a new Huobi provider with the WS connection and msg handler.
func NewHuobiProvider(ctx context.Context, logger zerolog.Logger, pairs ...types.CurrencyPair) (*HuobiProvider, error) {
	wsURL := url.URL{
		Scheme: "wss",
		Host:   huobiHost,
		Path:   huobiPath,
	}

	wsConn, _, err := websocket.DefaultDialer.Dial(wsURL.String(), nil)
	if err != nil {
		return nil, fmt.Errorf("error connecting to Huobi websocket: %w", err)
	}

	provider := &HuobiProvider{
		wsURL:           wsURL,
		wsClient:        wsConn,
		logger:          logger.With().Str("provider", "huobi").Logger(),
		tickers:         map[string]HuobiTicker{},
<<<<<<< HEAD
		subscribedPairs: map[string]types.CurrencyPair{},
=======
		candles:         map[string]HuobiCandle{},
		subscribedPairs: pairs,
>>>>>>> 56762e05
	}

	if err := provider.SubscribeTickers(pairs...); err != nil {
		return nil, err
	}
	if err := provider.subscribeCandles(pairs...); err != nil {
		return nil, err
	}

	go provider.handleWebSocketMsgs(ctx)

	return provider, nil
}

// GetTickerPrices returns the tickerPrices based on the saved map.
func (p *HuobiProvider) GetTickerPrices(pairs ...types.CurrencyPair) (map[string]TickerPrice, error) {
	tickerPrices := make(map[string]TickerPrice, len(pairs))

	for _, cp := range pairs {
		price, err := p.getTickerPrice(cp)
		if err != nil {
			return nil, err
		}
		tickerPrices[cp.String()] = price
	}

	return tickerPrices, nil
}

// SubscribeTickers subscribe to all currency pairs and
// add the new ones into the provider subscribed pairs.
func (p *HuobiProvider) SubscribeTickers(cps ...types.CurrencyPair) error {
	for _, cp := range cps {
		if err := p.subscribePair(cp); err != nil {
			return err
		}
	}

	p.setSubscribedPairs(cps...)
	return nil
}

// subscribeCandles subscribe to candles for currency pairs.
func (p *HuobiProvider) subscribeCandles(cps ...types.CurrencyPair) error {
	for _, cp := range cps {
		huobiSubscriptionMsg := newHuobiCandleSubscriptionMsg(cp)
		if err := p.wsClient.WriteJSON(huobiSubscriptionMsg); err != nil {
			return err
		}
	}

	return nil
}

func (p *HuobiProvider) handleWebSocketMsgs(ctx context.Context) {
	reconnectTicker := time.NewTicker(huobiReconnectTime)
	for {
		select {
		case <-ctx.Done():
			return
		case <-time.After(defaultReadNewWSMessage):
			messageType, bz, err := p.wsClient.ReadMessage()
			if err != nil {
				// If some error occurs, check if connection is alive
				// and continue to try to read the next message.
				p.logger.Err(err).Msg("failed to read message")
				if err := p.ping(); err != nil {
					p.logger.Err(err).Msg("failed to send ping")
					if err := p.reconnect(); err != nil {
						p.logger.Err(err).Msg("error reconnecting")
					}
				}
				continue
			}

			if len(bz) == 0 {
				continue
			}

			p.messageReceived(messageType, bz, reconnectTicker)

		case <-reconnectTicker.C:
			if err := p.reconnect(); err != nil {
				p.logger.Err(err).Msg("error reconnecting")
			}
		}
	}
}

// messageReceived handles the received data from the Huobi websocket.
// All return data of websocket Market APIs are compressed with
// GZIP so they need to be decompressed.
func (p *HuobiProvider) messageReceived(messageType int, bz []byte, reconnectTicker *time.Ticker) {
	if messageType != websocket.BinaryMessage {
		return
	}

	bz, err := decompressGzip(bz)
	if err != nil {
		p.logger.Err(err).Msg("failed to decompress gziped message")
		return
	}

	if bytes.Contains(bz, ping) {
		p.pong(bz, reconnectTicker)
		return
	}

	var (
		tickerResp HuobiTicker
		candleResp HuobiCandle
	)

	// sometimes the message received is not a ticker or a candle response.
	if err := json.Unmarshal(bz, &tickerResp); err != nil {
		p.logger.Debug().Err(err).Msg("failed to unmarshal message")
	}
	if err := json.Unmarshal(bz, &candleResp); err != nil {
		p.logger.Debug().Err(err).Msg("failed to unmarshal message")
	}

	if tickerResp.Tick.LastPrice != 0 {
		p.setTickerPair(tickerResp)
		return
	}
	if candleResp.Tick.Close != 0 {
		p.setCandlePair(candleResp)
	}
}

// pong return a heartbeat message when a "ping" is received
// and reset the recconnect ticker because the connection is alive
// After connected to Huobi's Websocket server,
// the server will send heartbeat periodically (5s interval).
// When client receives an heartbeat message, it should respond
// with a matching "pong" message which has the same integer in it, e.g.
// {"ping": 1492420473027} and the return should be
// {"pong": 1492420473027}
func (p *HuobiProvider) pong(bz []byte, reconnectTicker *time.Ticker) {
	reconnectTicker.Reset(huobiReconnectTime)
	var heartbeat struct {
		Ping uint64 `json:"ping"`
	}

	if err := json.Unmarshal(bz, &heartbeat); err != nil {
		p.logger.Err(err).Msg("could not unmarshal heartbeat")
		return
	}

	if err := p.wsClient.WriteJSON(struct {
		Pong uint64 `json:"pong"`
	}{Pong: heartbeat.Ping}); err != nil {
		p.logger.Err(err).Msg("could not send pong message back")
	}
}

// ping to check websocket connection
func (p *HuobiProvider) ping() error {
	return p.wsClient.WriteMessage(websocket.PingMessage, ping)
}

func (p *HuobiProvider) setTickerPair(ticker HuobiTicker) {
	p.mtx.Lock()
	defer p.mtx.Unlock()
	p.tickers[ticker.CH] = ticker
}

func (p *HuobiProvider) setCandlePair(candle HuobiCandle) {
	p.mu.Lock()
	defer p.mu.Unlock()
	p.candles[candle.CH] = candle
}

// reconnect closes the last WS connection and create a new one
func (p *HuobiProvider) reconnect() error {
	p.wsClient.Close()

	p.logger.Debug().Msg("reconnecting websocket")
	wsConn, _, err := websocket.DefaultDialer.Dial(p.wsURL.String(), nil)
	if err != nil {
		return fmt.Errorf("error reconnecting to Huobi websocket: %w", err)
	}
	p.wsClient = wsConn

<<<<<<< HEAD
	for _, cp := range p.subscribedPairs {
		if err := p.subscribePair(cp); err != nil {
			return err
=======
	err = p.subscribeTickers(p.subscribedPairs...)
	if err != nil {
		return err
	}

	return p.subscribeCandles(p.subscribedPairs...)
}

// GetTickerPrices returns the tickerPrices based on the saved map.
func (p *HuobiProvider) GetTickerPrices(pairs ...types.CurrencyPair) (map[string]TickerPrice, error) {
	tickerPrices := make(map[string]TickerPrice, len(pairs))

	for _, cp := range pairs {
		price, err := p.getTickerPrice(cp)
		if err != nil {
			return nil, err
>>>>>>> 56762e05
		}
	}

	return nil
}

// subscribePair write the subscription msg to the provider.
func (p *HuobiProvider) subscribePair(cp types.CurrencyPair) error {
	huobiSubscriptionMsg := newHuobiSubscriptionMsg(cp)
	return p.wsClient.WriteJSON(huobiSubscriptionMsg)
}

func (p *HuobiProvider) getTickerPrice(cp types.CurrencyPair) (TickerPrice, error) {
	ticker, ok := p.tickers[currencyPairToHuobiPair(cp)]
	if !ok {
		return TickerPrice{}, fmt.Errorf("huobi provider failed to get ticker price for %s", cp.String())
	}

	return ticker.toTickerPrice()
}

// setSubscribedPairs sets N currency pairs to the map of subscribed pairs.
func (p *HuobiProvider) setSubscribedPairs(cps ...types.CurrencyPair) {
	p.mtx.Lock()
	defer p.mtx.Unlock()

	for _, cp := range cps {
		p.subscribedPairs[cp.String()] = cp
	}
}

// decompressGzip uncompress gzip compressed messages
// All data returned from the websocket Market APIs is compressed
// with GZIP, so it needs to be unzipped.
func decompressGzip(bz []byte) ([]byte, error) {
	r, err := gzip.NewReader(bytes.NewReader(bz))
	if err != nil {
		return nil, err
	}

	return ioutil.ReadAll(r)
}

func (ticker HuobiTicker) toTickerPrice() (TickerPrice, error) {
	return newTickerPrice(
		"Huobi",
		ticker.CH,
		strconv.FormatFloat(ticker.Tick.LastPrice, 'f', -1, 64),
		strconv.FormatFloat(ticker.Tick.Vol, 'f', -1, 64),
	)
}

// newHuobiSubscriptionMsg returns a new subscription Msg
func newHuobiSubscriptionMsg(cp types.CurrencyPair) HuobiSubscriptionMsg {
	return HuobiSubscriptionMsg{
		Sub: currencyPairToHuobiPair(cp),
	}
}

// currencyPairToHuobiPair returns the channel name in the Format：market.$symbol.ticker
func currencyPairToHuobiPair(cp types.CurrencyPair) string {
	return strings.ToLower("market." + cp.String() + ".ticker")
}

// newHuobiSubscriptionMsg returns a new subscription Msg
func newHuobiCandleSubscriptionMsg(cp types.CurrencyPair) HuobiSubscriptionMsg {
	return HuobiSubscriptionMsg{
		Sub: getCandleTicker(cp),
	}
}

// getCandleTicker returns the channel name in the Format：market.$symbol.line.$period
func getCandleTicker(cp types.CurrencyPair) string {
	return strings.ToLower("market." + cp.String() + ".kline.1min")
}<|MERGE_RESOLUTION|>--- conflicted
+++ resolved
@@ -36,16 +36,10 @@
 		wsURL           url.URL
 		wsClient        *websocket.Conn
 		logger          zerolog.Logger
-<<<<<<< HEAD
 		mtx             sync.Mutex
 		tickers         map[string]HuobiTicker        // market.$symbol.ticker => HuobiTicker
+		candles         map[string]HuobiCandle        // market.$symbol.kline.$period => HuobiCandle
 		subscribedPairs map[string]types.CurrencyPair // Symbol => types.CurrencyPair
-=======
-		mu              sync.Mutex
-		tickers         map[string]HuobiTicker // market.$symbol.ticker => HuobiTicker
-		candles         map[string]HuobiCandle // market.$symbol.kline.$period => HuobiCandle
-		subscribedPairs []types.CurrencyPair
->>>>>>> 56762e05
 	}
 
 	// HuobiTicker defines the response type for the channel and
@@ -100,18 +94,11 @@
 		wsClient:        wsConn,
 		logger:          logger.With().Str("provider", "huobi").Logger(),
 		tickers:         map[string]HuobiTicker{},
-<<<<<<< HEAD
+		candles:         map[string]HuobiCandle{},
 		subscribedPairs: map[string]types.CurrencyPair{},
-=======
-		candles:         map[string]HuobiCandle{},
-		subscribedPairs: pairs,
->>>>>>> 56762e05
 	}
 
 	if err := provider.SubscribeTickers(pairs...); err != nil {
-		return nil, err
-	}
-	if err := provider.subscribeCandles(pairs...); err != nil {
 		return nil, err
 	}
 
@@ -139,24 +126,15 @@
 // add the new ones into the provider subscribed pairs.
 func (p *HuobiProvider) SubscribeTickers(cps ...types.CurrencyPair) error {
 	for _, cp := range cps {
-		if err := p.subscribePair(cp); err != nil {
+		if err := p.subscribeTickerPair(cp); err != nil {
 			return err
 		}
+		if err := p.subscribeCandlePair(cp); err != nil {
+			return err
+		}
 	}
 
 	p.setSubscribedPairs(cps...)
-	return nil
-}
-
-// subscribeCandles subscribe to candles for currency pairs.
-func (p *HuobiProvider) subscribeCandles(cps ...types.CurrencyPair) error {
-	for _, cp := range cps {
-		huobiSubscriptionMsg := newHuobiCandleSubscriptionMsg(cp)
-		if err := p.wsClient.WriteJSON(huobiSubscriptionMsg); err != nil {
-			return err
-		}
-	}
-
 	return nil
 }
 
@@ -223,12 +201,13 @@
 	if err := json.Unmarshal(bz, &tickerResp); err != nil {
 		p.logger.Debug().Err(err).Msg("failed to unmarshal message")
 	}
+	if tickerResp.Tick.LastPrice != 0 {
+		p.setTickerPair(tickerResp)
+		return
+	}
+
 	if err := json.Unmarshal(bz, &candleResp); err != nil {
 		p.logger.Debug().Err(err).Msg("failed to unmarshal message")
-	}
-
-	if tickerResp.Tick.LastPrice != 0 {
-		p.setTickerPair(tickerResp)
 		return
 	}
 	if candleResp.Tick.Close != 0 {
@@ -274,8 +253,8 @@
 }
 
 func (p *HuobiProvider) setCandlePair(candle HuobiCandle) {
-	p.mu.Lock()
-	defer p.mu.Unlock()
+	p.mtx.Lock()
+	defer p.mtx.Unlock()
 	p.candles[candle.CH] = candle
 }
 
@@ -290,42 +269,32 @@
 	}
 	p.wsClient = wsConn
 
-<<<<<<< HEAD
 	for _, cp := range p.subscribedPairs {
-		if err := p.subscribePair(cp); err != nil {
+		if err := p.subscribeTickerPair(cp); err != nil {
 			return err
-=======
-	err = p.subscribeTickers(p.subscribedPairs...)
-	if err != nil {
-		return err
-	}
-
-	return p.subscribeCandles(p.subscribedPairs...)
-}
-
-// GetTickerPrices returns the tickerPrices based on the saved map.
-func (p *HuobiProvider) GetTickerPrices(pairs ...types.CurrencyPair) (map[string]TickerPrice, error) {
-	tickerPrices := make(map[string]TickerPrice, len(pairs))
-
-	for _, cp := range pairs {
-		price, err := p.getTickerPrice(cp)
-		if err != nil {
-			return nil, err
->>>>>>> 56762e05
+		}
+		if err := p.subscribeCandlePair(cp); err != nil {
+			return err
 		}
 	}
 
 	return nil
 }
 
-// subscribePair write the subscription msg to the provider.
-func (p *HuobiProvider) subscribePair(cp types.CurrencyPair) error {
-	huobiSubscriptionMsg := newHuobiSubscriptionMsg(cp)
+// subscribeTickerPair write the subscription ticker msg to the provider.
+func (p *HuobiProvider) subscribeTickerPair(cp types.CurrencyPair) error {
+	huobiSubscriptionMsg := newHuobiTickerSubscriptionMsg(cp)
 	return p.wsClient.WriteJSON(huobiSubscriptionMsg)
 }
 
+// subscribeCandlePair write the subscription candle msg to the provider.
+func (p *HuobiProvider) subscribeCandlePair(cp types.CurrencyPair) error {
+	huobiSubscriptionCandleMsg := newHuobiCandleSubscriptionMsg(cp)
+	return p.wsClient.WriteJSON(huobiSubscriptionCandleMsg)
+}
+
 func (p *HuobiProvider) getTickerPrice(cp types.CurrencyPair) (TickerPrice, error) {
-	ticker, ok := p.tickers[currencyPairToHuobiPair(cp)]
+	ticker, ok := p.tickers[currencyPairToHuobiTickerPair(cp)]
 	if !ok {
 		return TickerPrice{}, fmt.Errorf("huobi provider failed to get ticker price for %s", cp.String())
 	}
@@ -364,26 +333,26 @@
 	)
 }
 
-// newHuobiSubscriptionMsg returns a new subscription Msg
-func newHuobiSubscriptionMsg(cp types.CurrencyPair) HuobiSubscriptionMsg {
+// newHuobiTickerSubscriptionMsg returns a new subscription Msg
+func newHuobiTickerSubscriptionMsg(cp types.CurrencyPair) HuobiSubscriptionMsg {
 	return HuobiSubscriptionMsg{
-		Sub: currencyPairToHuobiPair(cp),
-	}
-}
-
-// currencyPairToHuobiPair returns the channel name in the Format：market.$symbol.ticker
-func currencyPairToHuobiPair(cp types.CurrencyPair) string {
+		Sub: currencyPairToHuobiTickerPair(cp),
+	}
+}
+
+// currencyPairToHuobiTickerPair returns the channel name in the Format：market.$symbol.ticker
+func currencyPairToHuobiTickerPair(cp types.CurrencyPair) string {
 	return strings.ToLower("market." + cp.String() + ".ticker")
 }
 
 // newHuobiSubscriptionMsg returns a new subscription Msg
 func newHuobiCandleSubscriptionMsg(cp types.CurrencyPair) HuobiSubscriptionMsg {
 	return HuobiSubscriptionMsg{
-		Sub: getCandleTicker(cp),
-	}
-}
-
-// getCandleTicker returns the channel name in the Format：market.$symbol.line.$period
-func getCandleTicker(cp types.CurrencyPair) string {
+		Sub: currencyPairToHuobiCandlePair(cp),
+	}
+}
+
+// currencyPairToHuobiCandlePair returns the channel name in the Format：market.$symbol.line.$period
+func currencyPairToHuobiCandlePair(cp types.CurrencyPair) string {
 	return strings.ToLower("market." + cp.String() + ".kline.1min")
 }