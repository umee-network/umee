package oracle

import (
	"context"
	"crypto/rand"
	"encoding/hex"
	"fmt"
	"math"
	"sort"
	"strings"
	"sync"
	"time"

	rpcclient "github.com/cosmos/cosmos-sdk/client/rpc"
	sdk "github.com/cosmos/cosmos-sdk/types"
	"github.com/rs/zerolog"
	"golang.org/x/sync/errgroup"
	"google.golang.org/grpc"

	"github.com/umee-network/umee/price-feeder/config"
	"github.com/umee-network/umee/price-feeder/oracle/client"
	"github.com/umee-network/umee/price-feeder/oracle/provider"
	"github.com/umee-network/umee/price-feeder/oracle/types"
	pfsync "github.com/umee-network/umee/price-feeder/pkg/sync"
	"github.com/umee-network/umee/price-feeder/telemetry"
	oracletypes "github.com/umee-network/umee/x/oracle/types"
)

// We define tickerTimeout as the minimum timeout between each oracle loop. We
// define this value empirically based on enough time to collect exchange rates,
// and broadcast pre-vote and vote transactions such that they're committed in a
// block during each voting period.
const (
	tickerTimeout = 1000 * time.Millisecond
)

// deviationThreshold defines how many 𝜎 a provider can be away from the mean
// without being considered faulty.
var deviationThreshold = sdk.MustNewDecFromStr("2")

// PreviousPrevote defines a structure for defining the previous prevote
// submitted on-chain.
type PreviousPrevote struct {
	ExchangeRates     string
	Salt              string
	SubmitBlockHeight int64
}

func NewPreviousPrevote() *PreviousPrevote {
	return &PreviousPrevote{
		Salt:              "",
		ExchangeRates:     "",
		SubmitBlockHeight: 0,
	}
}

// Oracle implements the core component responsible for fetching exchange rates
// for a given set of currency pairs and determining the correct exchange rates
// to submit to the on-chain price oracle adhering the oracle specification.
type Oracle struct {
	logger zerolog.Logger
	closer *pfsync.Closer

	providerPairs      map[string][]types.CurrencyPair
	previousPrevote    *PreviousPrevote
	previousVotePeriod float64
	priceProviders     map[string]provider.Provider
	oracleClient       client.OracleClient

	mtx             sync.RWMutex
	lastPriceSyncTS time.Time
	prices          map[string]sdk.Dec
}

func New(logger zerolog.Logger, oc client.OracleClient, currencyPairs []config.CurrencyPair) *Oracle {
	providerPairs := make(map[string][]types.CurrencyPair)

	for _, pair := range currencyPairs {
		for _, provider := range pair.Providers {
			providerPairs[provider] = append(providerPairs[provider], types.CurrencyPair{
				Base:  pair.Base,
				Quote: pair.Quote,
			})
		}
	}

	return &Oracle{
		logger:          logger.With().Str("module", "oracle").Logger(),
		closer:          pfsync.NewCloser(),
		oracleClient:    oc,
		providerPairs:   providerPairs,
		priceProviders:  make(map[string]provider.Provider),
		previousPrevote: nil,
	}
}

// Start starts the oracle process in a blocking fashion.
func (o *Oracle) Start(ctx context.Context) error {
	for {
		select {
		case <-ctx.Done():
			o.closer.Close()

		default:
			o.logger.Debug().Msg("starting oracle tick")

			startTime := time.Now()

			if err := o.tick(ctx); err != nil {
				telemetry.IncrCounter(1, "failure", "tick")
				o.logger.Err(err).Msg("oracle tick failed")
			}

			o.lastPriceSyncTS = time.Now()

			telemetry.MeasureSince(startTime, "runtime", "tick")
			telemetry.IncrCounter(1, "new", "tick")

			time.Sleep(tickerTimeout)
		}
	}
}

// Stop stops the oracle process and waits for it to gracefully exit.
func (o *Oracle) Stop() {
	o.closer.Close()
	<-o.closer.Done()
}

// GetLastPriceSyncTimestamp returns the latest timestamp at which prices where
// fetched from the oracle's set of exchange rate providers.
func (o *Oracle) GetLastPriceSyncTimestamp() time.Time {
	o.mtx.RLock()
	defer o.mtx.RUnlock()

	return o.lastPriceSyncTS
}

// GetPrices returns a copy of the current prices fetched from the oracle's
// set of exchange rate providers.
func (o *Oracle) GetPrices() map[string]sdk.Dec {
	o.mtx.RLock()
	defer o.mtx.RUnlock()

	// Creates a new array for the prices in the oracle
	prices := make(map[string]sdk.Dec, len(o.prices))
	for k, v := range o.prices {
		// Fills in the prices with each value in the oracle
		prices[k] = v
	}

	return prices
}

// SetPrices retrieves all the prices and candles from our set of providers as
// determined in the config. If candles are available, uses TVWAP in order
// to determine prices. If candles are not available, uses the most recent prices
// with VWAP. Warns the the user of any missing prices, and filters out any faulty
// providers which do not report prices or candles within 2𝜎 of the others.
func (o *Oracle) SetPrices(ctx context.Context, acceptList oracletypes.DenomList) error {
	g := new(errgroup.Group)
	mtx := new(sync.Mutex)
	providerPrices := make(provider.AggregatedProviderPrices)
	providerCandles := make(provider.AggregatedProviderCandles)
	requiredRates := make(map[string]struct{})

	for providerName, currencyPairs := range o.providerPairs {
		providerName := providerName
		currencyPairs := currencyPairs

		priceProvider, err := o.getOrSetProvider(ctx, providerName)
		if err != nil {
			return err
		}

		var acceptedPairs []types.CurrencyPair
		for _, pair := range currencyPairs {
			if acceptList.Contains(pair.Base) {
				acceptedPairs = append(acceptedPairs, pair)
				if _, ok := requiredRates[pair.Base]; !ok {
					requiredRates[pair.Base] = struct{}{}
				}
			} else {
				o.logger.Warn().Str("denom", pair.Base).Msg("attempting to vote on unaccepted denom")
			}
		}

		g.Go(func() error {
			prices, err := priceProvider.GetTickerPrices(acceptedPairs...)
			if err != nil {
				telemetry.IncrCounter(1, "failure", "provider", "type", "ticker")
				return err
			}

			candles, err := priceProvider.GetCandlePrices(acceptedPairs...)
			if err != nil {
				telemetry.IncrCounter(1, "failure", "provider", "type", "candle")
				return err
			}

			// flatten and collect prices based on the base currency per provider
			//
			// e.g.: {ProviderKraken: {"ATOM": <price, volume>, ...}}
			mtx.Lock()
			for _, pair := range acceptedPairs {
				if _, ok := providerPrices[providerName]; !ok {
					providerPrices[providerName] = make(map[string]provider.TickerPrice)
				}
				if _, ok := providerCandles[providerName]; !ok {
					providerCandles[providerName] = make(map[string][]provider.CandlePrice)
				}

				tp, pricesOk := prices[pair.String()]
				cp, candlesOk := candles[pair.String()]
				if pricesOk {
					providerPrices[providerName][pair.Base] = tp
				}
				if candlesOk {
					providerCandles[providerName][pair.Base] = cp
				}

				if !pricesOk && !candlesOk {
					mtx.Unlock()
					return fmt.Errorf("failed to find any exchange rates in provider responses")
				}
			}

			mtx.Unlock()
			return nil
		})
	}

	if err := g.Wait(); err != nil {
		o.logger.Debug().Err(err).Msg("failed to get ticker prices from provider")
	}

	filteredCandles, err := o.filterCandleDeviations(providerCandles)
	if err != nil {
		return err
	}

	// attempt to use candles for TVWAP calculations
	tvwapPrices, err := ComputeTVWAP(filteredCandles)
	if err != nil {
		return err
	}

	// If TVWAP candles are not available or were filtered out due to staleness,
	// use most recent prices & VWAP instead.
	if len(tvwapPrices) == 0 {
		filteredProviderPrices, err := o.filterTickerDeviations(providerPrices)
		if err != nil {
			return err
		}

		vwapPrices, err := ComputeVWAP(filteredProviderPrices)
		if err != nil {
			return err
		}

		// warn the user of any missing prices
		reportedPrices := make(map[string]struct{})
		for _, providers := range filteredProviderPrices {
			for base := range providers {
				if _, ok := reportedPrices[base]; !ok {
					reportedPrices[base] = struct{}{}
				}
			}
		}

		if len(reportedPrices) != len(requiredRates) {
			return fmt.Errorf("unable to get prices for all exchange prices")
		}
		for base := range requiredRates {
			if _, ok := reportedPrices[base]; !ok {
				return fmt.Errorf("reported prices were not equal to required rates")
			}
		}

		o.prices = vwapPrices
	} else {
		// warn the user of any missing candles
		reportedCandles := make(map[string]struct{})
		for _, providers := range filteredCandles {
			for base := range providers {
				if _, ok := reportedCandles[base]; !ok {
					reportedCandles[base] = struct{}{}
				}
			}
		}

		if len(reportedCandles) != len(requiredRates) {
			return fmt.Errorf("unable to get prices for all exchange candles")
		}
		for base := range requiredRates {
			if _, ok := reportedCandles[base]; !ok {
				return fmt.Errorf("reported candles were not equal to required rates")
			}
		}

		o.prices = tvwapPrices
	}

	return nil
}

// GetParams returns the current on-chain parameters of the x/oracle module.
func (o *Oracle) GetParams() (oracletypes.Params, error) {
	grpcConn, err := grpc.Dial(
		o.oracleClient.GRPCEndpoint,
		// the Cosmos SDK doesn't support any transport security mechanism
		grpc.WithInsecure(),
		grpc.WithContextDialer(dialerFunc),
	)
	if err != nil {
		return oracletypes.Params{}, fmt.Errorf("failed to dial Cosmos gRPC service: %w", err)
	}

	defer grpcConn.Close()
	queryClient := oracletypes.NewQueryClient(grpcConn)

	ctx, cancel := context.WithTimeout(context.Background(), 15*time.Second)
	defer cancel()

	queryResponse, err := queryClient.Params(ctx, &oracletypes.QueryParamsRequest{})
	if err != nil {
		return oracletypes.Params{}, fmt.Errorf("failed to get x/oracle params: %w", err)
	}

	return queryResponse.Params, nil
}

func (o *Oracle) getOrSetProvider(ctx context.Context, providerName string) (provider.Provider, error) {
	var (
		priceProvider provider.Provider
		ok            bool
	)

	priceProvider, ok = o.priceProviders[providerName]
	if !ok {
		newProvider, err := NewProvider(ctx, providerName, o.logger, o.providerPairs[providerName]...)
		if err != nil {
			return nil, err
		}
		priceProvider = newProvider

		o.priceProviders[providerName] = priceProvider
	}

	return priceProvider, nil
}

func NewProvider(ctx context.Context, providerName string, logger zerolog.Logger, providerPairs ...types.CurrencyPair) (provider.Provider, error) {
	switch providerName {
	case config.ProviderBinance:
		return provider.NewBinanceProvider(ctx, logger, providerPairs...)

	case config.ProviderKraken:
		return provider.NewKrakenProvider(ctx, logger, providerPairs...)

	case config.ProviderOsmosis:
		return provider.NewOsmosisProvider(), nil

	case config.ProviderHuobi:
		return provider.NewHuobiProvider(ctx, logger, providerPairs...)

<<<<<<< HEAD
		case config.ProviderCoinbase:
			coinbaseProvider, err := provider.NewCoinbaseProvider(ctx, o.logger, o.providerPairs[config.ProviderCoinbase]...)
			if err != nil {
				return nil, err
			}
			priceProvider = coinbaseProvider

		case config.ProviderMock:
			priceProvider = provider.NewMockProvider()
		}
=======
	case config.ProviderOkx:
		return provider.NewOkxProvider(ctx, logger, providerPairs...)
>>>>>>> 58be905c

	case config.ProviderGate:
		return provider.NewGateProvider(ctx, logger, providerPairs...)

	case config.ProviderMock:
		return provider.NewMockProvider(), nil
	}

	return nil, fmt.Errorf("provider %s not found", providerName)
}

// filterTickerDeviations finds the standard deviations of the prices of
// all assets, and filters out any providers that are not within 2𝜎 of the mean.
func (o *Oracle) filterTickerDeviations(
	prices provider.AggregatedProviderPrices,
) (provider.AggregatedProviderPrices, error) {
	var (
		filteredPrices = make(provider.AggregatedProviderPrices)
		priceMap       = make(map[string]map[string]sdk.Dec)
	)

	for providerName, priceTickers := range prices {
		if _, ok := priceMap[providerName]; !ok {
			priceMap[providerName] = make(map[string]sdk.Dec)
		}
		for base, tp := range priceTickers {
			priceMap[providerName][base] = tp.Price
		}
	}

	deviations, means, err := StandardDeviation(priceMap)
	if err != nil {
		return nil, err
	}

	// accept any prices that are within 2𝜎, or for which we couldn't get 𝜎
	for providerName, priceTickers := range prices {
		for base, tp := range priceTickers {
			if _, ok := deviations[base]; !ok ||
				(tp.Price.GTE(means[base].Sub(deviations[base].Mul(deviationThreshold))) &&
					tp.Price.LTE(means[base].Add(deviations[base].Mul(deviationThreshold)))) {
				if _, ok := filteredPrices[providerName]; !ok {
					filteredPrices[providerName] = make(map[string]provider.TickerPrice)
				}

				filteredPrices[providerName][base] = tp
			} else {
				telemetry.IncrCounter(1, "failure", "provider", "type", "ticker")
				o.logger.Warn().
					Str("base", base).
					Str("provider", providerName).
					Str("price", tp.Price.String()).
					Msg("provider deviating from other prices")
			}
		}
	}

	return filteredPrices, nil
}

// filterCandleDeviations finds the standard deviations of the tvwaps of
// all assets, and filters out any providers that are not within 2𝜎 of the mean.
func (o *Oracle) filterCandleDeviations(
	candles provider.AggregatedProviderCandles,
) (provider.AggregatedProviderCandles, error) {
	var (
		filteredCandles = make(provider.AggregatedProviderCandles)
		tvwaps          = make(map[string]map[string]sdk.Dec)
	)

	for providerName, priceCandles := range candles {
		candlePrices := make(provider.AggregatedProviderCandles)

		for base, cp := range priceCandles {
			if _, ok := candlePrices[providerName]; !ok {
				candlePrices[providerName] = make(map[string][]provider.CandlePrice)
			}

			candlePrices[providerName][base] = cp
		}

		tvwap, err := ComputeTVWAP(candlePrices)
		if err != nil {
			return nil, err
		}

		for base, asset := range tvwap {
			if _, ok := tvwaps[providerName]; !ok {
				tvwaps[providerName] = make(map[string]sdk.Dec)
			}

			tvwaps[providerName][base] = asset
		}
	}

	deviations, means, err := StandardDeviation(tvwaps)
	if err != nil {
		return nil, err
	}

	// accept any tvwaps that are within 2𝜎, or for which we couldn't get 𝜎
	for providerName, priceMap := range tvwaps {
		for base, price := range priceMap {
			if _, ok := deviations[base]; !ok ||
				(price.GTE(means[base].Sub(deviations[base].Mul(deviationThreshold))) &&
					price.LTE(means[base].Add(deviations[base].Mul(deviationThreshold)))) {
				if _, ok := filteredCandles[providerName]; !ok {
					filteredCandles[providerName] = make(map[string][]provider.CandlePrice)
				}

				filteredCandles[providerName][base] = candles[providerName][base]
			} else {
				telemetry.IncrCounter(1, "failure", "provider", "type", "candle")
				o.logger.Warn().
					Str("base", base).
					Str("provider", providerName).
					Str("price", price.String()).
					Msg("provider deviating from other candles")
			}
		}
	}

	return filteredCandles, nil
}

func (o *Oracle) checkAcceptList(params oracletypes.Params) {
	for _, denom := range params.AcceptList {
		symbol := strings.ToUpper(denom.SymbolDenom)
		if _, ok := o.prices[symbol]; !ok {
			o.logger.Warn().Str("denom", symbol).Msg("price missing for required denom")
		}
	}
}

func (o *Oracle) tick(ctx context.Context) error {
	o.logger.Debug().Msg("executing oracle tick")

	clientCtx, err := o.oracleClient.CreateClientContext()
	if err != nil {
		return err
	}
	oracleParams, err := o.GetParams()
	if err != nil {
		return err
	}
	if err := o.SetPrices(ctx, oracleParams.AcceptList); err != nil {
		return err
	}

	o.checkAcceptList(oracleParams)

	blockHeight, err := rpcclient.GetChainHeight(clientCtx)
	if err != nil {
		return err
	}
	if blockHeight < 1 {
		return fmt.Errorf("expected positive block height")
	}

	// Get oracle vote period, next block height, current vote period, and index
	// in the vote period.
	oracleVotePeriod := int64(oracleParams.VotePeriod)
	nextBlockHeight := blockHeight + 1
	currentVotePeriod := math.Floor(float64(nextBlockHeight) / float64(oracleVotePeriod))
	indexInVotePeriod := nextBlockHeight % oracleVotePeriod

	// Skip until new voting period. Specifically, skip when:
	// index [0, oracleVotePeriod - 1] > oracleVotePeriod - 2 OR index is 0
	if (o.previousVotePeriod != 0 && currentVotePeriod == o.previousVotePeriod) ||
		oracleVotePeriod-indexInVotePeriod < 2 {
		o.logger.Info().
			Int64("vote_period", oracleVotePeriod).
			Float64("previous_vote_period", o.previousVotePeriod).
			Float64("current_vote_period", currentVotePeriod).
			Msg("skipping until next voting period")

		return nil
	}

	// If we're past the voting period we needed to hit, reset and submit another
	// prevote.
	if o.previousVotePeriod != 0 && currentVotePeriod-o.previousVotePeriod != 1 {
		o.logger.Info().
			Int64("vote_period", oracleVotePeriod).
			Float64("previous_vote_period", o.previousVotePeriod).
			Float64("current_vote_period", currentVotePeriod).
			Msg("missing vote during voting period")

		o.previousVotePeriod = 0
		o.previousPrevote = nil
		return nil
	}

	salt, err := GenerateSalt(32)
	if err != nil {
		return err
	}

	valAddr, err := sdk.ValAddressFromBech32(o.oracleClient.ValidatorAddrString)
	if err != nil {
		return err
	}

	exchangeRatesStr := GenerateExchangeRatesString(o.prices)
	hash := oracletypes.GetAggregateVoteHash(salt, exchangeRatesStr, valAddr)
	preVoteMsg := &oracletypes.MsgAggregateExchangeRatePrevote{
		Hash:      hash.String(), // hash of prices from the oracle
		Feeder:    o.oracleClient.OracleAddrString,
		Validator: valAddr.String(),
	}

	isPrevoteOnlyTx := o.previousPrevote == nil
	if isPrevoteOnlyTx {
		// This timeout could be as small as oracleVotePeriod-indexInVotePeriod,
		// but we give it some extra time just in case.
		//
		// Ref : https://github.com/terra-money/oracle-feeder/blob/baef2a4a02f57a2ffeaa207932b2e03d7fb0fb25/feeder/src/vote.ts#L222
		o.logger.Info().
			Str("hash", hash.String()).
			Str("validator", preVoteMsg.Validator).
			Str("feeder", preVoteMsg.Feeder).
			Msg("broadcasting pre-vote")
		if err := o.oracleClient.BroadcastTx(nextBlockHeight, oracleVotePeriod*2, preVoteMsg); err != nil {
			return err
		}

		currentHeight, err := rpcclient.GetChainHeight(clientCtx)
		if err != nil {
			return err
		}

		o.previousVotePeriod = math.Floor(float64(currentHeight) / float64(oracleVotePeriod))
		o.previousPrevote = &PreviousPrevote{
			Salt:              salt,
			ExchangeRates:     exchangeRatesStr,
			SubmitBlockHeight: currentHeight,
		}
	} else {
		// otherwise, we're in the next voting period and thus we vote
		voteMsg := &oracletypes.MsgAggregateExchangeRateVote{
			Salt:          o.previousPrevote.Salt,
			ExchangeRates: o.previousPrevote.ExchangeRates,
			Feeder:        o.oracleClient.OracleAddrString,
			Validator:     valAddr.String(),
		}

		o.logger.Info().
			Str("exchange_rates", voteMsg.ExchangeRates).
			Str("validator", voteMsg.Validator).
			Str("feeder", voteMsg.Feeder).
			Msg("broadcasting vote")
		if err := o.oracleClient.BroadcastTx(
			nextBlockHeight,
			oracleVotePeriod-indexInVotePeriod,
			voteMsg,
		); err != nil {
			return err
		}

		o.previousPrevote = nil
		o.previousVotePeriod = 0
	}

	return nil
}

// GenerateSalt generates a random salt, size length/2,  as a HEX encoded string.
func GenerateSalt(length int) (string, error) {
	if length == 0 {
		return "", fmt.Errorf("failed to generate salt: zero length")
	}

	bytes := make([]byte, length)

	if _, err := rand.Read(bytes); err != nil {
		return "", err
	}

	return hex.EncodeToString(bytes), nil
}

// GenerateExchangeRatesString generates a canonical string representation of
// the aggregated exchange rates.
func GenerateExchangeRatesString(prices map[string]sdk.Dec) string {
	exchangeRates := make([]string, len(prices))
	i := 0

	// aggregate exchange rates as "<base>:<price>"
	for base, avgPrice := range prices {
		exchangeRates[i] = fmt.Sprintf("%s:%s", base, avgPrice.String())
		i++
	}

	sort.Strings(exchangeRates)

	return strings.Join(exchangeRates, ",")
}<|MERGE_RESOLUTION|>--- conflicted
+++ resolved
@@ -364,21 +364,15 @@
 	case config.ProviderHuobi:
 		return provider.NewHuobiProvider(ctx, logger, providerPairs...)
 
-<<<<<<< HEAD
-		case config.ProviderCoinbase:
-			coinbaseProvider, err := provider.NewCoinbaseProvider(ctx, o.logger, o.providerPairs[config.ProviderCoinbase]...)
-			if err != nil {
-				return nil, err
-			}
-			priceProvider = coinbaseProvider
-
-		case config.ProviderMock:
-			priceProvider = provider.NewMockProvider()
-		}
-=======
+  case config.ProviderCoinbase:
+    coinbaseProvider, err := provider.NewCoinbaseProvider(ctx, o.logger, o.providerPairs[config.ProviderCoinbase]...)
+    if err != nil {
+      return nil, err
+    }
+    priceProvider = coinbaseProvider
+
 	case config.ProviderOkx:
 		return provider.NewOkxProvider(ctx, logger, providerPairs...)
->>>>>>> 58be905c
 
 	case config.ProviderGate:
 		return provider.NewGateProvider(ctx, logger, providerPairs...)
