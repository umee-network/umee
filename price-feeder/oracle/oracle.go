--- conflicted
+++ resolved
@@ -228,13 +228,11 @@
 		case config.ProviderKraken:
 			priceProvider = provider.NewKrakenProvider()
 
-<<<<<<< HEAD
 		case config.ProviderOsmosis:
 			priceProvider = provider.NewOsmosisProvider()
-=======
+
 		case config.ProviderHuobi:
 			priceProvider = provider.NewHuobiProvider()
->>>>>>> 853995b1
 
 		case config.ProviderMock:
 			priceProvider = provider.NewMockProvider()
