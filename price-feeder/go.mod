--- conflicted
+++ resolved
@@ -3,14 +3,10 @@
 go 1.18
 
 require (
-<<<<<<< HEAD
-	github.com/BurntSushi/toml v1.1.0
 	github.com/armon/go-metrics v0.4.0
+	github.com/BurntSushi/toml v1.2.0
 	github.com/cosmos/cosmos-sdk v0.46.0-rc2
-=======
-	github.com/BurntSushi/toml v1.2.0
 	github.com/cosmos/cosmos-sdk v0.45.6
->>>>>>> 2d10a379
 	github.com/go-playground/validator/v10 v10.11.0
 	github.com/golangci/golangci-lint v1.47.2
 	github.com/gorilla/mux v1.8.0
@@ -242,13 +238,8 @@
 	github.com/uudashr/gocognit v1.0.6 // indirect
 	github.com/yagipy/maintidx v1.0.0 // indirect
 	github.com/yeya24/promlinter v0.2.0 // indirect
-<<<<<<< HEAD
 	github.com/zondax/hid v0.9.1-0.20220302062450-5552068d2266 // indirect
-	gitlab.com/bosi/decorder v0.2.1 // indirect
-=======
-	github.com/zondax/hid v0.9.0 // indirect
 	gitlab.com/bosi/decorder v0.2.2 // indirect
->>>>>>> 2d10a379
 	go.etcd.io/bbolt v1.3.6 // indirect
 	go.uber.org/atomic v1.9.0 // indirect
 	go.uber.org/multierr v1.7.0 // indirect
