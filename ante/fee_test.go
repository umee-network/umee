--- conflicted
+++ resolved
@@ -4,14 +4,12 @@
 	cryptotypes "github.com/cosmos/cosmos-sdk/crypto/types"
 	"github.com/cosmos/cosmos-sdk/testutil/testdata"
 	sdk "github.com/cosmos/cosmos-sdk/types"
-	sdkerrors "github.com/cosmos/cosmos-sdk/types/errors"
 
-	"github.com/umee-network/umee/v2/ante"
 	oracletypes "github.com/umee-network/umee/v2/x/oracle/types"
 )
 
-func (suite *IntegrationTestSuite) TestFeeAndPriority() {
-<<<<<<< HEAD
+func (suite *IntegrationTestSuite) TestMempoolFee() {
+	suite.SetupTest()
 	suite.txBuilder = suite.clientCtx.TxConfig.NewTxBuilder()
 	priv1, _, addr1 := testdata.KeyTestPubAddr()
 	require := suite.Require()
@@ -21,59 +19,10 @@
 	fee := testdata.NewTestFeeAmount()
 	suite.txBuilder.SetFeeAmount(fee)
 	suite.txBuilder.SetGasLimit(testdata.NewTestGasLimit())
-=======
-	require := suite.Require()
-	suite.txBuilder = suite.clientCtx.TxConfig.NewTxBuilder()
-	priv1, _, addr1 := testdata.KeyTestPubAddr()
+
 	privs, accNums, accSeqs := []cryptotypes.PrivKey{priv1}, []uint64{0}, []uint64{0}
-
-	msgs := testdata.NewTestMsg(addr1)
-	require.NoError(suite.txBuilder.SetMsgs(msgs))
-	fee := sdk.NewCoins(sdk.NewInt64Coin("atom", 150))
-	gasLimit := 200000
-	suite.txBuilder.SetFeeAmount(fee)
-	suite.txBuilder.SetGasLimit(uint64(gasLimit))
->>>>>>> 385dc5cd
-
-	// Test1: validator min gas price check
-	// Ante should fail when validator min gas price is above the transaction gas limit
-	minGasPrice := sdk.NewDecCoinFromDec("atom", sdk.NewDecFromInt(fee[0].Amount).QuoInt64(int64(gasLimit/2)))
-	ctx := suite.ctx.
-		WithMinGasPrices([]sdk.DecCoin{minGasPrice}).
-		WithIsCheckTx(true)
 	tx, err := suite.CreateTestTx(privs, accNums, accSeqs, suite.ctx.ChainID())
-	require.NoError(err)
-<<<<<<< HEAD
-
-	// Test1: validator min gas price check
-	// set min gas price above the transaction gas limit, so the tx should fail
-	minGasPrice := sdk.NewDecCoinFromDec("atom", sdk.NewDec(200).Quo(sdk.NewDec(100000)))
-	ctx := suite.ctx.
-		WithMinGasPrices([]sdk.DecCoin{minGasPrice}).
-		WithIsCheckTx(true)
-	_, _, err = ante.FeeAndPriority(ctx, tx)
-	require.ErrorIs(sdkerrors.ErrInsufficientFee, err)
-
-	// Test2: min gas price not checked in DeliverTx
-	ctx = suite.ctx.WithIsCheckTx(false)
-	requiredFee, _, err := ante.FeeAndPriority(ctx, tx)
-	require.NoError(err)
-	require.True(fee.IsEqual(requiredFee))
-
-	// Test3: should not error when min gas price is same or lower than the fee
-	ctx = ctx.WithMinGasPrices(sdk.NewDecCoinsFromCoins(fee...))
-	requiredFee, _, err = ante.FeeAndPriority(ctx, tx)
-	require.NoError(err)
-	require.True(fee.IsEqual(requiredFee))
-
-	ctx = ctx.WithMinGasPrices([]sdk.DecCoin{sdk.NewDecCoin(fee[0].Denom, fee[0].Amount.QuoRaw(2))})
-	requiredFee, _, err = ante.FeeAndPriority(ctx, tx)
-	require.NoError(err)
-	require.True(fee.IsEqual(requiredFee))
-
-=======
-	_, _, err = ante.FeeAndPriority(ctx, tx)
-	require.ErrorIs(sdkerrors.ErrInsufficientFee, err)
+	suite.Require().NoError(err)
 
 	// Test2: min gas price not checked in DeliverTx
 	ctx = suite.ctx.WithIsCheckTx(false)
@@ -86,40 +35,29 @@
 	ctx = ctx.WithMinGasPrices([]sdk.DecCoin{sdk.NewDecCoin(fee[0].Denom, fee[0].Amount.QuoRaw(2))})
 	suite.checkFeeAnte(tx, fee, ctx)
 
->>>>>>> 385dc5cd
-	// Test4: ensure no fees for oracle msgs
-	require.NoError(suite.txBuilder.SetMsgs(
+	// ensure no fees for oracle msgs
+	suite.Require().NoError(suite.txBuilder.SetMsgs(
 		oracletypes.NewMsgAggregateExchangeRatePrevote(oracletypes.AggregateVoteHash{}, addr1, sdk.ValAddress(addr1)),
 		oracletypes.NewMsgAggregateExchangeRateVote("", "", addr1, sdk.ValAddress(addr1)),
 	))
 	suite.txBuilder.SetFeeAmount(sdk.Coins{})
 	suite.txBuilder.SetGasLimit(0)
 	oracleTx, err := suite.CreateTestTx(privs, accNums, accSeqs, suite.ctx.ChainID())
-	require.NoError(err)
-<<<<<<< HEAD
-	require.True(ante.IsOracleTx(oracleTx.GetMsgs()))
+	_, err = antehandler(suite.ctx, oracleTx, false)
+	suite.Require().NoError(err, "Decorator should not require high price for oracle tx")
 
-	ctx = suite.ctx.WithIsCheckTx(true)
-	requiredFee, _, err = ante.FeeAndPriority(ctx, oracleTx)
-	require.NoError(err, "Decorator should not require fees for oracle tx")
-	require.True(requiredFee.IsZero(), "fee should be zero, got: %s", requiredFee)
-=======
-	require.True(oracleTx.GetFee().IsZero(), "got: %s", oracleTx.GetFee())
-	require.Equal(uint64(0), oracleTx.GetGas())
-	require.True(ante.IsOracleOrGravityTx(oracleTx.GetMsgs()))
+	suite.ctx = suite.ctx.WithIsCheckTx(false)
 
-	suite.checkFeeAnte(oracleTx, sdk.Coins{}, suite.ctx.WithIsCheckTx(true))
-	suite.checkFeeAnte(oracleTx, sdk.Coins{}, suite.ctx.WithIsCheckTx(false))
-}
+	// antehandler should not error since we do not check minGasPrice in DeliverTx
+	_, err = antehandler(suite.ctx, tx, false)
+	suite.Require().NoError(err, "MempoolFeeDecorator returned error in DeliverTx")
 
-func (suite *IntegrationTestSuite) checkFeeAnte(tx sdk.Tx, feeExpected sdk.Coins, ctx sdk.Context) {
-	require := suite.Require()
-	fee, _, err := ante.FeeAndPriority(ctx, tx)
-	require.NoError(err)
-	if len(feeExpected) == 0 {
-		require.True(fee.IsZero(), "fee should be zero, got: %s", fee)
-	} else {
-		require.True(fee.IsEqual(feeExpected), "Fee expected %s, got: %s", feeExpected, fee)
-	}
->>>>>>> 385dc5cd
+	suite.ctx = suite.ctx.WithIsCheckTx(true)
+
+	atomPrice = sdk.NewDecCoinFromDec("atom", sdk.NewDec(0).Quo(sdk.NewDec(100000)))
+	lowGasPrice := []sdk.DecCoin{atomPrice}
+	suite.ctx = suite.ctx.WithMinGasPrices(lowGasPrice)
+
+	_, err = antehandler(suite.ctx, tx, false)
+	suite.Require().NoError(err, "Decorator should not have errored on fee higher than local gasPrice")
 }