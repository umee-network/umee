package keeper

import (
	sdkmath "cosmossdk.io/math"
	sdk "github.com/cosmos/cosmos-sdk/types"

	"github.com/umee-network/umee/v6/util/sdkutil"
	"github.com/umee-network/umee/v6/x/oracle/types"
)

// SlashAndResetMissCounters iterates over all the current missed counters and
// calculates the "valid vote rate" as:
// (votePeriodsPerWindow - missCounter)/votePeriodsPerWindow.
//
// If the valid vote rate is below the minValidPerWindow, the validator will be
// slashed and jailed.
func (k Keeper) SlashAndResetMissCounters(ctx sdk.Context) {
	var (
		height               = ctx.BlockHeight()
		distributionHeight   = height - sdk.ValidatorUpdateDelay - 1
		slashWindow          = int64(k.SlashWindow(ctx))
		votePeriod           = int64(k.VotePeriod(ctx))
		votePeriodsPerWindow = sdkmath.LegacyNewDec(slashWindow).QuoInt64(votePeriod).TruncateInt64()
		minValidPerWindow    = k.MinValidPerWindow(ctx)
		slashFraction        = k.SlashFraction(ctx)
		powerReduction       = k.StakingKeeper.PowerReduction(ctx)
	)

	k.IterateMissCounters(ctx, func(operator sdk.ValAddress, missCounter uint64) bool {
		diff := sdkmath.NewInt(votePeriodsPerWindow - int64(missCounter))
		validVoteRate := sdkmath.LegacyNewDecFromInt(diff).QuoInt64(votePeriodsPerWindow)

		// Slash and jail the validator if their valid vote rate is smaller than the
		// minimum threshold.
		if validVoteRate.LT(minValidPerWindow) {
			validator, err := k.StakingKeeper.Validator(ctx, operator)
			if err != nil {
				panic(err)
			}
			if validator.IsBonded() && !validator.IsJailed() {
				consAddr, err := validator.GetConsAddr()
				if err != nil {
					panic(err)
				}

				_, err = k.StakingKeeper.Slash(
					ctx,
					consAddr,
					distributionHeight,
					validator.GetConsensusPower(powerReduction), slashFraction,
				)
<<<<<<< HEAD
				if err != nil {
					panic(err)
				}

				err = k.StakingKeeper.Jail(ctx, consAddr)
				if err != nil {
					panic(err)
				}
=======
				k.StakingKeeper.Jail(ctx, consAddr)

				sdkutil.Emit(&ctx, &types.EventSlash{
					Validator: consAddr.String(),
					Factor:    slashFraction,
					Reason:    "voting_rate",
					Jailed:    true,
				})
>>>>>>> 2bc3f3f9
			}
		}

		k.DeleteMissCounter(ctx, operator)
		return false
	})
}<|MERGE_RESOLUTION|>--- conflicted
+++ resolved
@@ -49,17 +49,13 @@
 					distributionHeight,
 					validator.GetConsensusPower(powerReduction), slashFraction,
 				)
-<<<<<<< HEAD
 				if err != nil {
 					panic(err)
 				}
-
 				err = k.StakingKeeper.Jail(ctx, consAddr)
 				if err != nil {
 					panic(err)
 				}
-=======
-				k.StakingKeeper.Jail(ctx, consAddr)
 
 				sdkutil.Emit(&ctx, &types.EventSlash{
 					Validator: consAddr.String(),
@@ -67,7 +63,6 @@
 					Reason:    "voting_rate",
 					Jailed:    true,
 				})
->>>>>>> 2bc3f3f9
 			}
 		}
 
