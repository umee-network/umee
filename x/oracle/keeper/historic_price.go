package keeper

import (
	"fmt"
	"sort"

	sdk "github.com/cosmos/cosmos-sdk/types"
	sdkerrors "github.com/cosmos/cosmos-sdk/types/errors"

	"github.com/umee-network/umee/v3/util"
	"github.com/umee-network/umee/v3/x/oracle/types"
)

// median returns the median of a list of historic prices.
func median(prices []sdk.Dec) sdk.Dec {
	lenPrices := len(prices)
	if lenPrices == 0 {
		return sdk.ZeroDec()
	}

	sort.Slice(prices, func(i, j int) bool {
		return prices[i].BigInt().
			Cmp(prices[j].BigInt()) > 0
	})

	if lenPrices%2 == 0 {
		return prices[lenPrices/2-1].
			Add(prices[lenPrices/2]).
			QuoInt64(2)
	}
	return prices[lenPrices/2]
}

// medianDeviation returns the standard deviation around the
// median of a list of prices.
// medianDeviation = ∑((price - median)^2 / len(prices))
func medianDeviation(median sdk.Dec, prices []sdk.Dec) sdk.Dec {
	lenPrices := len(prices)
	medianDeviation := sdk.ZeroDec()

	for _, price := range prices {
		medianDeviation = medianDeviation.Add(price.
			Sub(median).Abs().Power(2).
			QuoInt64(int64(lenPrices)))
	}

	return medianDeviation
}

// GetMedian returns a given denom's median price in the last prune
// period since a given block.
func (k Keeper) GetMedian(
	ctx sdk.Context,
	denom string,
) (sdk.Dec, error) {
	store := ctx.KVStore(k.storeKey)
	bz := store.Get(types.KeyMedian(denom))
	if bz == nil {
		return sdk.ZeroDec(), sdkerrors.Wrap(types.ErrNoMedian, fmt.Sprintf("denom: %s", denom))
	}

	median := sdk.DecProto{}
	k.cdc.MustUnmarshal(bz, &median)
	return median.Dec, nil
}

// SetMedian uses all the historic prices of a given denom to calculate
// its median price in the last prune period since the current block and
// set it to the store. It will also call setMedianDeviation with the
// calculated median.
func (k Keeper) SetMedian(
	ctx sdk.Context,
	denom string,
) {
	store := ctx.KVStore(k.storeKey)
	historicPrices := k.getHistoricPrices(ctx, denom)
	median := median(historicPrices)
	bz := k.cdc.MustMarshal(&sdk.DecProto{Dec: median})
	store.Set(types.KeyMedian(denom), bz)
	k.setMedianDeviation(ctx, denom, median, historicPrices)
}

// GetMedianDeviation returns a given denom's standard deviation around
// its median price in the last prune period since a given block.
func (k Keeper) GetMedianDeviation(
	ctx sdk.Context,
	denom string,
) (sdk.Dec, error) {
	store := ctx.KVStore(k.storeKey)
	bz := store.Get(types.KeyMedianDeviation(denom))
	if bz == nil {
		return sdk.ZeroDec(), sdkerrors.Wrap(types.ErrNoMedianDeviation, fmt.Sprintf("denom: %s", denom))
	}

	decProto := sdk.DecProto{}
	k.cdc.MustUnmarshal(bz, &decProto)

	return decProto.Dec, nil
}

// setMedianDeviation sets a given denom's standard deviation around
// its median price in the last prune period since the current block.
func (k Keeper) setMedianDeviation(
	ctx sdk.Context,
	denom string,
	median sdk.Dec,
	prices []sdk.Dec,
) {
	store := ctx.KVStore(k.storeKey)
	medianDeviation := medianDeviation(median, prices)
	bz := k.cdc.MustMarshal(&sdk.DecProto{Dec: medianDeviation})
	store.Set(types.KeyMedianDeviation(denom), bz)
}

// getHistoricPrices returns all the historic prices of a given denom.
func (k Keeper) getHistoricPrices(
	ctx sdk.Context,
	denom string,
) []sdk.Dec {
	historicPrices := []sdk.Dec{}

	k.IterateHistoricPrices(ctx, denom, func(exchangeRate sdk.Dec) bool {
		historicPrices = append(historicPrices, exchangeRate)
		return false
	})

	return historicPrices
}

// IterateHistoricPrices iterates over historic prices of a given
// denom in the store.
// Iterator stops when exhausting the source, or when the handler returns `true`.
func (k Keeper) IterateHistoricPrices(
	ctx sdk.Context,
	denom string,
	handler func(sdk.Dec) bool,
) {
	store := ctx.KVStore(k.storeKey)

	// make sure we have one zero byte to correctly separate denoms
	prefix := util.ConcatBytes(1, types.KeyPrefixHistoricPrice, []byte(denom))
	iter := sdk.KVStorePrefixIterator(store, prefix)
	defer iter.Close()

	for ; iter.Valid(); iter.Next() {
		decProto := sdk.DecProto{}
		k.cdc.MustUnmarshal(iter.Value(), &decProto)
		if handler(decProto.Dec) {
			break
		}
	}
}

// AddHistoricPrice adds the historic price of a denom at the current
// block height.
func (k Keeper) AddHistoricPrice(
	ctx sdk.Context,
	denom string,
	exchangeRate sdk.Dec,
) {
	store := ctx.KVStore(k.storeKey)
	block := uint64(ctx.BlockHeight())
	bz := k.cdc.MustMarshal(&sdk.DecProto{Dec: exchangeRate})
	store.Set(types.KeyHistoricPrice(denom, block), bz)
}

// DeleteHistoricPriceStats deletes the historic price, median price, and
// standard deviation around its median price of a denom at a given block.
func (k Keeper) DeleteHistoricPriceStats(
	ctx sdk.Context,
	denom string,
	blockNum uint64,
) {
	store := ctx.KVStore(k.storeKey)
<<<<<<< HEAD
	store.Delete(types.HistoricPriceKey(denom, blockNum))
	store.Delete(types.MedianKey(denom, blockNum))
	store.Delete(types.MedianDeviationKey(denom, blockNum))
=======
	store.Delete(types.KeyHistoricPrice(denom, blockNum))
}

// DeleteMedian deletes a given denom's median price in the last prune
// period since a given block.
func (k Keeper) DeleteMedian(
	ctx sdk.Context,
	denom string,
) {
	store := ctx.KVStore(k.storeKey)
	store.Delete(types.KeyMedian(denom))
}

// DeleteMedianDeviation deletes a given denom's standard deviation around
// its median price in the last prune period since a given block.
func (k Keeper) DeleteMedianDeviation(
	ctx sdk.Context,
	denom string,
) {
	store := ctx.KVStore(k.storeKey)
	store.Delete(types.KeyMedianDeviation(denom))
>>>>>>> f331b53c
}<|MERGE_RESOLUTION|>--- conflicted
+++ resolved
@@ -166,17 +166,12 @@
 
 // DeleteHistoricPriceStats deletes the historic price, median price, and
 // standard deviation around its median price of a denom at a given block.
-func (k Keeper) DeleteHistoricPriceStats(
+func (k Keeper) DeleteHistoricPrice(
 	ctx sdk.Context,
 	denom string,
 	blockNum uint64,
 ) {
 	store := ctx.KVStore(k.storeKey)
-<<<<<<< HEAD
-	store.Delete(types.HistoricPriceKey(denom, blockNum))
-	store.Delete(types.MedianKey(denom, blockNum))
-	store.Delete(types.MedianDeviationKey(denom, blockNum))
-=======
 	store.Delete(types.KeyHistoricPrice(denom, blockNum))
 }
 
@@ -198,5 +193,4 @@
 ) {
 	store := ctx.KVStore(k.storeKey)
 	store.Delete(types.KeyMedianDeviation(denom))
->>>>>>> f331b53c
 }