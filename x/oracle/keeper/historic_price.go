--- conflicted
+++ resolved
@@ -1,13 +1,7 @@
 package keeper
 
 import (
-<<<<<<< HEAD
-	"fmt"
-
-	sdkerrors "cosmossdk.io/errors"
-=======
 	"cosmossdk.io/errors"
->>>>>>> cc856abf
 	sdk "github.com/cosmos/cosmos-sdk/types"
 
 	"github.com/umee-network/umee/v4/util"
