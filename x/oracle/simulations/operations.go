--- conflicted
+++ resolved
@@ -26,11 +26,7 @@
 	OpWeightMsgAggregateExchangeRateVote    = "op_weight_msg_exchange_rate_aggregate_vote"    //nolint: gosec
 	OpWeightMsgDelegateFeedConsent          = "op_weight_msg_exchange_feed_consent"           //nolint: gosec
 
-<<<<<<< HEAD
-	salt = "89b8164ca0b4b8703ae9ab25962f3dd6d1de5d656f5442971a93b2ca7893f654" //nolint
-=======
 	salt = "89b8164ca0b4b8703ae9ab25962f3dd6d1de5d656f5442971a93b2ca7893f654" //nolint: gosec
->>>>>>> 32a8c187
 )
 
 var (
