--- conflicted
+++ resolved
@@ -243,7 +243,6 @@
 
 	// StampPeriod, MedianPeriod, PrunePeriod are multiples of VotePeriod
 	p11 := DefaultParams()
-<<<<<<< HEAD
 	p11.StampPeriod = 10
 	p11.VotePeriod = 3
 	err = p11.Validate()
@@ -252,22 +251,13 @@
 	err = p11.Validate()
 	require.Error(t, err)
 	p11.PrunePeriod = 10
-=======
-	p11.AcceptList[0].BaseDenom = ""
-	p11.AcceptList[0].SymbolDenom = "ATOM"
->>>>>>> 4e747dbe
 	err = p11.Validate()
 	require.Error(t, err)
 
 	// empty name
 	p12 := DefaultParams()
-<<<<<<< HEAD
 	p12.AcceptList[0].BaseDenom = ""
 	p12.AcceptList[0].SymbolDenom = "ATOM"
-=======
-	p12.AcceptList[0].BaseDenom = "uatom"
-	p12.AcceptList[0].SymbolDenom = ""
->>>>>>> 4e747dbe
 	err = p12.Validate()
 	require.Error(t, err)
 
