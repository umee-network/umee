package types

import (
	"testing"

<<<<<<< HEAD
=======
	"github.com/stretchr/testify/require"
>>>>>>> 76fc6f15
	"gotest.tools/v3/assert"

	sdk "github.com/cosmos/cosmos-sdk/types"
)

func TestValidateVotePeriod(t *testing.T) {
	err := validateVotePeriod("invalidUint64")
	assert.ErrorContains(t, err, "invalid parameter type: string")

	err = validateVotePeriod(uint64(0))
	assert.ErrorContains(t, err, "vote period must be positive: 0")

	err = validateVotePeriod(uint64(10))
	assert.NilError(t, err)
}

func TestValidateVoteThreshold(t *testing.T) {
	err := validateVoteThreshold("invalidSdkType")
	assert.ErrorContains(t, err, "invalid parameter type: string")

<<<<<<< HEAD
	err = validateVoteThreshold(sdk.MustNewDecFromStr("0.31"))
	assert.ErrorContains(t, err, "vote threshold must be bigger than 33%: 0.310000000000000000")

	err = validateVoteThreshold(sdk.MustNewDecFromStr("40.0"))
	assert.ErrorContains(t, err, "vote threshold too large: 40.000000000000000000")

=======
>>>>>>> 76fc6f15
	err = validateVoteThreshold(sdk.MustNewDecFromStr("0.35"))
	assert.NilError(t, err)
}

func TestValidateRewardBand(t *testing.T) {
	err := validateRewardBand("invalidSdkType")
	assert.ErrorContains(t, err, "invalid parameter type: string")

	err = validateRewardBand(sdk.MustNewDecFromStr("-0.31"))
	assert.ErrorContains(t, err, "reward band must be positive: -0.310000000000000000")

	err = validateRewardBand(sdk.MustNewDecFromStr("40.0"))
	assert.ErrorContains(t, err, "reward band is too large: 40.000000000000000000")

	err = validateRewardBand(sdk.OneDec())
	assert.NilError(t, err)
}

func TestValidateRewardDistributionWindow(t *testing.T) {
	err := validateRewardDistributionWindow("invalidUint64")
	assert.ErrorContains(t, err, "invalid parameter type: string")

	err = validateRewardDistributionWindow(uint64(0))
	assert.ErrorContains(t, err, "reward distribution window must be positive: 0")

	err = validateRewardDistributionWindow(uint64(10))
	assert.NilError(t, err)
}

func TestValidateAcceptList(t *testing.T) {
	err := validateAcceptList("invalidUint64")
	assert.ErrorContains(t, err, "invalid parameter type: string")

	err = validateAcceptList(DenomList{
		{BaseDenom: ""},
	})
	assert.ErrorContains(t, err, "oracle parameter AcceptList Denom must have BaseDenom")

	err = validateAcceptList(DenomList{
		{BaseDenom: DenomUmee.BaseDenom, SymbolDenom: ""},
	})
	assert.ErrorContains(t, err, "oracle parameter AcceptList Denom must have SymbolDenom")

	err = validateAcceptList(DenomList{
		{BaseDenom: DenomUmee.BaseDenom, SymbolDenom: DenomUmee.SymbolDenom},
	})
	assert.NilError(t, err)
}

func TestValidateSlashFraction(t *testing.T) {
	err := validateSlashFraction("invalidSdkType")
	assert.ErrorContains(t, err, "invalid parameter type: string")

	err = validateSlashFraction(sdk.MustNewDecFromStr("-0.31"))
	assert.ErrorContains(t, err, "slash fraction must be positive: -0.310000000000000000")

	err = validateSlashFraction(sdk.MustNewDecFromStr("40.0"))
	assert.ErrorContains(t, err, "slash fraction is too large: 40.000000000000000000")

	err = validateSlashFraction(sdk.OneDec())
	assert.NilError(t, err)
}

func TestValidateSlashWindow(t *testing.T) {
	err := validateSlashWindow("invalidUint64")
	assert.ErrorContains(t, err, "invalid parameter type: string")

	err = validateSlashWindow(uint64(0))
	assert.ErrorContains(t, err, "slash window must be positive: 0")

	err = validateSlashWindow(uint64(10))
	assert.NilError(t, err)
}

func TestValidateMinValidPerWindow(t *testing.T) {
	err := validateMinValidPerWindow("invalidSdkType")
	assert.ErrorContains(t, err, "invalid parameter type: string")

	err = validateMinValidPerWindow(sdk.MustNewDecFromStr("-0.31"))
	assert.ErrorContains(t, err, "min valid per window must be positive: -0.310000000000000000")

	err = validateMinValidPerWindow(sdk.MustNewDecFromStr("40.0"))
	assert.ErrorContains(t, err, "min valid per window is too large: 40.000000000000000000")

	err = validateMinValidPerWindow(sdk.OneDec())
	assert.NilError(t, err)
}

func TestValidateHistoricStampPeriod(t *testing.T) {
	err := validateHistoricStampPeriod("invalidUint64")
	assert.ErrorContains(t, err, "invalid parameter type: string")

	err = validateHistoricStampPeriod(uint64(0))
	assert.ErrorContains(t, err, "historic stamp period must be positive: 0")

	err = validateHistoricStampPeriod(uint64(10))
	assert.NilError(t, err)
}

func TestValidateMedianStampPeriod(t *testing.T) {
	err := validateMedianStampPeriod("invalidUint64")
	assert.ErrorContains(t, err, "invalid parameter type: string")

	err = validateMedianStampPeriod(uint64(0))
	assert.ErrorContains(t, err, "median stamp period must be positive: 0")

	err = validateMedianStampPeriod(uint64(10))
	assert.NilError(t, err)
}

func TestValidateMaximumPriceStamps(t *testing.T) {
	err := validateMaximumPriceStamps("invalidUint64")
	assert.ErrorContains(t, err, "invalid parameter type: string")

	err = validateMaximumPriceStamps(uint64(0))
	assert.ErrorContains(t, err, "maximum price stamps must be positive: 0")

	err = validateMaximumPriceStamps(uint64(10))
	assert.NilError(t, err)
}

func TestValidateMaximumMedianStamps(t *testing.T) {
	err := validateMaximumMedianStamps("invalidUint64")
	assert.ErrorContains(t, err, "invalid parameter type: string")

	err = validateMaximumMedianStamps(uint64(0))
	assert.ErrorContains(t, err, "maximum median stamps must be positive: 0")

	err = validateMaximumMedianStamps(uint64(10))
	assert.NilError(t, err)
}

func TestParamsEqual(t *testing.T) {
	p1 := DefaultParams()
	err := p1.Validate()
	assert.NilError(t, err)

	// minus vote period
	p1.VotePeriod = 0
	err = p1.Validate()
	assert.ErrorContains(t, err, "oracle parameter VotePeriod must be > 0")

	// small vote threshold
	p2 := DefaultParams()
	p2.VoteThreshold = sdk.ZeroDec()
	err = p2.Validate()
	assert.ErrorContains(t, err, "oracle parameter VoteThreshold must be greater than 33 percent")

	// negative reward band
	p3 := DefaultParams()
	p3.RewardBand = sdk.NewDecWithPrec(-1, 2)
	err = p3.Validate()
	assert.ErrorContains(t, err, "oracle parameter RewardBand must be between [0, 1]")

	// negative slash fraction
	p4 := DefaultParams()
	p4.SlashFraction = sdk.NewDec(-1)
	err = p4.Validate()
	assert.ErrorContains(t, err, "oracle parameter SlashFraction must be between [0, 1]")

	// negative min valid per window
	p5 := DefaultParams()
	p5.MinValidPerWindow = sdk.NewDec(-1)
	err = p5.Validate()
	assert.ErrorContains(t, err, "oracle parameter MinValidPerWindow must be between [0, 1")

	// small slash window
	p6 := DefaultParams()
	p6.SlashWindow = 0
	err = p6.Validate()
	assert.ErrorContains(t, err, "oracle parameter SlashWindow must be greater than or equal with VotePeriod")

	// small distribution window
	p7 := DefaultParams()
	p7.RewardDistributionWindow = 0
	err = p7.Validate()
	assert.ErrorContains(t, err, "oracle parameter RewardDistributionWindow must be greater than or equal with VotePeriod")

	// HistoricStampPeriod < MedianStampPeriod
	p8 := DefaultParams()
	p8.HistoricStampPeriod = 10
	p8.MedianStampPeriod = 1
	err = p8.Validate()
	assert.ErrorContains(t, err, "oracle parameter MedianStampPeriod must be greater than or equal with HistoricStampPeriod")

	// HistoricStampPeriod and MedianStampPeriod are multiples of VotePeriod
	p9 := DefaultParams()
	p9.HistoricStampPeriod = 10
	p9.VotePeriod = 3
	err = p9.Validate()
	assert.ErrorContains(t, err, "oracle parameters HistoricStampPeriod and MedianStampPeriod must be exact multiples of VotePeriod")
	p9.MedianStampPeriod = 10
	err = p9.Validate()
	assert.ErrorContains(t, err, "oracle parameters HistoricStampPeriod and MedianStampPeriod must be exact multiples of VotePeriod")

	// empty name
	p10 := DefaultParams()
	p10.AcceptList[0].BaseDenom = ""
	p10.AcceptList[0].SymbolDenom = "ATOM"
	err = p10.Validate()
	assert.ErrorContains(t, err, "oracle parameter AcceptList Denom must have BaseDenom")

	// empty
	p11 := DefaultParams()
	p11.AcceptList[0].BaseDenom = "uatom"
	p11.AcceptList[0].SymbolDenom = ""
	err = p11.Validate()
	assert.ErrorContains(t, err, "oracle parameter AcceptList Denom must have SymbolDenom")

	p13 := DefaultParams()
<<<<<<< HEAD
	assert.Equal(t, len(p13.AcceptList), 2)
=======
	require.NotNil(t, p13.ParamSetPairs())
	require.NotNil(t, p13.String())
}

func TestValidateVotingThreshold(t *testing.T) {
	tcs := []struct {
		name   string
		t      sdk.Dec
		errMsg string
	}{
		{"fail: negative", sdk.MustNewDecFromStr("-1"), "threshold must be"},
		{"fail: zero", sdk.ZeroDec(), "threshold must be"},
		{"fail: less than 0.33", sdk.MustNewDecFromStr("0.3"), "threshold must be"},
		{"fail: equal 0.33", sdk.MustNewDecFromStr("0.33"), "threshold must be"},
		{"fail: more than 1", sdk.MustNewDecFromStr("1.1"), "threshold must be"},
		{"fail: more than 1", sdk.MustNewDecFromStr("10"), "threshold must be"},
		{"fail: max precision 2", sdk.MustNewDecFromStr("0.333"), "maximum 2 decimals"},
		{"fail: max precision 2", sdk.MustNewDecFromStr("0.401"), "maximum 2 decimals"},
		{"fail: max precision 2", sdk.MustNewDecFromStr("0.409"), "maximum 2 decimals"},
		{"fail: max precision 2", sdk.MustNewDecFromStr("0.4009"), "maximum 2 decimals"},
		{"fail: max precision 2", sdk.MustNewDecFromStr("0.999"), "maximum 2 decimals"},

		{"ok: 1", sdk.MustNewDecFromStr("1"), ""},
		{"ok: 0.34", sdk.MustNewDecFromStr("0.34"), ""},
		{"ok: 0.99", sdk.MustNewDecFromStr("0.99"), ""},
	}

	for _, tc := range tcs {
		err := ValidateVoteThreshold(tc.t)
		if tc.errMsg == "" {
			assert.NilError(t, err, "test_case", tc.name)
		} else {
			assert.ErrorContains(t, err, tc.errMsg, tc.name)
		}
	}
>>>>>>> 76fc6f15
}<|MERGE_RESOLUTION|>--- conflicted
+++ resolved
@@ -3,10 +3,6 @@
 import (
 	"testing"
 
-<<<<<<< HEAD
-=======
-	"github.com/stretchr/testify/require"
->>>>>>> 76fc6f15
 	"gotest.tools/v3/assert"
 
 	sdk "github.com/cosmos/cosmos-sdk/types"
@@ -27,15 +23,12 @@
 	err := validateVoteThreshold("invalidSdkType")
 	assert.ErrorContains(t, err, "invalid parameter type: string")
 
-<<<<<<< HEAD
 	err = validateVoteThreshold(sdk.MustNewDecFromStr("0.31"))
-	assert.ErrorContains(t, err, "vote threshold must be bigger than 33%: 0.310000000000000000")
+	assert.ErrorContains(t, err, "threshold must be bigger than 0.330000000000000000 and <= 1: invalid request")
 
 	err = validateVoteThreshold(sdk.MustNewDecFromStr("40.0"))
-	assert.ErrorContains(t, err, "vote threshold too large: 40.000000000000000000")
-
-=======
->>>>>>> 76fc6f15
+	assert.ErrorContains(t, err, "threshold must be bigger than 0.330000000000000000 and <= 1: invalid request")
+
 	err = validateVoteThreshold(sdk.MustNewDecFromStr("0.35"))
 	assert.NilError(t, err)
 }
@@ -246,11 +239,7 @@
 	assert.ErrorContains(t, err, "oracle parameter AcceptList Denom must have SymbolDenom")
 
 	p13 := DefaultParams()
-<<<<<<< HEAD
 	assert.Equal(t, len(p13.AcceptList), 2)
-=======
-	require.NotNil(t, p13.ParamSetPairs())
-	require.NotNil(t, p13.String())
 }
 
 func TestValidateVotingThreshold(t *testing.T) {
@@ -284,5 +273,4 @@
 			assert.ErrorContains(t, err, tc.errMsg, tc.name)
 		}
 	}
->>>>>>> 76fc6f15
 }