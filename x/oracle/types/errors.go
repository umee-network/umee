package types

import (
	"fmt"

<<<<<<< HEAD
	sdkerrors "cosmossdk.io/errors"
=======
	"cosmossdk.io/errors"
>>>>>>> cc856abf
	"github.com/tendermint/tendermint/crypto/tmhash"
)

// Oracle sentinel errors
var (
	ErrInvalidExchangeRate     = errors.Register(ModuleName, 1, "invalid exchange rate")
	ErrNoPrevote               = errors.Register(ModuleName, 2, "no prevote")
	ErrNoVote                  = errors.Register(ModuleName, 3, "no vote")
	ErrNoVotingPermission      = errors.Register(ModuleName, 4, "unauthorized voter")
	ErrInvalidHash             = errors.Register(ModuleName, 5, "invalid hash")
	ErrInvalidHashLength       = errors.Register(ModuleName, 6, fmt.Sprintf("invalid hash length; should equal %d", tmhash.TruncatedSize)) //nolint: lll
	ErrVerificationFailed      = errors.Register(ModuleName, 7, "hash verification failed")
	ErrRevealPeriodMissMatch   = errors.Register(ModuleName, 8, "reveal period of submitted vote does not match with registered prevote") //nolint: lll
	ErrInvalidSaltLength       = errors.Register(ModuleName, 9, "invalid salt length; must be 64")
	ErrInvalidSaltFormat       = errors.Register(ModuleName, 10, "invalid salt format")
	ErrNoAggregatePrevote      = errors.Register(ModuleName, 11, "no aggregate prevote")
	ErrNoAggregateVote         = errors.Register(ModuleName, 12, "no aggregate vote")
	ErrUnknownDenom            = errors.Register(ModuleName, 13, "unknown denom")
	ErrNegativeOrZeroRate      = errors.Register(ModuleName, 14, "invalid exchange rate; should be positive")
	ErrExistingPrevote         = errors.Register(ModuleName, 15, "prevote already submitted for this voting period")
	ErrBallotNotSorted         = errors.Register(ModuleName, 16, "ballot must be sorted before this operation")
	ErrNotImplemented          = errors.Register(ModuleName, 17, "function not implemented")
	ErrNoHistoricPrice         = errors.Register(ModuleName, 18, "no historic price for this denom at this block")
	ErrNoMedian                = errors.Register(ModuleName, 19, "no median for this denom at this block")
	ErrNoMedianDeviation       = errors.Register(ModuleName, 20, "no median deviation for this denom at this block")
	ErrMalformedLatestAvgPrice = errors.Register(ModuleName, 21, "malformed latest avg price, expecting one byte")
	ErrNoLatestAvgPrice        = errors.Register(ModuleName, 22, "no latest average price")
)<|MERGE_RESOLUTION|>--- conflicted
+++ resolved
@@ -3,11 +3,7 @@
 import (
 	"fmt"
 
-<<<<<<< HEAD
-	sdkerrors "cosmossdk.io/errors"
-=======
 	"cosmossdk.io/errors"
->>>>>>> cc856abf
 	"github.com/tendermint/tendermint/crypto/tmhash"
 )
 
