package types

import (
	"fmt"
	"math"
	"sort"
	"strconv"
	"testing"

	sdk "github.com/cosmos/cosmos-sdk/types"
	"github.com/tendermint/tendermint/crypto/secp256k1"
	tmproto "github.com/tendermint/tendermint/proto/tendermint/types"
	"gotest.tools/v3/assert"
)

func TestToMap(t *testing.T) {
	tests := struct {
		votes   []VoteForTally
		isValid []bool
	}{
		[]VoteForTally{
			{
				Voter:        sdk.ValAddress(secp256k1.GenPrivKey().PubKey().Address()),
				Denom:        UmeeDenom,
				ExchangeRate: sdk.NewDec(1600),
				Power:        100,
			},
			{
				Voter:        sdk.ValAddress(secp256k1.GenPrivKey().PubKey().Address()),
				Denom:        UmeeDenom,
				ExchangeRate: sdk.ZeroDec(),
				Power:        100,
			},
			{
				Voter:        sdk.ValAddress(secp256k1.GenPrivKey().PubKey().Address()),
				Denom:        UmeeDenom,
				ExchangeRate: sdk.NewDec(1500),
				Power:        100,
			},
		},
		[]bool{true, false, true},
	}

	pb := ExchangeRateBallot(tests.votes)
	mapData := pb.ToMap()

	for i, vote := range tests.votes {
		exchangeRate, ok := mapData[vote.Voter.String()]
		if tests.isValid[i] {
			assert.Equal(t, true, ok)
			assert.Equal(t, exchangeRate, vote.ExchangeRate)
		} else {
			assert.Equal(t, false, ok)
		}
	}
}

func TestSqrt(t *testing.T) {
	num := sdk.NewDecWithPrec(144, 4)
	floatNum, err := strconv.ParseFloat(num.String(), 64)
	assert.NilError(t, err)

	floatNum = math.Sqrt(floatNum)
	num, err = sdk.NewDecFromStr(fmt.Sprintf("%f", floatNum))
	assert.NilError(t, err)

	assert.DeepEqual(t, sdk.NewDecWithPrec(12, 2), num)
}

func TestPBPower(t *testing.T) {
	ctx := sdk.NewContext(nil, tmproto.Header{}, false, nil)
	valAccAddrs, sk := GenerateRandomTestCase()
	pb := ExchangeRateBallot{}
	ballotPower := int64(0)

	for i := 0; i < len(sk.Validators()); i++ {
		power := sk.Validator(ctx, valAccAddrs[i]).GetConsensusPower(sdk.DefaultPowerReduction)
		vote := NewVoteForTally(
			sdk.ZeroDec(),
			UmeeDenom,
			valAccAddrs[i],
			power,
		)

		pb = append(pb, vote)
		ballotPower += vote.Power
	}

	assert.Equal(t, ballotPower, pb.Power())

	// Mix in a fake validator, the total power should not have changed.
	pubKey := secp256k1.GenPrivKey().PubKey()
	faceValAddr := sdk.ValAddress(pubKey.Address())
	fakeVote := NewVoteForTally(
		sdk.OneDec(),
		UmeeDenom,
		faceValAddr,
		0,
	)

	pb = append(pb, fakeVote)
	assert.Equal(t, ballotPower, pb.Power())
}

func TestPBWeightedMedian(t *testing.T) {
	tests := []struct {
		inputs      []int64
		weights     []int64
		isValidator []bool
		median      sdk.Dec
		errMsg      string
	}{
		{
			// Supermajority one number
			[]int64{1, 2, 10, 100000},
			[]int64{1, 1, 100, 1},
			[]bool{true, true, true, true},
			sdk.NewDec(10),
			"",
		},
		{
			// Adding fake validator doesn't change outcome
			[]int64{1, 2, 10, 100000, 10000000000},
			[]int64{1, 1, 100, 1, 10000},
			[]bool{true, true, true, true, false},
			sdk.NewDec(10),
			"",
		},
		{
			// Tie votes
			[]int64{1, 2, 3, 4},
			[]int64{1, 100, 100, 1},
			[]bool{true, true, true, true},
			sdk.NewDec(2),
			"",
		},
		{
			// No votes
			[]int64{},
			[]int64{},
			[]bool{true, true, true, true},
			sdk.NewDec(0),
			"",
		},
		{
			// Out of order
			[]int64{1, 2, 10, 3},
			[]int64{1, 1, 100, 1},
			[]bool{true, true, true, true},
			sdk.NewDec(10),
			"ballot must be sorted before this operation",
		},
	}

	for _, tc := range tests {
		pb := ExchangeRateBallot{}
		for i, input := range tc.inputs {
			valAddr := sdk.ValAddress(secp256k1.GenPrivKey().PubKey().Address())

			power := tc.weights[i]
			if !tc.isValidator[i] {
				power = 0
			}

			vote := NewVoteForTally(
				sdk.NewDec(int64(input)),
				UmeeDenom,
				valAddr,
				power,
			)

			pb = append(pb, vote)
		}

		median, err := pb.WeightedMedian()
		if tc.errMsg == "" {
			assert.NilError(t, err)
			assert.DeepEqual(t, tc.median, median)
		} else {
			assert.ErrorContains(t, err, tc.errMsg)
		}
	}
}

func TestPBStandardDeviation(t *testing.T) {
	tests := []struct {
		inputs            []sdk.Dec
		weights           []int64
		isValidator       []bool
		standardDeviation sdk.Dec
	}{
		{
			// Supermajority one number
			[]sdk.Dec{
				sdk.MustNewDecFromStr("1.0"),
				sdk.MustNewDecFromStr("2.0"),
				sdk.MustNewDecFromStr("10.0"),
				sdk.MustNewDecFromStr("100000.00"),
			},
			[]int64{1, 1, 100, 1},
			[]bool{true, true, true, true},
			sdk.MustNewDecFromStr("49995.000362536252310906"),
		},
		{
			// Adding fake validator doesn't change outcome
			[]sdk.Dec{
				sdk.MustNewDecFromStr("1.0"),
				sdk.MustNewDecFromStr("2.0"),
				sdk.MustNewDecFromStr("10.0"),
				sdk.MustNewDecFromStr("100000.00"),
				sdk.MustNewDecFromStr("10000000000"),
			},
			[]int64{1, 1, 100, 1, 10000},
			[]bool{true, true, true, true, false},
			sdk.MustNewDecFromStr("4472135950.751005519905537611"),
		},
		{
			// Tie votes
			[]sdk.Dec{
				sdk.MustNewDecFromStr("1.0"),
				sdk.MustNewDecFromStr("2.0"),
				sdk.MustNewDecFromStr("3.0"),
				sdk.MustNewDecFromStr("4.00"),
			},
			[]int64{1, 100, 100, 1},
			[]bool{true, true, true, true},
			sdk.MustNewDecFromStr("1.224744871391589049"),
		},
		{
			// No votes
			[]sdk.Dec{},
			[]int64{},
			[]bool{true, true, true, true},
			sdk.NewDecWithPrec(0, 0),
		},
	}

	for _, tc := range tests {
		pb := ExchangeRateBallot{}
		for i, input := range tc.inputs {
			valAddr := sdk.ValAddress(secp256k1.GenPrivKey().PubKey().Address())

			power := tc.weights[i]
			if !tc.isValidator[i] {
				power = 0
			}

			vote := NewVoteForTally(
				input,
				UmeeDenom,
				valAddr,
				power,
			)

			pb = append(pb, vote)
		}
		stdDev, _ := pb.StandardDeviation()

		assert.DeepEqual(t, tc.standardDeviation, stdDev)
	}
}

func TestPBStandardDeviation_Overflow(t *testing.T) {
	valAddr := sdk.ValAddress(secp256k1.GenPrivKey().PubKey().Address())
	overflowRate, err := sdk.NewDecFromStr("100000000000000000000000000000000000000000000000000000000.0")
	assert.NilError(t, err)
	pb := ExchangeRateBallot{
		NewVoteForTally(
			sdk.OneDec(),
			UmeeSymbol,
			valAddr,
			2,
		),
		NewVoteForTally(
			sdk.NewDec(1234),
			UmeeSymbol,
			valAddr,
			2,
		),
		NewVoteForTally(
			overflowRate,
			UmeeSymbol,
			valAddr,
			1,
		),
	}

	deviation, err := pb.StandardDeviation()
	assert.NilError(t, err)
	expectedDevation := sdk.MustNewDecFromStr("871.862661203013097586")
	assert.DeepEqual(t, expectedDevation, deviation)
}

func TestBallotMapToSlice(t *testing.T) {
	valAddress := GenerateRandomValAddr(1)

	pb := ExchangeRateBallot{
		NewVoteForTally(
			sdk.NewDec(1234),
			UmeeSymbol,
			valAddress[0],
			2,
		),
		NewVoteForTally(
			sdk.NewDec(12345),
			UmeeSymbol,
			valAddress[0],
			1,
		),
	}

	ballotSlice := BallotMapToSlice(map[string]ExchangeRateBallot{
		UmeeDenom:    pb,
		IbcDenomAtom: pb,
	})
	assert.DeepEqual(t, []BallotDenom{{Ballot: pb, Denom: IbcDenomAtom}, {Ballot: pb, Denom: UmeeDenom}}, ballotSlice)
}

func TestExchangeRateBallotSwap(t *testing.T) {
	valAddress := GenerateRandomValAddr(2)

	voteTallies := []VoteForTally{
		NewVoteForTally(
			sdk.NewDec(1234),
			UmeeSymbol,
			valAddress[0],
			2,
		),
		NewVoteForTally(
			sdk.NewDec(12345),
			UmeeSymbol,
			valAddress[1],
			1,
		),
	}

	pb := ExchangeRateBallot{voteTallies[0], voteTallies[1]}

	assert.DeepEqual(t, pb[0], voteTallies[0])
	assert.DeepEqual(t, pb[1], voteTallies[1])
	pb.Swap(1, 0)
	assert.DeepEqual(t, pb[1], voteTallies[0])
	assert.DeepEqual(t, pb[0], voteTallies[1])
}

func TestStandardDeviationUnsorted(t *testing.T) {
	valAddress := GenerateRandomValAddr(1)
	pb := ExchangeRateBallot{
		NewVoteForTally(
			sdk.NewDec(1234),
			UmeeSymbol,
			valAddress[0],
			2,
		),
		NewVoteForTally(
			sdk.NewDec(12),
			UmeeSymbol,
			valAddress[0],
			1,
		),
	}

	deviation, err := pb.StandardDeviation()
	assert.ErrorIs(t, err, ErrBallotNotSorted)
	assert.Equal(t, "0.000000000000000000", deviation.String())
}

func TestClaimMapToSlice(t *testing.T) {
	valAddress := GenerateRandomValAddr(1)
	claim := NewClaim(10, 1, 4, valAddress[0])
	claimSlice := ClaimMapToSlice(map[string]Claim{
		"testClaim":    claim,
		"anotherClaim": claim,
	})
<<<<<<< HEAD
	assert.DeepEqual(t, []Claim{claim, claim}, claimSlice)
=======
	require.Equal(t, []Claim{claim, claim}, claimSlice)
}

func TestExchangeRateBallotSort(t *testing.T) {
	v1 := VoteForTally{ExchangeRate: sdk.MustNewDecFromStr("0.2"), Voter: sdk.ValAddress{0, 1}}
	v1Cpy := VoteForTally{ExchangeRate: sdk.MustNewDecFromStr("0.2"), Voter: sdk.ValAddress{0, 1}}
	v2 := VoteForTally{ExchangeRate: sdk.MustNewDecFromStr("0.1"), Voter: sdk.ValAddress{0, 1, 1}}
	v3 := VoteForTally{ExchangeRate: sdk.MustNewDecFromStr("0.1"), Voter: sdk.ValAddress{0, 1}}
	v4 := VoteForTally{ExchangeRate: sdk.MustNewDecFromStr("0.5"), Voter: sdk.ValAddress{1}}

	tcs := []struct {
		got      ExchangeRateBallot
		expected ExchangeRateBallot
	}{
		{got: ExchangeRateBallot{v1, v2, v3, v4},
			expected: ExchangeRateBallot{v3, v2, v1, v4}},
		{got: ExchangeRateBallot{v1},
			expected: ExchangeRateBallot{v1}},
		{got: ExchangeRateBallot{v1, v1Cpy},
			expected: ExchangeRateBallot{v1, v1Cpy}},
	}
	for i, tc := range tcs {
		t.Run(fmt.Sprint(i), func(t *testing.T) {
			sort.Sort(tc.got)
			assert.DeepEqual(t, tc.expected, tc.got)
		})
	}
>>>>>>> 76fc6f15
}<|MERGE_RESOLUTION|>--- conflicted
+++ resolved
@@ -372,10 +372,7 @@
 		"testClaim":    claim,
 		"anotherClaim": claim,
 	})
-<<<<<<< HEAD
 	assert.DeepEqual(t, []Claim{claim, claim}, claimSlice)
-=======
-	require.Equal(t, []Claim{claim, claim}, claimSlice)
 }
 
 func TestExchangeRateBallotSort(t *testing.T) {
@@ -402,5 +399,4 @@
 			assert.DeepEqual(t, tc.expected, tc.got)
 		})
 	}
->>>>>>> 76fc6f15
 }