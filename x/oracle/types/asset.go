package types

import (
	sdk "github.com/cosmos/cosmos-sdk/types"
)

const (
<<<<<<< HEAD
	UmeeDenom       string = "uumee"
	UmeeSymbol      string = "umee"
	UmeeExponent           = uint32(6)
	USDDenom        string = "uusd"
	BlocksPerMinute        = uint64(10)
	BlocksPerHour          = BlocksPerMinute * 60
	BlocksPerDay           = BlocksPerHour * 24
	BlocksPerWeek          = BlocksPerDay * 7
	BlocksPerMonth         = BlocksPerDay * 30
	BlocksPerYear          = BlocksPerDay * 365
	MicroUnit              = int64(1e6)
=======
	UmeeDenom       = "uumee"
	USDDenom        = "usd"
	BlocksPerMinute = uint64(10)
	BlocksPerHour   = BlocksPerMinute * 60
	BlocksPerDay    = BlocksPerHour * 24
	BlocksPerWeek   = BlocksPerDay * 7
	BlocksPerMonth  = BlocksPerDay * 30
	BlocksPerYear   = BlocksPerDay * 365
	MicroUnit       = int64(1e6)
>>>>>>> 3489558f
)

type (
	// ExchangeRatePrevote defines a structure to store a validator's prevote on
	// the rate of USD in the denom asset.
	ExchangeRatePrevote struct {
		Hash        VoteHash       `json:"hash"`         // Vote hex hash to protect centralize data source problem
		Denom       string         `json:"denom"`        // Ticker symbol of denomination exchanged against USD
		Voter       sdk.ValAddress `json:"voter"`        // Voter validator address
		SubmitBlock int64          `json:"submit_block"` // Block height at submission
	}

	// ExchangeRateVote defines a structure to store a validator's vote on the
	// rate of USD in the denom asset.
	ExchangeRateVote struct {
		ExchangeRate sdk.Dec        `json:"exchange_rate"` // Exchange rate of a denomination against USD
		Denom        string         `json:"denom"`         // Ticker symbol of denomination exchanged against USD
		Voter        sdk.ValAddress `json:"voter"`         // Voter validator address
	}

	// VoteHash defines a hash value to hide vote exchange rate which is formatted
	// as a HEX string:
	// SHA256("{salt}:{symbol}:{exchangeRate},...,{symbol}:{exchangeRate}:{voter}")
	VoteHash []byte
)<|MERGE_RESOLUTION|>--- conflicted
+++ resolved
@@ -5,7 +5,6 @@
 )
 
 const (
-<<<<<<< HEAD
 	UmeeDenom       string = "uumee"
 	UmeeSymbol      string = "umee"
 	UmeeExponent           = uint32(6)
@@ -17,17 +16,6 @@
 	BlocksPerMonth         = BlocksPerDay * 30
 	BlocksPerYear          = BlocksPerDay * 365
 	MicroUnit              = int64(1e6)
-=======
-	UmeeDenom       = "uumee"
-	USDDenom        = "usd"
-	BlocksPerMinute = uint64(10)
-	BlocksPerHour   = BlocksPerMinute * 60
-	BlocksPerDay    = BlocksPerHour * 24
-	BlocksPerWeek   = BlocksPerDay * 7
-	BlocksPerMonth  = BlocksPerDay * 30
-	BlocksPerYear   = BlocksPerDay * 365
-	MicroUnit       = int64(1e6)
->>>>>>> 3489558f
 )
 
 type (
