package keeper

// store key prefixes
var (
<<<<<<< HEAD
	keyMinGasPrice             = []byte{0x01}
	keyEmergencyGroup          = []byte{0x02}
	KeyInflationParams         = []byte{0x03}
	KeyInflationCycleStartTime = []byte{0x04}
=======
	keyMinGasPrice         = []byte{0x01}
	keyEmergencyGroup      = []byte{0x02}
	KeyInflationParams     = []byte{0x03}
	KeyInflationCycleStart = []byte{0x04}
>>>>>>> 171eeca0
)<|MERGE_RESOLUTION|>--- conflicted
+++ resolved
@@ -2,15 +2,8 @@
 
 // store key prefixes
 var (
-<<<<<<< HEAD
-	keyMinGasPrice             = []byte{0x01}
-	keyEmergencyGroup          = []byte{0x02}
-	KeyInflationParams         = []byte{0x03}
-	KeyInflationCycleStartTime = []byte{0x04}
-=======
 	keyMinGasPrice         = []byte{0x01}
 	keyEmergencyGroup      = []byte{0x02}
 	KeyInflationParams     = []byte{0x03}
 	KeyInflationCycleStart = []byte{0x04}
->>>>>>> 171eeca0
 )