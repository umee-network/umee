--- conflicted
+++ resolved
@@ -3,14 +3,8 @@
 import (
 	context "context"
 
-<<<<<<< HEAD
-	"github.com/umee-network/umee/v5/x/ugov"
-
-	sdk "github.com/cosmos/cosmos-sdk/types"
-=======
 	sdk "github.com/cosmos/cosmos-sdk/types"
 	"github.com/umee-network/umee/v6/x/ugov"
->>>>>>> e42a6ef0
 )
 
 var _ ugov.QueryServer = Querier{}
