package uibc

import (
	"github.com/cosmos/cosmos-sdk/codec/types"
	sdk "github.com/cosmos/cosmos-sdk/types"
	"github.com/cosmos/cosmos-sdk/types/tx"
	ics20types "github.com/cosmos/ibc-go/v7/modules/apps/transfer/types"
	ibcexported "github.com/cosmos/ibc-go/v7/modules/core/exported"
)

// UnpackInterfaces implements UnpackInterfacesMessage.UnpackInterfaces
func (m ICS20Memo) UnpackInterfaces(unpacker types.AnyUnpacker) error {
	return tx.UnpackInterfaces(unpacker, m.Messages)
}

<<<<<<< HEAD
// GetMsgs unpacks messages into []sdk.Msg
func (m ICS20Memo) GetMsgs() ([]sdk.Msg, error) {
	return tx.GetMsgs(m.Messages, "memo messages")
=======
// ExtractDenomFromPacketOnRecv takes a packet with a valid ICS20 token data in the Data field
// and returns the denom as represented in the local chain.
func ExtractDenomFromPacketOnRecv(packet ibcexported.PacketI, denom string) string {
	if ics20types.ReceiverChainIsSource(packet.GetSourcePort(), packet.GetSourceChannel(), denom) {
		// if we receive back a token, that was originally sent from UMEE, then we need to remove
		// prefix added by the sender chain: port/channel/base_denom -> base_denom.

		voucherPrefix := ics20types.GetDenomPrefix(packet.GetSourcePort(), packet.GetSourceChannel())
		unprefixedDenom := denom[len(voucherPrefix):]

		// coin denomination used in sending from the escrow address
		denom = unprefixedDenom

		// The denomination used to send the coins is either the native denom or the hash of the path
		// if the denomination is not native.
		denomTrace := ics20types.ParseDenomTrace(unprefixedDenom)
		if !denomTrace.IsNativeDenom() {
			denom = denomTrace.IBCDenom()
		}
	} else {
		prefixedDenom := ics20types.GetDenomPrefix(packet.GetDestPort(), packet.GetDestChannel()) + denom
		denom = ics20types.ParseDenomTrace(prefixedDenom).IBCDenom()
	}
	return denom
>>>>>>> 7d03aa12
}<|MERGE_RESOLUTION|>--- conflicted
+++ resolved
@@ -13,11 +13,11 @@
 	return tx.UnpackInterfaces(unpacker, m.Messages)
 }
 
-<<<<<<< HEAD
 // GetMsgs unpacks messages into []sdk.Msg
 func (m ICS20Memo) GetMsgs() ([]sdk.Msg, error) {
 	return tx.GetMsgs(m.Messages, "memo messages")
-=======
+}
+
 // ExtractDenomFromPacketOnRecv takes a packet with a valid ICS20 token data in the Data field
 // and returns the denom as represented in the local chain.
 func ExtractDenomFromPacketOnRecv(packet ibcexported.PacketI, denom string) string {
@@ -42,5 +42,4 @@
 		denom = ics20types.ParseDenomTrace(prefixedDenom).IBCDenom()
 	}
 	return denom
->>>>>>> 7d03aa12
 }