package quota

import (
	"testing"

	sdkmath "cosmossdk.io/math"
	sdk "github.com/cosmos/cosmos-sdk/types"
	"gotest.tools/v3/assert"

	ibcutil "github.com/umee-network/umee/v6/util/ibc"
	"github.com/umee-network/umee/v6/x/uibc"
)

func TestUnitGetQuotas(t *testing.T) {
	k := initKeeperSimpleMock(t)

	quotas, err := k.GetAllOutflows()
	assert.NilError(t, err)
	assert.Equal(t, len(quotas), 0)

	setQuotas := sdk.DecCoins{sdk.NewInt64DecCoin("test_uumee", 10000)}

	k.SetTokenOutflows(setQuotas)
	quotas, err = k.GetAllOutflows()
	assert.NilError(t, err)
	assert.DeepEqual(t, setQuotas, quotas)

	// get the quota of denom
	quota := k.GetTokenOutflows(setQuotas[0].Denom)
	assert.Equal(t, quota.Denom, setQuotas[0].Denom)
}

func TestUnitGetLocalDenom(t *testing.T) {
	out := ibcutil.GetLocalDenom("umee")
	assert.Equal(t, "umee", out)
}

func TestUnitCheckAndUpdateQuota(t *testing.T) {
	k := initKeeperSimpleMock(t)

	// initUmeeKeeper sets umee price: 2usd

	// 1. We set the quota param to 10 and existing outflow sum to 6 USD.
	// Transfer of 2 USD in Umee should work, but additional transfer of 4 USD should fail.
	//
	k.setQuotaParams(10, 100)
	k.SetTokenOutflow(sdk.NewInt64DecCoin(umee, 6))
	k.SetTokenInflow(sdk.NewInt64DecCoin(umee, 6))
	k.SetOutflowSum(sdkmath.LegacyNewDec(50))
	k.SetInflowSum(sdkmath.LegacyNewDec(50))
	k.SetTokenInflow(sdk.NewDecCoin(umee, sdkmath.NewInt(50)))

	err := k.CheckAndUpdateQuota(umee, sdkmath.NewInt(1))
	assert.NilError(t, err)
	k.checkOutflows(umee, 8, 52)

	// transferring 2 umee => 4USD, will exceed the quota (8+4 > 10)
	err = k.CheckAndUpdateQuota(umee, sdkmath.NewInt(2))
	assert.ErrorContains(t, err, "quota")
	k.checkOutflows(umee, 8, 52)

<<<<<<< HEAD
	// transferring 1 umee => 2USD, will will be still OK (8+2 <= 10)
	err = k.CheckAndUpdateQuota(umee, sdkmath.NewInt(1))
=======
	// transferring 1 umee => 2USD, will be still OK (8+2 <= 10)
	err = k.CheckAndUpdateQuota(umee, sdk.NewInt(1))
>>>>>>> 94e1b7d3
	assert.NilError(t, err)
	k.checkOutflows(umee, 10, 54)

	// 2. Setting TokenQuota param to 0 should unlimit the token quota check
	//
	k.setQuotaParams(0, 100)

	// transferring 20 umee => 40USD, will skip the token quota check, but will update outflows
	err = k.CheckAndUpdateQuota(umee, sdkmath.NewInt(20))
	assert.NilError(t, err)
	k.checkOutflows(umee, 50, 94)

	// transferring additional 5 umee => 10USD, will fail total quota check but it will pass inflow quota check
	// sum of outflows <= $1M +  params.InflowOutflowQuotaRate * sum of all inflows =  (10_000_000)+  (50*0) = 10_000_000
	// 104 <= 10_000_000
	err = k.CheckAndUpdateQuota(umee, sdkmath.NewInt(5))
	assert.ErrorContains(t, err, "quota")
	k.checkOutflows(umee, 50, 94)

	// it will fail total quota check and inflow quota check also
	err = k.CheckAndUpdateQuota(umee, sdkmath.NewInt(5000000000))
	assert.ErrorContains(t, err, "quota")
	k.checkOutflows(umee, 50, 94)

	// 3. Setting TotalQuota param to 0 should unlimit the total quota check
	//
	k.setQuotaParams(0, 0)
	err = k.CheckAndUpdateQuota(umee, sdkmath.NewInt(5))
	assert.NilError(t, err)
	k.checkOutflows(umee, 60, 104)

	// 4. Setting TokenQuota to 65
	//
	k.setQuotaParams(65, 0)
	err = k.CheckAndUpdateQuota(umee, sdkmath.NewInt(1))
	assert.NilError(t, err)
	k.checkOutflows(umee, 62, 106)

	err = k.CheckAndUpdateQuota(umee, sdkmath.NewInt(2)) // exceeds token quota
	assert.ErrorContains(t, err, "quota")

	// Checking ibc outflow quota with  ibc inflows
	dp := uibc.DefaultParams()
	dp.TotalQuota = sdkmath.LegacyNewDec(200)
	dp.TokenQuota = sdkmath.LegacyNewDec(500)
	dp.InflowOutflowTokenQuotaBase = sdkmath.LegacyNewDec(100)
	err = k.SetParams(dp)
	assert.NilError(t, err)

	k.SetTokenOutflow(sdk.NewDecCoin(umee, sdkmath.NewInt(80)))
	k.SetTokenInflow(sdk.NewDecCoin(umee, sdkmath.NewInt(80)))
	// 80*2 (160) > InflowOutflowTokenQuotaBase(100) + 25% of Token Inflow (80) = 160 > 100+20
	err = k.CheckAndUpdateQuota(umee, sdkmath.NewInt(80)) // exceeds token quota
	assert.ErrorContains(t, err, "quota")
	err = k.CheckAndUpdateQuota(umee, sdkmath.NewInt(5))
	assert.NilError(t, err)

	// Unlimited token quota but limit the total outflow
	dp.TokenQuota = sdkmath.LegacyNewDec(0)
	dp.InflowOutflowQuotaBase = sdkmath.LegacyNewDec(100)
	dp.TotalQuota = sdkmath.LegacyNewDec(100)
	err = k.SetParams(dp)
	k.SetOutflowSum(sdkmath.LegacyNewDec(80))
	// 80+(20*2) > Total Outflow Quota Limit (100)
	err = k.CheckAndUpdateQuota(umee, sdkmath.NewInt(20))
	assert.ErrorContains(t, err, "quota")
	err = k.CheckAndUpdateQuota(umee, sdkmath.NewInt(10))
	assert.NilError(t, err)

	k.ResetAllQuotas()

	err = k.SetParams(dp)
	assert.NilError(t, err)
	k.SetInflowSum(sdkmath.LegacyNewDec(100))
	// 80+(80*2) > InflowOutflowQuotaBase(100) + 25% of Total Inflow Sum  (100) = 240 > 100+25
	err = k.CheckAndUpdateQuota(umee, sdkmath.NewInt(80)) // exceeds token quota
	assert.ErrorContains(t, err, "quota")
	// 80+(5*2) > InflowOutflowQuotaBase(100) + 25% of Total Inflow Sum  (100) = 90 < 100+25
	err = k.CheckAndUpdateQuota(umee, sdkmath.NewInt(5))
	assert.NilError(t, err)
}

func TestUnitGetExchangePrice(t *testing.T) {
	k := initKeeperSimpleMock(t)
	p, err := k.getExchangePrice(umee, sdkmath.NewInt(12))
	assert.NilError(t, err)
	assert.DeepEqual(t, sdkmath.LegacyNewDec(24), p)

	// ATOM is leverage registered token but price is not avaiable
	p, err = k.getExchangePrice(atom, sdkmath.NewInt(3))
	assert.NilError(t, err)
	assert.DeepEqual(t, sdkmath.LegacyZeroDec(), p)

	_, err = k.getExchangePrice("notexisting", sdkmath.NewInt(10))
	assert.ErrorContains(t, err, "not found")
}

func TestSetAndGetIBCInflows(t *testing.T) {
	k := initKeeperSimpleMock(t)
	inflowSum := sdkmath.LegacyMustNewDecFromStr("123123")
	k.SetInflowSum(inflowSum)

	rv := k.GetInflowSum()
	assert.DeepEqual(t, inflowSum, rv)

	// inflow of token
	inflowOfToken := sdk.NewDecCoin("abcd", sdkmath.NewInt(1000000))
	k.SetTokenInflow(inflowOfToken)

	val := k.GetTokenInflow(inflowOfToken.Denom)
	assert.DeepEqual(t, val, inflowOfToken)

	inflows, err := k.GetAllInflows()
	assert.NilError(t, err)
	assert.DeepEqual(t, inflows[0], inflowOfToken)
}<|MERGE_RESOLUTION|>--- conflicted
+++ resolved
@@ -59,13 +59,8 @@
 	assert.ErrorContains(t, err, "quota")
 	k.checkOutflows(umee, 8, 52)
 
-<<<<<<< HEAD
-	// transferring 1 umee => 2USD, will will be still OK (8+2 <= 10)
+	// transferring 1 umee => 2USD, will be still OK (8+2 <= 10)
 	err = k.CheckAndUpdateQuota(umee, sdkmath.NewInt(1))
-=======
-	// transferring 1 umee => 2USD, will be still OK (8+2 <= 10)
-	err = k.CheckAndUpdateQuota(umee, sdk.NewInt(1))
->>>>>>> 94e1b7d3
 	assert.NilError(t, err)
 	k.checkOutflows(umee, 10, 54)
 
