package quota

import (
	"strings"
	"time"

	sdkmath "cosmossdk.io/math"
	storetypes "cosmossdk.io/store/types"
	sdk "github.com/cosmos/cosmos-sdk/types"
	ics20types "github.com/cosmos/ibc-go/v8/modules/apps/transfer/types"
	channeltypes "github.com/cosmos/ibc-go/v8/modules/core/04-channel/types"
	"github.com/cosmos/ibc-go/v8/modules/core/exported"

	"github.com/umee-network/umee/v6/util"
	"github.com/umee-network/umee/v6/util/coin"
	"github.com/umee-network/umee/v6/util/store"
	ltypes "github.com/umee-network/umee/v6/x/leverage/types"
	"github.com/umee-network/umee/v6/x/uibc"
)

var ten = sdkmath.LegacyMustNewDecFromStr("10")

// GetAllOutflows returns sum of outflows of all tokens in USD value.
func (k Keeper) GetAllOutflows() (sdk.DecCoins, error) {
	iter := storetypes.KVStorePrefixIterator(k.store, keyPrefixDenomOutflows)
	return store.LoadAllDecCoins(iter, len(keyPrefixDenomOutflows))
}

// GetTokenOutflows returns sum of denom outflows in USD value in the DecCoin structure.
func (k Keeper) GetTokenOutflows(denom string) sdk.DecCoin {
	// When token outflow is not stored in store it will return 0
	amount, _ := store.GetDec(k.store, keyTokenOutflow(denom), "total_outflow")
	return sdk.NewDecCoinFromDec(denom, amount)
}

// SetTokenOutflows saves provided updated IBC outflows as a pair: USD value, denom name in the
// DecCoin structure.
func (k Keeper) SetTokenOutflows(outflows sdk.DecCoins) {
	for _, q := range outflows {
		k.SetTokenOutflow(q)
	}
}

// SetOutflowSum save the total outflow of ibc-transfer amount.
func (k Keeper) SetOutflowSum(amount sdkmath.LegacyDec) {
	err := store.SetDec(k.store, keyOutflowSum, amount, "total_outflow_sum")
	util.Panic(err)
}

// GetOutflowSum returns the total outflow of ibc-transfer amount.
func (k Keeper) GetOutflowSum() sdkmath.LegacyDec {
	// When total outflow is not stored in store it will return 0
	amount, _ := store.GetDec(k.store, keyOutflowSum, "total_outflow")
	return amount
}

// SetTokenOutflow save the outflows of denom into store.
func (k Keeper) SetTokenOutflow(outflow sdk.DecCoin) {
	key := keyTokenOutflow(outflow.Denom)
	err := store.SetDec(k.store, key, outflow.Amount, "total_outflow")
	util.Panic(err)
}

// GetAllInflows returns inflows of all registered tokens in USD value.
func (k Keeper) GetAllInflows() (sdk.DecCoins, error) {
	iter := storetypes.KVStorePrefixIterator(k.store, keyPrefixDenomInflows)
	return store.LoadAllDecCoins(iter, len(keyPrefixDenomInflows))
}

// SetTokenInflows saves provided updated IBC inflows as a pair: USD value, denom name in the
// DecCoin structure.
func (k Keeper) SetTokenInflows(inflows sdk.DecCoins) {
	for _, q := range inflows {
		k.SetTokenInflow(q)
	}
}

// SetTokenInflow save the inflow of denom into store.
func (k Keeper) SetTokenInflow(inflow sdk.DecCoin) {
	key := keyTokenInflow(inflow.Denom)
	err := store.SetDec(k.store, key, inflow.Amount, "token_inflow")
	util.Panic(err)
}

// GetTokenInflow returns the inflow of denom from store.
func (k Keeper) GetTokenInflow(denom string) sdk.DecCoin {
	key := keyTokenInflow(denom)
	// When token inflow is not stored in store it will return 0
	amount, _ := store.GetDec(k.store, key, "token_inflow")
	return sdk.NewDecCoinFromDec(denom, amount)
}

// GetInflowSum returns the total inflow of ibc-transfer amount.
func (k Keeper) GetInflowSum() sdkmath.LegacyDec {
	// When total inflow is not stored in store it will return 0
	amount, _ := store.GetDec(k.store, keyInflowSum, "total_inflows")
	return amount
}

// SetInflowSum save the total inflow of ibc-transfer amount.
func (k Keeper) SetInflowSum(amount sdkmath.LegacyDec) {
	err := store.SetDec(k.store, keyInflowSum, amount, "total_inflows")
	util.Panic(err)
}

// SetExpire save the quota expire time of ibc denom into.
func (k Keeper) SetExpire(expires time.Time) error {
	return store.SetBinValue(k.store, keyQuotaExpires, &expires, "expire")
}

// GetExpire returns ibc-transfer quota expires time.
func (k Keeper) GetExpire() (*time.Time, error) {
	return store.GetBinValue[*time.Time](k.store, keyQuotaExpires, "expire")
}

// ResetAllQuotas will zero the ibc-transfer quotas
func (k Keeper) ResetAllQuotas() error {
	qd := k.GetParams().QuotaDuration
	newExpires := k.blockTime.Add(qd)
	if err := k.SetExpire(newExpires); err != nil {
		return err
	}
	zero := sdkmath.LegacyNewDec(0)
	// outflows
	k.SetOutflowSum(zero)
	ps := k.PrefixStore(keyPrefixDenomOutflows)
	store.DeleteByPrefixStore(ps)

	// inflows
	k.SetInflowSum(zero)
	ps = k.PrefixStore(keyPrefixDenomInflows)
	store.DeleteByPrefixStore(ps)
	return nil
}

// CheckAndUpdateQuota checks if adding a newOutflow doesn't exceed the max quota and
// updates the current quota metrics.
func (k Keeper) CheckAndUpdateQuota(denom string, newOutflow sdkmath.Int) error {
	params := k.GetParams()
	exchangePrice, err := k.getExchangePrice(denom, newOutflow)
	if err != nil {
		if ltypes.ErrNotRegisteredToken.Is(err) {
			return nil
		} else if err != nil {
			return err
		}
	}

	o := k.GetTokenOutflows(denom)
	o.Amount = o.Amount.Add(exchangePrice)
	inToken := k.GetTokenInflow(denom)
	if !params.TokenQuota.IsZero() {
		if o.Amount.GT(params.TokenQuota) ||
			o.Amount.GT(params.InflowOutflowTokenQuotaBase.Add((params.InflowOutflowQuotaRate.Mul(inToken.Amount)))) {
			return uibc.ErrQuotaExceeded
		}
	}

	// Allow outflow either of two conditions
	// 1. Outflow Sum <= Total Outflow Quota
	// 2. OR Outflow Sum <= params.InflowOutflowQuotaBase + (params.InflowOutflowQuotaRate * sum of all inflows)
	outflowSum := k.GetOutflowSum().Add(exchangePrice)
	inflowSum := k.GetInflowSum()
	if !params.TotalQuota.IsZero() {
		if outflowSum.GT(params.TotalQuota) ||
			outflowSum.GT(params.InflowOutflowQuotaBase.Add(inflowSum.Mul(params.InflowOutflowQuotaRate))) {
			return uibc.ErrQuotaExceeded
		}
	}
	k.SetTokenOutflow(o)
	k.SetOutflowSum(outflowSum)

	return nil
}

func (k Keeper) getExchangePrice(denom string, amount sdkmath.Int) (sdkmath.LegacyDec, error) {
	transferCoin := sdk.NewCoin(denom, amount)
	var (
		err          error
		exchangeRate sdkmath.LegacyDec
	)

	// convert to base asset if it is `uToken`
	if coin.HasUTokenPrefix(denom) {
		// NOTE: to avoid ctx, we can use similar approach: create a leverage keeper builder
		transferCoin, err = k.leverage.ToToken(*k.ctx, transferCoin)
		if err != nil {
			return sdkmath.LegacyDec{}, err
		}
	}

	ts, err := k.leverage.GetTokenSettings(*k.ctx, transferCoin.Denom)
	if err != nil {
		return sdkmath.LegacyDec{}, err
	}

	// get the exchange price (eg: UMEE) in USD from oracle using SYMBOL Denom eg: `UMEE` (uumee)
	exchangeRate, err = k.oracle.Price(*k.ctx, strings.ToUpper(ts.SymbolDenom))
	if err != nil {
		return sdkmath.LegacyDec{}, err
	}
	// calculate total exchange rate
	powerReduction := ten.Power(uint64(ts.Exponent))
	return sdkmath.LegacyNewDecFromInt(transferCoin.Amount).Quo(powerReduction).Mul(exchangeRate), nil
}

// UndoUpdateQuota subtracts `amount` from quota metric of the ibc denom.
func (k Keeper) UndoUpdateQuota(denom string, amount sdkmath.Int) error {
	o := k.GetTokenOutflows(denom)
	exchangePrice, err := k.getExchangePrice(denom, amount)
	if err != nil {
		// Note: skip the ibc-transfer quota checking if `denom` is not support by leverage
		if ltypes.ErrNotRegisteredToken.Is(err) {
			return nil
		} else if err != nil {
			return err
		}
	}

	// We ignore the update if the result is negative (due to quota reset on epoch)
	o.Amount = o.Amount.Sub(exchangePrice)
	if o.Amount.IsNegative() {
		return nil
	}
	k.SetTokenOutflow(o)

	outflowSum := k.GetOutflowSum()
	k.SetOutflowSum(outflowSum.Sub(exchangePrice))
	return nil
}

// RecordIBCInflow will save the inflow amount if token is registered otherwise it will skip
func (k Keeper) RecordIBCInflow(packet channeltypes.Packet, denom, amount string,
) exported.Acknowledgement {
	// if chain is recevier and sender chain is source then we need create ibc_denom (ibc/hash(channel,denom)).
	if ics20types.SenderChainIsSource(packet.GetSourcePort(), packet.GetSourceChannel(), denom) {
		// SendPacket did not prefix the denom, so we must prefix denom here
		// NOTE: sourcePrefix already contains the trailing "/"
		sourcePrefix := ics20types.GetDenomPrefix(packet.GetDestPort(), packet.GetDestChannel())
		prefixedDenom := sourcePrefix + denom
		denom = ics20types.ParseDenomTrace(prefixedDenom).IBCDenom()
	} else {
		// if we receive back a token, that was originally sent from UMEE, then we need to fetch the native denom
		// receive denom(port/channel/base_denom) to base_denom

		// remove prefix added by the sender chain
		voucherPrefix := ics20types.GetDenomPrefix(packet.GetSourcePort(), packet.GetSourceChannel())
		unprefixedDenom := denom[len(voucherPrefix):]
		// coin denomination used in sending from the escrow address
		denom = unprefixedDenom
		// The denomination used to send the coins is either the native denom or the hash of the path
		// if the denomination is not native.
		denomTrace := ics20types.ParseDenomTrace(unprefixedDenom)
		if !denomTrace.IsNativeDenom() {
			denom = denomTrace.IBCDenom()
		}
	}

	ts, err := k.leverage.GetTokenSettings(*k.ctx, denom)
	if err != nil {
		if ltypes.ErrNotRegisteredToken.Is(err) {
			return nil // skip recording inflow if the token is not registered
		}
<<<<<<< HEAD
		// calculate total exchange rate
		powerReduction := ten.Power(uint64(ts.Exponent))
		inflowInUSD := sdkmath.LegacyMustNewDecFromStr(amount).Quo(powerReduction).Mul(exchangeRate)

		tokenInflow := k.GetTokenInflow(ibcDenom)
		tokenInflow.Amount = tokenInflow.Amount.Add(inflowInUSD)
		k.SetTokenInflow(tokenInflow)
		totalInflowSum := k.GetInflowSum()
		k.SetInflowSum(totalInflowSum.Add(inflowInUSD))
=======
		k.ctx.Logger().Error("can't get x/leverage token settings", "error", err)
		return channeltypes.NewErrorAcknowledgement(err)
>>>>>>> 68ed1d3d
	}

	// get the exchange price (eg: UMEE) in USD from oracle using SYMBOL Denom eg: `UMEE`
	exchangeRate, err := k.oracle.Price(*k.ctx, strings.ToUpper(ts.SymbolDenom))
	if err != nil {
		return channeltypes.NewErrorAcknowledgement(err)
	}
	// calculate total exchange rate
	powerReduction := ten.Power(uint64(ts.Exponent))
	inflowInUSD := sdk.MustNewDecFromStr(amount).Quo(powerReduction).Mul(exchangeRate)

	tokenInflow := k.GetTokenInflow(denom)
	tokenInflow.Amount = tokenInflow.Amount.Add(inflowInUSD)
	k.SetTokenInflow(tokenInflow)
	totalInflowSum := k.GetInflowSum()
	k.SetInflowSum(totalInflowSum.Add(inflowInUSD))

	return nil
}<|MERGE_RESOLUTION|>--- conflicted
+++ resolved
@@ -261,20 +261,8 @@
 		if ltypes.ErrNotRegisteredToken.Is(err) {
 			return nil // skip recording inflow if the token is not registered
 		}
-<<<<<<< HEAD
-		// calculate total exchange rate
-		powerReduction := ten.Power(uint64(ts.Exponent))
-		inflowInUSD := sdkmath.LegacyMustNewDecFromStr(amount).Quo(powerReduction).Mul(exchangeRate)
-
-		tokenInflow := k.GetTokenInflow(ibcDenom)
-		tokenInflow.Amount = tokenInflow.Amount.Add(inflowInUSD)
-		k.SetTokenInflow(tokenInflow)
-		totalInflowSum := k.GetInflowSum()
-		k.SetInflowSum(totalInflowSum.Add(inflowInUSD))
-=======
 		k.ctx.Logger().Error("can't get x/leverage token settings", "error", err)
 		return channeltypes.NewErrorAcknowledgement(err)
->>>>>>> 68ed1d3d
 	}
 
 	// get the exchange price (eg: UMEE) in USD from oracle using SYMBOL Denom eg: `UMEE`
@@ -284,7 +272,7 @@
 	}
 	// calculate total exchange rate
 	powerReduction := ten.Power(uint64(ts.Exponent))
-	inflowInUSD := sdk.MustNewDecFromStr(amount).Quo(powerReduction).Mul(exchangeRate)
+	inflowInUSD := sdkmath.LegacyMustNewDecFromStr(amount).Quo(powerReduction).Mul(exchangeRate)
 
 	tokenInflow := k.GetTokenInflow(denom)
 	tokenInflow.Amount = tokenInflow.Amount.Add(inflowInUSD)
