package intest

import (
	"fmt"
	"testing"

	"github.com/cosmos/cosmos-sdk/baseapp"
	"github.com/cosmos/cosmos-sdk/codec"
	"github.com/cosmos/cosmos-sdk/simapp"
	storetypes "github.com/cosmos/cosmos-sdk/store/types"
	sdk "github.com/cosmos/cosmos-sdk/types"
	minttypes "github.com/cosmos/cosmos-sdk/x/mint/types"
	"github.com/cosmos/cosmos-sdk/x/staking"
	"github.com/cosmos/cosmos-sdk/x/staking/teststaking"
	"github.com/tendermint/tendermint/crypto/secp256k1"
	tmrand "github.com/tendermint/tendermint/libs/rand"
	tmproto "github.com/tendermint/tendermint/proto/tendermint/types"
	"gotest.tools/v3/assert"

	umeeapp "github.com/umee-network/umee/v6/app"
	appparams "github.com/umee-network/umee/v6/app/params"
	"github.com/umee-network/umee/v6/tests/tsdk"
	ugovmocks "github.com/umee-network/umee/v6/x/ugov/mocks"
	"github.com/umee-network/umee/v6/x/uibc"
	"github.com/umee-network/umee/v6/x/uibc/quota/keeper"
)

const (
	displayDenom string = appparams.DisplayDenom
	bondDenom    string = appparams.BondDenom
	initialPower        = int64(10000000000)
)

// Test addresses
var (
	valPubKeys = simapp.CreateTestPubKeys(2)

	valPubKey = valPubKeys[0]
	pubKey    = secp256k1.GenPrivKey().PubKey()
	addr      = sdk.AccAddress(pubKey.Address())
	valAddr   = sdk.ValAddress(pubKey.Address())

	valPubKey2 = valPubKeys[1]
	pubKey2    = secp256k1.GenPrivKey().PubKey()
	addr2      = sdk.AccAddress(pubKey2.Address())
	valAddr2   = sdk.ValAddress(pubKey2.Address())

	initTokens = sdk.TokensFromConsensusPower(initialPower, sdk.DefaultPowerReduction)
	initCoins  = sdk.NewCoins(sdk.NewCoin(appparams.BondDenom, initTokens))

	sampleOutflow = sdk.NewDecCoin("utest", sdk.NewInt(1111))
)

type IntTestSuite struct {
	ctx         sdk.Context
	app         *umeeapp.UmeeApp
	queryClient uibc.QueryClient
	msgServer   uibc.MsgServer
}

func initTestSuite(t *testing.T) *IntTestSuite {
	t.Parallel()
	s := &IntTestSuite{}
	isCheckTx := false
	app := umeeapp.Setup(t)
	ctx := app.NewContext(isCheckTx, tmproto.Header{
		ChainID: fmt.Sprintf("test-chain-%s", tmrand.Str(4)),
		Height:  9,
	})

	queryHelper := baseapp.NewQueryServerTestHelper(ctx, app.InterfaceRegistry())
	uibc.RegisterQueryServer(queryHelper, keeper.NewQuerier(app.UIbcQuotaKeeperB))

	sh := teststaking.NewHelper(t, ctx, *app.StakingKeeper)
	sh.Denom = bondDenom
	amt := sdk.TokensFromConsensusPower(100, sdk.DefaultPowerReduction)

	// mint and send coins to validators
	assert.NilError(t, app.BankKeeper.MintCoins(ctx, minttypes.ModuleName, initCoins))
	assert.NilError(t, app.BankKeeper.SendCoinsFromModuleToAccount(ctx, minttypes.ModuleName, addr, initCoins))
	assert.NilError(t, app.BankKeeper.MintCoins(ctx, minttypes.ModuleName, initCoins))
	assert.NilError(t, app.BankKeeper.SendCoinsFromModuleToAccount(ctx, minttypes.ModuleName, addr2, initCoins))
	k := app.UIbcQuotaKeeperB.Keeper(&ctx)
	k.SetTokenOutflow(sampleOutflow)

	sh.CreateValidator(valAddr, valPubKey, amt, true)
	sh.CreateValidator(valAddr2, valPubKey2, amt, true)

	staking.EndBlocker(ctx, *app.StakingKeeper)

	s.app = app
	s.ctx = ctx
	s.queryClient = uibc.NewQueryClient(queryHelper)
	s.msgServer = keeper.NewMsgServerImpl(app.UIbcQuotaKeeperB)

	return s
}

// creates keeper with all external dependencies (app, leverage etc...)
func initKeeper(
	t *testing.T,
	cdc codec.BinaryCodec,
<<<<<<< HEAD
	_ porttypes.ICS4Wrapper,
=======
>>>>>>> 3aa69be5
	leverage uibc.Leverage,
	oracle uibc.Oracle,
) (sdk.Context, keeper.Keeper) {
	storeKey := storetypes.NewMemoryStoreKey("quota")
	ctx, _ := tsdk.NewCtxOneStore(t, storeKey)
	eg := ugovmocks.NewSimpleEmergencyGroupBuilder()
	kb := keeper.NewKeeperBuilder(cdc, storeKey, leverage, oracle, eg)
	return ctx, kb.Keeper(&ctx)
}<|MERGE_RESOLUTION|>--- conflicted
+++ resolved
@@ -100,10 +100,6 @@
 func initKeeper(
 	t *testing.T,
 	cdc codec.BinaryCodec,
-<<<<<<< HEAD
-	_ porttypes.ICS4Wrapper,
-=======
->>>>>>> 3aa69be5
 	leverage uibc.Leverage,
 	oracle uibc.Oracle,
 ) (sdk.Context, keeper.Keeper) {
