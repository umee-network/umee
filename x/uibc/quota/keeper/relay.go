package keeper

import (
	"cosmossdk.io/errors"
	sdk "github.com/cosmos/cosmos-sdk/types"
	capabilitytypes "github.com/cosmos/cosmos-sdk/x/capability/types"
<<<<<<< HEAD
	ibcexported "github.com/cosmos/ibc-go/v5/modules/core/exported"
	"github.com/umee-network/umee/v4/x/uibc"
=======
	clienttypes "github.com/cosmos/ibc-go/v6/modules/core/02-client/types"
	ibcexported "github.com/cosmos/ibc-go/v6/modules/core/exported"
>>>>>>> b36d7844

	ibcutil "github.com/umee-network/umee/v4/util/ibc"
)

// SendPacket wraps IBC ChannelKeeper's SendPacket function
func (k Keeper) SendPacket(ctx sdk.Context,
	chanCap *capabilitytypes.Capability,
	sourcePort string,
	sourceChannel string,
	timeoutHeight clienttypes.Height,
	timeoutTimestamp uint64,
	data []byte) (uint64, error) {

	funds, denom, err := ibcutil.GetFundsFromPacket(data)
	if err != nil {
		return 0, errors.Wrap(err, "bad packet in rate limit's SendPacket")
	}

<<<<<<< HEAD
	params := k.GetParams(ctx)
	if params.IbcStatus == uibc.IBCTransferStatus_IBC_TRANSFER_STATUS_QUOTA_ENABLED {
		if err := k.CheckAndUpdateQuota(ctx, denom, funds); err != nil {
			return errors.Wrap(err, "bad packet in rate limit's SendPacket")
		}
=======
	if err := k.CheckAndUpdateQuota(ctx, denom, funds); err != nil {
		return 0, errors.Wrap(err, "bad packet in rate limit's SendPacket")
>>>>>>> b36d7844
	}

	return k.ics4Wrapper.SendPacket(ctx, chanCap, sourcePort, sourceChannel, timeoutHeight, timeoutTimestamp, data)
}

// WriteAcknowledgement wraps IBC ChannelKeeper's WriteAcknowledgement function
// ICS29 WriteAcknowledgement is used for asynchronous acknowledgements
func (k Keeper) WriteAcknowledgement(ctx sdk.Context, chanCap *capabilitytypes.Capability, packet ibcexported.PacketI,
	acknowledgement ibcexported.Acknowledgement,
) error {
	// ics4Wrapper may be core IBC or higher-level middleware
	return k.ics4Wrapper.WriteAcknowledgement(ctx, chanCap, packet, acknowledgement)
}

// GetAppVersion returns the underlying application version.
func (k Keeper) GetAppVersion(ctx sdk.Context, portID, channelID string) (string, bool) {
	return k.ics4Wrapper.GetAppVersion(ctx, portID, channelID)
}<|MERGE_RESOLUTION|>--- conflicted
+++ resolved
@@ -4,13 +4,9 @@
 	"cosmossdk.io/errors"
 	sdk "github.com/cosmos/cosmos-sdk/types"
 	capabilitytypes "github.com/cosmos/cosmos-sdk/x/capability/types"
-<<<<<<< HEAD
-	ibcexported "github.com/cosmos/ibc-go/v5/modules/core/exported"
-	"github.com/umee-network/umee/v4/x/uibc"
-=======
 	clienttypes "github.com/cosmos/ibc-go/v6/modules/core/02-client/types"
 	ibcexported "github.com/cosmos/ibc-go/v6/modules/core/exported"
->>>>>>> b36d7844
+	"github.com/umee-network/umee/v4/x/uibc"
 
 	ibcutil "github.com/umee-network/umee/v4/util/ibc"
 )
@@ -29,16 +25,11 @@
 		return 0, errors.Wrap(err, "bad packet in rate limit's SendPacket")
 	}
 
-<<<<<<< HEAD
 	params := k.GetParams(ctx)
 	if params.IbcStatus == uibc.IBCTransferStatus_IBC_TRANSFER_STATUS_QUOTA_ENABLED {
 		if err := k.CheckAndUpdateQuota(ctx, denom, funds); err != nil {
-			return errors.Wrap(err, "bad packet in rate limit's SendPacket")
+			return 0, errors.Wrap(err, "bad packet in rate limit's SendPacket")
 		}
-=======
-	if err := k.CheckAndUpdateQuota(ctx, denom, funds); err != nil {
-		return 0, errors.Wrap(err, "bad packet in rate limit's SendPacket")
->>>>>>> b36d7844
 	}
 
 	return k.ics4Wrapper.SendPacket(ctx, chanCap, sourcePort, sourceChannel, timeoutHeight, timeoutTimestamp, data)
