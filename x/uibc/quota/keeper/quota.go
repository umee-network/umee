--- conflicted
+++ resolved
@@ -221,16 +221,6 @@
 	var packetData transfertypes.FungibleTokenPacketData
 	err := json.Unmarshal(packet.GetData(), &packetData)
 	if err != nil {
-<<<<<<< HEAD
-		return sdkmath.ZeroInt(), "", err
-	}
-
-	amount, ok := sdkmath.NewIntFromString(packetData.Amount)
-	if !ok {
-		return sdkmath.ZeroInt(), "", sdkerrors.ErrInvalidRequest.Wrapf("invalid transfer amount %s", packetData.Amount)
-	}
-
-=======
 		return sdkmath.Int{}, "", err
 	}
 
@@ -239,7 +229,6 @@
 		return sdkmath.Int{}, "", sdkerrors.ErrInvalidRequest.Wrapf("invalid transfer amount %s", packetData.Amount)
 	}
 
->>>>>>> f0ecf0a5
 	return amount, k.GetLocalDenom(packetData.Denom), nil
 }
 
