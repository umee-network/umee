package uibc

import (
	"context"
	"encoding/json"
	"fmt"

	abci "github.com/cometbft/cometbft/abci/types"
	"github.com/cosmos/cosmos-sdk/client"
	"github.com/cosmos/cosmos-sdk/codec"
	codectypes "github.com/cosmos/cosmos-sdk/codec/types"
	sdk "github.com/cosmos/cosmos-sdk/types"
	"github.com/cosmos/cosmos-sdk/types/module"
	"github.com/grpc-ecosystem/grpc-gateway/runtime"
	"github.com/spf13/cobra"
	"github.com/umee-network/umee/v6/util"
	"github.com/umee-network/umee/v6/x/uibc"
	"github.com/umee-network/umee/v6/x/uibc/client/cli"
	"github.com/umee-network/umee/v6/x/uibc/quota"
)

var (
	_ module.AppModule      = AppModule{}
	_ module.AppModuleBasic = AppModuleBasic{}
)

// AppModuleBasic is the 29-fee AppModuleBasic
type AppModuleBasic struct {
	cdc codec.Codec
}

func NewAppModuleBasic(cdc codec.Codec) AppModuleBasic {
	return AppModuleBasic{cdc: cdc}
}

// DefaultGenesis implements module.AppModuleBasic
func (AppModuleBasic) DefaultGenesis(cdc codec.JSONCodec) json.RawMessage {
	return cdc.MustMarshalJSON(uibc.DefaultGenesisState())
}

// GetQueryCmd implements module.AppModuleBasic
func (AppModuleBasic) GetQueryCmd() *cobra.Command {
	return cli.GetQueryCmd()
}

// GetTxCmd implements module.AppModuleBasic
func (AppModuleBasic) GetTxCmd() *cobra.Command {
	return cli.GetTxCmd()
}

// Name implements module.AppModuleBasic
func (AppModuleBasic) Name() string {
	return uibc.ModuleName
}

// RegisterGRPCGatewayRoutes implements module.AppModuleBasic
func (AppModuleBasic) RegisterGRPCGatewayRoutes(clientCtx client.Context, mux *runtime.ServeMux) {
	err := uibc.RegisterQueryHandlerClient(
		context.Background(), mux, uibc.NewQueryClient(clientCtx))
	util.Panic(err)
}

// RegisterInterfaces implements module.AppModuleBasic
func (AppModuleBasic) RegisterInterfaces(registry codectypes.InterfaceRegistry) {
	uibc.RegisterInterfaces(registry)
}

// RegisterLegacyAminoCodec implements module.AppModuleBasic
func (AppModuleBasic) RegisterLegacyAminoCodec(cdc *codec.LegacyAmino) {
	uibc.RegisterLegacyAminoCodec(cdc)
}

// ValidateGenesis implements module.AppModuleBasic
func (AppModuleBasic) ValidateGenesis(cdc codec.JSONCodec, _ client.TxEncodingConfig, bz json.RawMessage) error {
	var gs uibc.GenesisState
	if err := cdc.UnmarshalJSON(bz, &gs); err != nil {
		return fmt.Errorf("failed to unmarshal %s genesis state: %w", uibc.ModuleName, err)
	}

	return gs.Validate()
}

// AppModule represents the AppModule for this module
type AppModule struct {
	AppModuleBasic
	kb quota.Builder
}

<<<<<<< HEAD
// IsAppModule implements module.AppModule.
func (AppModule) IsAppModule() {}

// IsOnePerModuleType implements module.AppModule.
func (AppModule) IsOnePerModuleType() {}

func NewAppModule(cdc codec.Codec, kb quota.KeeperBuilder) AppModule {
=======
func NewAppModule(cdc codec.Codec, kb quota.Builder) AppModule {
>>>>>>> 2bc3f3f9
	return AppModule{
		AppModuleBasic: NewAppModuleBasic(cdc),
		kb:             kb,
	}
}

// ExportGenesis implements module.AppModule
func (am AppModule) ExportGenesis(ctx sdk.Context, cdc codec.JSONCodec) json.RawMessage {
	genState := am.kb.ExportGenesis(ctx)
	return cdc.MustMarshalJSON(genState)
}

// InitGenesis implements module.AppModule
func (am AppModule) InitGenesis(ctx sdk.Context, cdc codec.JSONCodec, data json.RawMessage) []abci.ValidatorUpdate {
	var genState uibc.GenesisState
	cdc.MustUnmarshalJSON(data, &genState)
	am.kb.InitGenesis(ctx, genState)

	return []abci.ValidatorUpdate{}
}

// ConsensusVersion implements module.AppModule
func (AppModule) ConsensusVersion() uint64 {
	return 1
}

// RegisterInvariants implements module.AppModule
func (AppModule) RegisterInvariants(sdk.InvariantRegistry) {}

// RegisterServices implements module.AppModule
func (am AppModule) RegisterServices(cfg module.Configurator) {
	uibc.RegisterMsgServer(cfg.MsgServer(), quota.NewMsgServerImpl(am.kb))
	uibc.RegisterQueryServer(cfg.QueryServer(), quota.NewQuerier(am.kb))
}

// BeginBlock executes all ABCI BeginBlock logic respective to the x/uibc module.
func (am AppModule) BeginBlock(ctx sdk.Context) {
	BeginBlock(ctx, am.kb.Keeper(&ctx))
}

// EndBlock executes all ABCI EndBlock logic respective to the x/uibc module.
// It returns no validator updates.
func (am AppModule) EndBlock(_ sdk.Context) []abci.ValidatorUpdate {
	return EndBlocker()
}<|MERGE_RESOLUTION|>--- conflicted
+++ resolved
@@ -86,17 +86,13 @@
 	kb quota.Builder
 }
 
-<<<<<<< HEAD
 // IsAppModule implements module.AppModule.
 func (AppModule) IsAppModule() {}
 
 // IsOnePerModuleType implements module.AppModule.
 func (AppModule) IsOnePerModuleType() {}
 
-func NewAppModule(cdc codec.Codec, kb quota.KeeperBuilder) AppModule {
-=======
 func NewAppModule(cdc codec.Codec, kb quota.Builder) AppModule {
->>>>>>> 2bc3f3f9
 	return AppModule{
 		AppModuleBasic: NewAppModuleBasic(cdc),
 		kb:             kb,
