package uics20

import (
	sdkerrors "cosmossdk.io/errors"
	"github.com/cometbft/cometbft/libs/log"
	"github.com/cosmos/cosmos-sdk/codec"
	sdk "github.com/cosmos/cosmos-sdk/types"
	ics20types "github.com/cosmos/ibc-go/v7/modules/apps/transfer/types"
	channeltypes "github.com/cosmos/ibc-go/v7/modules/core/04-channel/types"
	porttypes "github.com/cosmos/ibc-go/v7/modules/core/05-port/types"
	"github.com/cosmos/ibc-go/v7/modules/core/exported"

	ltypes "github.com/umee-network/umee/v6/x/leverage/types"
	"github.com/umee-network/umee/v6/x/uibc/quota"
)

var _ porttypes.IBCModule = ICS20Module{}

// ICS20Module implements ibcporttypes.IBCModule for ICS20 transfer middleware.
// It overwrites OnAcknowledgementPacket and OnTimeoutPacket to revert
// quota update on acknowledgement error or timeout.
type ICS20Module struct {
	porttypes.IBCModule
	kb       quota.KeeperBuilder
	leverage ltypes.MsgServer
	cdc      codec.JSONCodec
}

// NewICS20Module is an IBCMiddlware constructor.
// `app` must be an ICS20 app.
func NewICS20Module(app porttypes.IBCModule, cdc codec.JSONCodec, k quota.KeeperBuilder, l ltypes.MsgServer,
) ICS20Module {
	return ICS20Module{
		IBCModule: app,
		kb:        k,
		leverage:  l,
		cdc:       cdc,
	}
}

// OnRecvPacket is called when a receiver chain receives a packet from SendPacket.
func (im ICS20Module) OnRecvPacket(ctx sdk.Context, packet channeltypes.Packet, relayer sdk.AccAddress,
) exported.Acknowledgement {
	ftData, err := deserializeFTData(im.cdc, packet)
	if err != nil {
		return channeltypes.NewErrorAcknowledgement(err)
	}
	qk := im.kb.Keeper(&ctx)
	if ackResp := qk.IBCOnRecvPacket(ftData, packet); ackResp != nil && !ackResp.Success() {
		return ackResp
	}

	logger := recvPacketLogger(&ctx)
	mh := MemoHandler{im.cdc, im.leverage}
	var memo uibc.ICS20Memo
	if ftData.Memo != "" {
		if err := mh.onRecvPacketPre(&ctx, ftData); err != nil {
			logger.Error("can't handle ICS20 memo", "err", err)
		}
	}

	ack := im.IBCModule.OnRecvPacket(ctx, packet, relayer)
	if !ack.Success() {
		return ack
	}
	if ftData.Memo != "" {
<<<<<<< HEAD
		if err := mh.onRecvPacketPre(&ctx, ftData); err != nil {
=======
		logger := recvPacketLogger(&ctx)
		mh := MemoHandler{im.cdc, im.leverage}
		if err := mh.onRecvPacket(&ctx, packet, ftData); err != nil {
>>>>>>> 7d03aa12
			logger.Error("can't handle ICS20 memo", "err", err)
		}
	}

	return ack
}

// OnAcknowledgementPacket is called on the packet sender chain, once the receiver acknowledged
// the packet reception.
func (im ICS20Module) OnAcknowledgementPacket(
	ctx sdk.Context, packet channeltypes.Packet, acknowledgement []byte, relayer sdk.AccAddress,
) error {
	var ack channeltypes.Acknowledgement
	if err := im.cdc.UnmarshalJSON(acknowledgement, &ack); err != nil {
		return sdkerrors.Wrap(err, "cannot unmarshal ICS-20 transfer packet acknowledgement")
	}
	if _, isErr := ack.Response.(*channeltypes.Acknowledgement_Error); isErr {
		// we don't return to propagate the ack error to the other layers
		im.onAckErr(&ctx, packet)
	}

	return im.IBCModule.OnAcknowledgementPacket(ctx, packet, acknowledgement, relayer)
}

// OnTimeoutPacket implements types.Middleware
func (im ICS20Module) OnTimeoutPacket(ctx sdk.Context, packet channeltypes.Packet, relayer sdk.AccAddress) error {
	im.onAckErr(&ctx, packet)
	return im.IBCModule.OnTimeoutPacket(ctx, packet, relayer)
}

func (im ICS20Module) onAckErr(ctx *sdk.Context, packet channeltypes.Packet) {
	ftData, err := deserializeFTData(im.cdc, packet)
	if err != nil {
		// we only log error, because we want to propagate the ack to other layers.
		ctx.Logger().Error("can't revert quota update", "err", err)
	}
	qk := im.kb.Keeper(ctx)
	qk.IBCRevertQuotaUpdate(ftData.Amount, ftData.Denom)
}

func deserializeFTData(cdc codec.JSONCodec, packet channeltypes.Packet,
) (d ics20types.FungibleTokenPacketData, err error) {
	if err = cdc.UnmarshalJSON(packet.GetData(), &d); err != nil {
		err = sdkerrors.Wrap(err, "cannot unmarshal ICS-20 transfer packet data")
	}
	return
}

func recvPacketLogger(ctx *sdk.Context) log.Logger {
	return ctx.Logger().With("scope", "ics20-OnRecvPacket")
}<|MERGE_RESOLUTION|>--- conflicted
+++ resolved
@@ -64,13 +64,7 @@
 		return ack
 	}
 	if ftData.Memo != "" {
-<<<<<<< HEAD
-		if err := mh.onRecvPacketPre(&ctx, ftData); err != nil {
-=======
-		logger := recvPacketLogger(&ctx)
-		mh := MemoHandler{im.cdc, im.leverage}
-		if err := mh.onRecvPacket(&ctx, packet, ftData); err != nil {
->>>>>>> 7d03aa12
+		if err := mh.onRecvPacketPost(&ctx, packet, ftData); err != nil {
 			logger.Error("can't handle ICS20 memo", "err", err)
 		}
 	}
