--- conflicted
+++ resolved
@@ -6,16 +6,10 @@
 	"strings"
 
 	sdkerrors "cosmossdk.io/errors"
-	sdkmath "cosmossdk.io/math"
 	"github.com/cosmos/cosmos-sdk/codec"
 	sdk "github.com/cosmos/cosmos-sdk/types"
-<<<<<<< HEAD
-	"github.com/cosmos/cosmos-sdk/types/tx"
 	ics20types "github.com/cosmos/ibc-go/v8/modules/apps/transfer/types"
-=======
-	ics20types "github.com/cosmos/ibc-go/v7/modules/apps/transfer/types"
-	ibcexported "github.com/cosmos/ibc-go/v7/modules/core/exported"
->>>>>>> 2bc3f3f9
+	ibcexported "github.com/cosmos/ibc-go/v8/modules/core/exported"
 
 	ltypes "github.com/umee-network/umee/v6/x/leverage/types"
 	"github.com/umee-network/umee/v6/x/uibc"
@@ -100,16 +94,10 @@
 		events = append(events, e)
 		return events, nil
 	}
-<<<<<<< HEAD
-	amount, ok := sdkmath.NewIntFromString(ftData.Amount)
-	if !ok {
-		return fmt.Errorf("can't parse transfer amount: %s [%w]", ftData.Amount, err)
-=======
 
 	if err := mh.validateMemoMsg(); err != nil {
 		events = append(events, "memo.messages are not valid, err: "+err.Error())
 		return events, errMemoValidation{err}
->>>>>>> 2bc3f3f9
 	}
 
 	return events, nil
@@ -157,18 +145,9 @@
 		return errors.New("ics20 memo with more than 1 message is not supported")
 	}
 
-<<<<<<< HEAD
-	for _, msg := range msgs {
-		if m, ok := msg.(sdk.LegacyMsg); ok {
-			if signers := m.GetSigners(); len(signers) != 1 || !signers[0].Equals(receiver) {
-				return errors.New(
-					"msg signer doesn't match the receiver, expected signer: " + receiver.String())
-			}
-=======
 	for _, msg := range mh.msgs {
 		if signers := msg.GetSigners(); len(signers) != 1 || !signers[0].Equals(mh.receiver) {
 			return errWrongSigner
->>>>>>> 2bc3f3f9
 		}
 	}
 
