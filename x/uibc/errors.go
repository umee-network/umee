package uibc

import (
<<<<<<< HEAD
	sdkerrors "cosmossdk.io/errors"
=======
	"cosmossdk.io/errors"
>>>>>>> cc856abf
)

var (
	ErrQuotaExceeded      = errors.Register(ModuleName, 1, "quota transfer exceeded")
	ErrNoQuotaForIBCDenom = errors.Register(ModuleName, 2, "no quota for ibc denom")
)<|MERGE_RESOLUTION|>--- conflicted
+++ resolved
@@ -1,11 +1,7 @@
 package uibc
 
 import (
-<<<<<<< HEAD
-	sdkerrors "cosmossdk.io/errors"
-=======
 	"cosmossdk.io/errors"
->>>>>>> cc856abf
 )
 
 var (
