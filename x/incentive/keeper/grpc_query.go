--- conflicted
+++ resolved
@@ -29,14 +29,9 @@
 		return nil, status.Error(codes.InvalidArgument, "empty request")
 	}
 
-<<<<<<< HEAD
 	k, ctx := q.Keeper, sdk.UnwrapSDKContext(goCtx)
 
 	params := k.GetParams(ctx)
-=======
-	ctx := sdk.UnwrapSDKContext(goCtx)
-	params := q.Keeper.getParams(ctx)
->>>>>>> 626c1d10
 
 	return &incentive.QueryParamsResponse{Params: params}, nil
 }
@@ -49,14 +44,9 @@
 		return nil, status.Error(codes.InvalidArgument, "empty request")
 	}
 
-<<<<<<< HEAD
 	k, ctx := q.Keeper, sdk.UnwrapSDKContext(goCtx)
 
 	program, _, err := k.GetIncentiveProgram(ctx, req.Id)
-=======
-	ctx := sdk.UnwrapSDKContext(goCtx)
-	program, _, err := q.Keeper.getIncentiveProgram(ctx, req.Id)
->>>>>>> 626c1d10
 	if err != nil {
 		return nil, err
 	}
@@ -76,17 +66,12 @@
 		return nil, status.Error(codes.InvalidArgument, "empty request")
 	}
 
-<<<<<<< HEAD
 	k, ctx := q.Keeper, sdk.UnwrapSDKContext(goCtx)
 
-	programs := k.GetAllIncentivePrograms(ctx, incentive.ProgramStatusUpcoming)
-=======
-	ctx := sdk.UnwrapSDKContext(goCtx)
-	programs, err := q.Keeper.getAllIncentivePrograms(ctx, incentive.ProgramStatusUpcoming)
-	if err != nil {
+	programs, err := k.GetAllIncentivePrograms(ctx, incentive.ProgramStatusUpcoming)
+  if err != nil {
 		return nil, err
 	}
->>>>>>> 626c1d10
 
 	resp := &incentive.QueryUpcomingIncentiveProgramsResponse{
 		Programs: programs,
@@ -103,17 +88,12 @@
 		return nil, status.Error(codes.InvalidArgument, "empty request")
 	}
 
-<<<<<<< HEAD
 	k, ctx := q.Keeper, sdk.UnwrapSDKContext(goCtx)
 
-	programs := k.GetAllIncentivePrograms(ctx, incentive.ProgramStatusOngoing)
-=======
-	ctx := sdk.UnwrapSDKContext(goCtx)
-	programs, err := q.Keeper.getAllIncentivePrograms(ctx, incentive.ProgramStatusOngoing)
+	 programs, err := q.Keeper.getAllIncentivePrograms(ctx, incentive.ProgramStatusOngoing)
 	if err != nil {
 		return nil, err
 	}
->>>>>>> 626c1d10
 
 	resp := &incentive.QueryOngoingIncentiveProgramsResponse{
 		Programs: programs,
@@ -130,25 +110,17 @@
 		return nil, status.Error(codes.InvalidArgument, "empty request")
 	}
 
-<<<<<<< HEAD
 	k, ctx := q.Keeper, sdk.UnwrapSDKContext(goCtx)
-
-	programs := k.GetPaginatedIncentivePrograms(
-=======
-	ctx := sdk.UnwrapSDKContext(goCtx)
+  
 	programs, err := q.Keeper.getPaginatedIncentivePrograms(
->>>>>>> 626c1d10
 		ctx,
 		incentive.ProgramStatusCompleted,
 		req.Pagination.Offset,
 		req.Pagination.Limit,
 	)
-<<<<<<< HEAD
-=======
 	if err != nil {
 		return nil, err
 	}
->>>>>>> 626c1d10
 
 	resp := &incentive.QueryCompletedIncentiveProgramsResponse{
 		Programs: programs,
