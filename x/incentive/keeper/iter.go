package keeper

import (
	sdk "github.com/cosmos/cosmos-sdk/types"

	"github.com/umee-network/umee/v4/util"
	"github.com/umee-network/umee/v4/util/store"
	"github.com/umee-network/umee/v4/x/incentive"
)

// GetAllIncentivePrograms returns all incentive programs
// that have been passed by governance and have a particular status.
// The status of an incentive program is either Upcoming, Ongoing, or Completed.
func (k Keeper) GetAllIncentivePrograms(ctx sdk.Context, status incentive.ProgramStatus) []incentive.IncentiveProgram {
	programs := []incentive.IncentiveProgram{}

	var prefix []byte
	switch status {
	case incentive.ProgramStatusUpcoming:
		prefix = keyPrefixUpcomingIncentiveProgram
	case incentive.ProgramStatusOngoing:
		prefix = keyPrefixOngoingIncentiveProgram
	case incentive.ProgramStatusCompleted:
		prefix = keyPrefixCompletedIncentiveProgram
	default:
		return []incentive.IncentiveProgram{}
	}

	iterator := func(_, val []byte) error {
		var p incentive.IncentiveProgram
		if err := p.Unmarshal(val); err != nil {
			// improperly marshaled IncentiveProgram should never happen
			return err
		}

		programs = append(programs, p)
		return nil
	}

	util.Panic(store.Iterate(k.KVStore(ctx), prefix, iterator))
	return programs
}

<<<<<<< HEAD
// iterateAccountBonds iterates over all bonded uTokens for an address by each individual
// uToken denom and tier
func (k Keeper) iterateAccountBonds(ctx sdk.Context, addr sdk.AccAddress,
	cb func(ctx sdk.Context, addr sdk.AccAddress, tier incentive.BondTier, uToken sdk.Coin) error,
) error {
	prefix := keyBondAmountNoDenom(addr)

	iterator := func(key, val []byte) error {
		// TODO: implement (used for reward claiming and also queries)
		return incentive.ErrNotImplemented
	}

	return store.Iterate(k.KVStore(ctx), prefix, iterator)
}

// getFullRewardTracker combines all single-reward-denom reward trackers for a bonded uToken and tier
func (k Keeper) getFullRewardTracker(ctx sdk.Context, addr sdk.AccAddress, denom string, tier incentive.BondTier,
) sdk.DecCoins {
	prefix := keyRewardTrackerNoReward(addr, denom, tier)

	tracker := sdk.NewDecCoins()
	iterator := func(key, val []byte) error {
		// TODO: implement

		return incentive.ErrNotImplemented
	}

	util.Panic(store.Iterate(k.KVStore(ctx), prefix, iterator))
	return tracker
}

// getFullRewardAccumulator combines all single-reward-denom reward accumulators for a uToken denom and tier
func (k Keeper) getFullRewardAccumulator(ctx sdk.Context, denom string, tier incentive.BondTier) sdk.DecCoins {
	prefix := keyRewardAccumulatorNoReward(denom, tier)

	accumulator := sdk.NewDecCoins()
	iterator := func(key, val []byte) error {
		// TODO: implement

		return incentive.ErrNotImplemented
	}

	util.Panic(store.Iterate(k.KVStore(ctx), prefix, iterator))
	return accumulator
=======
// GetPaginatedIncentivePrograms returns all incentive programs
// that have been passed by governance and have a particular status.
// The status of an incentive program is either Upcoming, Ongoing, or Completed.
// Accepts pagination parameters which specify the length of a page and which page to fetch.
func (k Keeper) GetPaginatedIncentivePrograms(
	ctx sdk.Context, status incentive.ProgramStatus, page, limit uint64,
) []incentive.IncentiveProgram {
	programs := []incentive.IncentiveProgram{}

	var prefix []byte
	switch status {
	case incentive.ProgramStatusUpcoming:
		prefix = keyPrefixUpcomingIncentiveProgram
	case incentive.ProgramStatusOngoing:
		prefix = keyPrefixOngoingIncentiveProgram
	case incentive.ProgramStatusCompleted:
		prefix = keyPrefixCompletedIncentiveProgram
	default:
		return []incentive.IncentiveProgram{}
	}

	iterator := func(_, val []byte) error {
		var p incentive.IncentiveProgram
		if err := p.Unmarshal(val); err != nil {
			// improperly marshaled IncentiveProgram should never happen
			return err
		}

		programs = append(programs, p)
		return nil
	}

	util.Panic(store.IteratePaginated(k.KVStore(ctx), prefix, uint(page), uint(limit), iterator))
	return programs
>>>>>>> 95a61aec
}<|MERGE_RESOLUTION|>--- conflicted
+++ resolved
@@ -41,7 +41,6 @@
 	return programs
 }
 
-<<<<<<< HEAD
 // iterateAccountBonds iterates over all bonded uTokens for an address by each individual
 // uToken denom and tier
 func (k Keeper) iterateAccountBonds(ctx sdk.Context, addr sdk.AccAddress,
@@ -86,7 +85,8 @@
 
 	util.Panic(store.Iterate(k.KVStore(ctx), prefix, iterator))
 	return accumulator
-=======
+}
+
 // GetPaginatedIncentivePrograms returns all incentive programs
 // that have been passed by governance and have a particular status.
 // The status of an incentive program is either Upcoming, Ongoing, or Completed.
@@ -121,5 +121,4 @@
 
 	util.Panic(store.IteratePaginated(k.KVStore(ctx), prefix, uint(page), uint(limit), iterator))
 	return programs
->>>>>>> 95a61aec
 }