--- conflicted
+++ resolved
@@ -19,12 +19,8 @@
 
 // MinRewardsBid is the minimum increase of the previous bid or the minimum bid if it's the
 // first one. 50 UX = 50e6uumee
-<<<<<<< HEAD
+// TODO: need to check the value for v6.6 upgrade
 var MinRewardsBid = sdkmath.NewInt(50_000_000)
-=======
-// TODO: need to check the value for v6.6 upgrade
-var MinRewardsBid = sdk.NewInt(50_000_000)
->>>>>>> 4d3c61d9
 
 //
 // MsgGovSetRewardsParams
