package auction

import (
	"errors"

	sdkmath "cosmossdk.io/math"
	sdk "github.com/cosmos/cosmos-sdk/types"

	appparams "github.com/umee-network/umee/v6/app/params"
	"github.com/umee-network/umee/v6/util/checkers"
)

var (
	_ sdk.Msg = &MsgGovSetRewardsParams{}
	_ sdk.Msg = &MsgRewardsBid{}
)

const minBidDuration = 3600 // 1h in seconds

// MinRewardsBid is the minimum increase of the previous bid or the minimum bid if it's the
// first one. 50 UX = 50e6uumee
<<<<<<< HEAD
// TODO: need to check the value for v6.6 upgrade
var MinRewardsBid = sdkmath.NewInt(50_000_000)
=======
var MinRewardsBid = sdk.NewInt(50_000_000)
>>>>>>> 94e1b7d3

//
// MsgGovSetRewardsParams
//

// ValidateBasic implements Msg
func (msg *MsgGovSetRewardsParams) ValidateBasic() error {
	errs := checkers.AssertGovAuthority(msg.Authority)
	return errors.Join(errs, checkers.NumberMin(msg.Params.BidDuration, minBidDuration, "bid_duration"))
}

func (msg *MsgGovSetRewardsParams) GetSigners() []sdk.AccAddress {
	return checkers.Signers(msg.Authority)
}

// LegacyMsg.Type implementations
func (msg MsgGovSetRewardsParams) Route() string { return "" }
func (msg MsgGovSetRewardsParams) Type() string  { return sdk.MsgTypeURL(&msg) }
func (msg *MsgGovSetRewardsParams) GetSignBytes() []byte {
	return sdk.MustSortJSON(ModuleCdc.MustMarshalJSON(msg))
}

//
// MsgRewardsBid
//

// ValidateBasic implements Msg
func (msg *MsgRewardsBid) ValidateBasic() error {
	errs := checkers.ValidateAddr(msg.Sender, "sender")
	errs = errors.Join(errs, checkers.NumberPositive(msg.Id, "auction ID"))
	errs = errors.Join(errs, ValidateMinRewardsBid(MinRewardsBid, msg.Amount))
	return errs
}

func (msg *MsgRewardsBid) GetSigners() []sdk.AccAddress {
	return checkers.Signers(msg.Sender)
}

// LegacyMsg.Type implementations
func (msg MsgRewardsBid) Route() string { return "" }
func (msg MsgRewardsBid) Type() string  { return sdk.MsgTypeURL(&msg) }
func (msg *MsgRewardsBid) GetSignBytes() []byte {
	return sdk.MustSortJSON(ModuleCdc.MustMarshalJSON(msg))
}

func ValidateMinRewardsBid(min sdkmath.Int, bid sdk.Coin) error {
	if bid.Amount.LT(min) || bid.Denom != appparams.BondDenom {
		return errors.New("bid amount must be at least " + min.String() + appparams.BondDenom)
	}
	return nil
}<|MERGE_RESOLUTION|>--- conflicted
+++ resolved
@@ -19,12 +19,7 @@
 
 // MinRewardsBid is the minimum increase of the previous bid or the minimum bid if it's the
 // first one. 50 UX = 50e6uumee
-<<<<<<< HEAD
-// TODO: need to check the value for v6.6 upgrade
 var MinRewardsBid = sdkmath.NewInt(50_000_000)
-=======
-var MinRewardsBid = sdk.NewInt(50_000_000)
->>>>>>> 94e1b7d3
 
 //
 // MsgGovSetRewardsParams
