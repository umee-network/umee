package keeper_test

import (
	"fmt"
	"testing"
	"time"

	sdkmath "cosmossdk.io/math"
	"github.com/cosmos/cosmos-sdk/baseapp"
	sdk "github.com/cosmos/cosmos-sdk/types"
	minttypes "github.com/cosmos/cosmos-sdk/x/mint/types"
	"github.com/stretchr/testify/suite"
	tmrand "github.com/tendermint/tendermint/libs/rand"
	tmproto "github.com/tendermint/tendermint/proto/tendermint/types"

	umeeapp "github.com/umee-network/umee/v3/app"
	"github.com/umee-network/umee/v3/x/leverage"
	"github.com/umee-network/umee/v3/x/leverage/fixtures"
	"github.com/umee-network/umee/v3/x/leverage/keeper"
	"github.com/umee-network/umee/v3/x/leverage/types"
)

const (
	umeeDenom = umeeapp.BondDenom
	atomDenom = fixtures.AtomDenom
)

type IntegrationTestSuite struct {
	suite.Suite

	ctx                 sdk.Context
	app                 *umeeapp.UmeeApp
	tk                  keeper.TestKeeper
	queryClient         types.QueryClient
	setupAccountCounter sdkmath.Int
}

func TestKeeperTestSuite(t *testing.T) {
	suite.Run(t, new(IntegrationTestSuite))
}

func (s *IntegrationTestSuite) SetupTest() {
	require := s.Require()
	app := umeeapp.Setup(s.T(), false, 1)
	ctx := app.BaseApp.NewContext(false, tmproto.Header{
		ChainID: fmt.Sprintf("test-chain-%s", tmrand.Str(4)),
		Height:  1,
		Time:    time.Unix(0, 0),
	})

	umeeToken := newToken(umeeapp.BondDenom, "UMEE")
	atomIBCToken := newToken(atomDenom, "ATOM")

	// we only override the Leverage keeper so we can supply a custom mock oracle
	k, tk := keeper.NewTestKeeper(
		s.Require(),
		app.AppCodec(),
		app.GetKey(types.ModuleName),
		app.GetSubspace(types.ModuleName),
		app.BankKeeper,
		newMockOracleKeeper(),
	)

	s.tk = tk
	app.LeverageKeeper = k
	app.LeverageKeeper = *app.LeverageKeeper.SetHooks(types.NewMultiHooks())

	leverage.InitGenesis(ctx, app.LeverageKeeper, *types.DefaultGenesis())
	require.NoError(app.LeverageKeeper.SetTokenSettings(ctx, umeeToken))
	require.NoError(app.LeverageKeeper.SetTokenSettings(ctx, atomIBCToken))

	queryHelper := baseapp.NewQueryServerTestHelper(ctx, app.InterfaceRegistry())
	types.RegisterQueryServer(queryHelper, keeper.NewQuerier(app.LeverageKeeper))

	s.app = app
	s.ctx = ctx
	s.setupAccountCounter = sdkmath.ZeroInt()
	s.queryClient = types.NewQueryClient(queryHelper)
}

// requireEqualCoins compares two sdk.Coins in such a way that sdk.Coins(nil) == sdk.Coins([]sdk.Coin{})
func (s *IntegrationTestSuite) requireEqualCoins(coinsA, coinsB sdk.Coins, msgAndArgs ...interface{}) {
	s.Require().Equal(
		sdk.NewCoins(coinsA...),
		sdk.NewCoins(coinsB...),
		msgAndArgs...,
	)
}

// newToken creates a test token with reasonable initial parameters
func newToken(base, symbol string) types.Token {
	return fixtures.Token(base, symbol)
}

// coin creates a coin with a given base denom and amount
func coin(denom string, amount int64) sdk.Coin {
	return sdk.NewInt64Coin(denom, amount)
}

// registerToken adds or updates a token in the token registry and requires no error.
func (s *IntegrationTestSuite) registerToken(token types.Token) {
<<<<<<< HEAD
	app, ctx, require := s.app, s.ctx, s.Require()
	require.NoError(app.LeverageKeeper.SetTokenSettings(ctx, token))
=======
	s.Require().NoError(s.app.LeverageKeeper.SetTokenSettings(s.ctx, token))
>>>>>>> 4c59acec
}

// newAccount creates a new account for testing, and funds it with any input tokens.
func (s *IntegrationTestSuite) newAccount(funds ...sdk.Coin) sdk.AccAddress {
	app, ctx := s.app, s.ctx

	// create a unique address
	s.setupAccountCounter = s.setupAccountCounter.Add(sdk.OneInt())
	addrStr := fmt.Sprintf("%-20s", "addr"+s.setupAccountCounter.String()+"_______________")
	addr := sdk.AccAddress([]byte(addrStr))

	// register the account in AccountKeeper
	acct := app.AccountKeeper.NewAccountWithAddress(ctx, addr)
	app.AccountKeeper.SetAccount(ctx, acct)

	s.fundAccount(addr, funds...)

	return addr
}

// fundAccount mints and sends tokens to an account for testing.
func (s *IntegrationTestSuite) fundAccount(addr sdk.AccAddress, funds ...sdk.Coin) {
	app, ctx, require := s.app, s.ctx, s.Require()

	coins := sdk.NewCoins(funds...)
	if !coins.IsZero() {
		// mint and send tokens to account
		require.NoError(app.BankKeeper.MintCoins(ctx, minttypes.ModuleName, coins))
		require.NoError(app.BankKeeper.SendCoinsFromModuleToAccount(ctx, minttypes.ModuleName, addr, coins))
	}
}

// supply tokens from an account and require no errors. Use when setting up leverage scenarios.
func (s *IntegrationTestSuite) supply(addr sdk.AccAddress, coins ...sdk.Coin) {
	app, ctx, require := s.app, s.ctx, s.Require()

	for _, coin := range coins {
		_, err := app.LeverageKeeper.Supply(ctx, addr, coin)
		require.NoError(err, "supply")
	}
}

// withdraw utokens from an account and require no errors. Use when setting up leverage scenarios.
func (s *IntegrationTestSuite) withdraw(addr sdk.AccAddress, coins ...sdk.Coin) {
	app, ctx, require := s.app, s.ctx, s.Require()

	for _, coin := range coins {
		_, err := app.LeverageKeeper.Withdraw(ctx, addr, coin)
		require.NoError(err, "withdraw")
	}
}

// collateralize uTokens from an account and require no errors. Use when setting up leverage scenarios.
func (s *IntegrationTestSuite) collateralize(addr sdk.AccAddress, uTokens ...sdk.Coin) {
	app, ctx, require := s.app, s.ctx, s.Require()

	for _, coin := range uTokens {
		err := app.LeverageKeeper.Collateralize(ctx, addr, coin)
		require.NoError(err, "collateralize")
	}
}

// decollateralize uTokens from an account and require no errors. Use when setting up leverage scenarios.
func (s *IntegrationTestSuite) decollateralize(addr sdk.AccAddress, uTokens ...sdk.Coin) {
	app, ctx, require := s.app, s.ctx, s.Require()

	for _, coin := range uTokens {
		err := app.LeverageKeeper.Decollateralize(ctx, addr, coin)
		require.NoError(err, "decollateralize")
	}
}

// borrow tokens as an account and require no errors. Use when setting up leverage scenarios.
func (s *IntegrationTestSuite) borrow(addr sdk.AccAddress, coins ...sdk.Coin) {
	app, ctx, require := s.app, s.ctx, s.Require()

	for _, coin := range coins {
		err := app.LeverageKeeper.Borrow(ctx, addr, coin)
		require.NoError(err, "borrow")
	}
}

// forceBorrow artificially borrows tokens with an account, ignoring collateral, to set up liquidation scenarios.
// this does not alter uToken exchange rates as artificially accruing interest would.
func (s *IntegrationTestSuite) forceBorrow(addr sdk.AccAddress, coins ...sdk.Coin) {
	app, ctx, require := s.app, s.ctx, s.Require()

	for _, coin := range coins {
		borrowed := s.tk.GetBorrow(ctx, addr, coin.Denom)
		err := s.tk.SetBorrow(ctx, addr, borrowed.Add(coin))
		require.NoError(err, "forceBorrow")
	}

	err := app.BankKeeper.SendCoinsFromModuleToAccount(ctx, types.ModuleName, addr, coins)
	require.NoError(err, "forceBorroww")
}

// setReserves artificially sets reserves of one or more tokens to given values
func (s *IntegrationTestSuite) setReserves(coins ...sdk.Coin) {
	ctx, require := s.ctx, s.Require()

	for _, coin := range coins {
		err := s.tk.SetReserveAmount(ctx, coin)
		require.NoError(err, "setReserves")
	}
}

// checkInvariants is used during other tests to quickly test all invariants
func (s *IntegrationTestSuite) checkInvariants(msg string) {
	app, ctx, require := s.app, s.ctx, s.Require()

	desc, broken := keeper.AllInvariants(app.LeverageKeeper)(ctx)
	require.False(broken, msg, desc)
}<|MERGE_RESOLUTION|>--- conflicted
+++ resolved
@@ -99,12 +99,7 @@
 
 // registerToken adds or updates a token in the token registry and requires no error.
 func (s *IntegrationTestSuite) registerToken(token types.Token) {
-<<<<<<< HEAD
-	app, ctx, require := s.app, s.ctx, s.Require()
-	require.NoError(app.LeverageKeeper.SetTokenSettings(ctx, token))
-=======
 	s.Require().NoError(s.app.LeverageKeeper.SetTokenSettings(s.ctx, token))
->>>>>>> 4c59acec
 }
 
 // newAccount creates a new account for testing, and funds it with any input tokens.
