package keeper

import (
	sdk "github.com/cosmos/cosmos-sdk/types"

	"github.com/umee-network/umee/v3/x/leverage/types"
)

<<<<<<< HEAD
// GetReserveAmount gets the amount reserved of a specified token. On invalid
// asset, the reserved amount is zero.
func (k Keeper) GetReserveAmount(ctx sdk.Context, denom string) sdkmath.Int {
	store := ctx.KVStore(k.storeKey)
	key := types.CreateReserveAmountKey(denom)
	amount := sdk.ZeroInt()

	if bz := store.Get(key); bz != nil {
		err := amount.Unmarshal(bz)
		if err != nil {
			panic(err)
		}
	}

	if amount.IsNegative() {
		panic("negative reserve amount detected")
	}

	return amount
}

// setReserveAmount sets the amount reserved of a specified token.
func (k Keeper) setReserveAmount(ctx sdk.Context, coin sdk.Coin) error {
	if err := coin.Validate(); err != nil {
		return err
	}

	store := ctx.KVStore(k.storeKey)
	reserveKey := types.CreateReserveAmountKey(coin.Denom)

	// save the new reserve amount
	bz, err := coin.Amount.Marshal()
	if err != nil {
		return err
	}

	store.Set(reserveKey, bz)
	return nil
}

// clearBlacklistedCollateral decollateralizes any blacklisted uTokens
// from a borrower's collateral. It is used during liquidations and before
// repaying bad debts with reserves to make any subsequent checks for
// remaining collateral on the borrower's address more efficient.
// Also returns a boolean indicating whether valid collateral remains.
func (k Keeper) clearBlacklistedCollateral(ctx sdk.Context, borrowerAddr sdk.AccAddress) (bool, error) {
	collateral := k.GetBorrowerCollateral(ctx, borrowerAddr)
	hasCollateral := false
	for _, coin := range collateral {
		denom := types.ToTokenDenom(coin.Denom)
		token, err := k.GetTokenSettings(ctx, denom)
		if err != nil {
			return false, err
		}
		if token.Blacklist {
			// Decollateralize any blacklisted uTokens encountered
			err := k.decollateralize(ctx, borrowerAddr, borrowerAddr, coin)
			if err != nil {
				return false, err
			}
		} else {
			// At least one non-blacklisted uToken was found
			hasCollateral = true
		}
	}
	// Any remaining collateral is non-blacklisted
	return hasCollateral, nil
}

=======
>>>>>>> a55c5548
// checkBadDebt detects if a borrower has zero non-blacklisted collateral,
// and marks any remaining borrowed tokens as bad debt.
func (k Keeper) checkBadDebt(ctx sdk.Context, borrowerAddr sdk.AccAddress) error {
	// clear blacklisted collateral while checking for any remaining (valid) collateral
	hasCollateral, err := k.clearBlacklistedCollateral(ctx, borrowerAddr)
	if err != nil {
		return err
	}

	// mark bad debt if collateral is completely exhausted
	if !hasCollateral {
		for _, coin := range k.GetBorrowerBorrows(ctx, borrowerAddr) {
			// set a bad debt flag for each borrowed denom
			if err := k.setBadDebtAddress(ctx, borrowerAddr, coin.Denom, true); err != nil {
				return err
			}
		}
	}

	return nil
}

// RepayBadDebt uses reserves to repay borrower's debts of a given denom.
// It returns a boolean representing whether full repayment was achieved.
// This function assumes the borrower has already been verified to have
// no collateral remaining.
func (k Keeper) RepayBadDebt(ctx sdk.Context, borrowerAddr sdk.AccAddress, denom string) (bool, error) {
	borrowed := k.GetBorrow(ctx, borrowerAddr, denom)
	borrower := borrowerAddr.String()
	reserved := k.GetReserves(ctx, denom).Amount

	amountToRepay := sdk.MinInt(borrowed.Amount, reserved)
	amountToRepay = sdk.MinInt(amountToRepay, k.ModuleBalance(ctx, denom).Amount)

	newBorrowed := borrowed.SubAmount(amountToRepay)
	newReserved := sdk.NewCoin(denom, reserved.Sub(amountToRepay))

	if amountToRepay.IsPositive() {
		if err := k.setBorrow(ctx, borrowerAddr, newBorrowed); err != nil {
			return false, err
		}

		if err := k.setReserves(ctx, newReserved); err != nil {
			return false, err
		}

		// This action is not caused by a message so we need to make an event here
		asset := sdk.NewCoin(denom, amountToRepay)
		k.Logger(ctx).Debug(
			"bad debt repaid",
			"borrower", borrower,
			"asset", asset,
		)
		err := ctx.EventManager().EmitTypedEvent(&types.EventRepayBadDebt{
			Borrower: borrower, Asset: asset,
		})
		if err != nil {
			return false, err
		}
	}

	newModuleBalance := k.ModuleBalance(ctx, denom)

	// Reserve exhaustion logs track any bad debts that were not repaid
	if newBorrowed.IsPositive() {
		k.Logger(ctx).Debug(
			"reserves exhausted",
			"borrower", borrower,
			"asset", newBorrowed,
			"module balance", newModuleBalance,
			"reserves", newReserved,
		)
		err := ctx.EventManager().EmitTypedEvent(&types.EventReservesExhausted{
			Borrower: borrower, OutstandingDebt: newBorrowed,
			ModuleBalance: newModuleBalance, Reserves: newReserved,
		})
		if err != nil {
			return false, err
		}
	}

	// True is returned on full repayment
	return newBorrowed.IsZero(), nil
}<|MERGE_RESOLUTION|>--- conflicted
+++ resolved
@@ -5,47 +5,6 @@
 
 	"github.com/umee-network/umee/v3/x/leverage/types"
 )
-
-<<<<<<< HEAD
-// GetReserveAmount gets the amount reserved of a specified token. On invalid
-// asset, the reserved amount is zero.
-func (k Keeper) GetReserveAmount(ctx sdk.Context, denom string) sdkmath.Int {
-	store := ctx.KVStore(k.storeKey)
-	key := types.CreateReserveAmountKey(denom)
-	amount := sdk.ZeroInt()
-
-	if bz := store.Get(key); bz != nil {
-		err := amount.Unmarshal(bz)
-		if err != nil {
-			panic(err)
-		}
-	}
-
-	if amount.IsNegative() {
-		panic("negative reserve amount detected")
-	}
-
-	return amount
-}
-
-// setReserveAmount sets the amount reserved of a specified token.
-func (k Keeper) setReserveAmount(ctx sdk.Context, coin sdk.Coin) error {
-	if err := coin.Validate(); err != nil {
-		return err
-	}
-
-	store := ctx.KVStore(k.storeKey)
-	reserveKey := types.CreateReserveAmountKey(coin.Denom)
-
-	// save the new reserve amount
-	bz, err := coin.Amount.Marshal()
-	if err != nil {
-		return err
-	}
-
-	store.Set(reserveKey, bz)
-	return nil
-}
 
 // clearBlacklistedCollateral decollateralizes any blacklisted uTokens
 // from a borrower's collateral. It is used during liquidations and before
@@ -76,8 +35,6 @@
 	return hasCollateral, nil
 }
 
-=======
->>>>>>> a55c5548
 // checkBadDebt detects if a borrower has zero non-blacklisted collateral,
 // and marks any remaining borrowed tokens as bad debt.
 func (k Keeper) checkBadDebt(ctx sdk.Context, borrowerAddr sdk.AccAddress) error {
