package keeper

import (
	sdk "github.com/cosmos/cosmos-sdk/types"

	"github.com/umee-network/umee/v2/x/leverage/types"
)

// validateAcceptedDenom validates an sdk.Coin and ensures it is a registered Token
// with Blacklisted == false
func (k Keeper) validateAcceptedDenom(ctx sdk.Context, denom string) error {
	token, err := k.GetTokenSettings(ctx, denom)
	if err != nil {
		return err
	}
	return token.AssertNotBlacklisted()
}

// validateAcceptedAsset validates an sdk.Coin and ensures it is a registered Token
// with Blacklisted == false
func (k Keeper) validateAcceptedAsset(ctx sdk.Context, coin sdk.Coin) error {
	if err := coin.Validate(); err != nil {
		return err
	}
	return k.validateAcceptedDenom(ctx, coin.Denom)
}

// validateSupply validates an sdk.Coin and ensures its Denom is a Token with EnableMsgSupply
func (k Keeper) validateSupply(ctx sdk.Context, loan sdk.Coin) error {
	if err := loan.Validate(); err != nil {
		return err
	}
	token, err := k.GetTokenSettings(ctx, loan.Denom)
	if err != nil {
		return err
	}
	return token.AssertSupplyEnabled()
}

<<<<<<< HEAD
// validateBorrowAsset validates an sdk.Coin and ensures its Denom is a Token with EnableMsgBorrow
func (k Keeper) validateBorrowAsset(ctx sdk.Context, borrow sdk.Coin) error {
	if err := borrow.Validate(); err != nil {
		return err
=======
// validateBorrow validates an sdk.Coin and ensures its Denom is a Token with EnableMsgBorrow
func (k Keeper) validateBorrow(ctx sdk.Context, borrow sdk.Coin) error {
	if !borrow.IsValid() {
		return types.ErrInvalidAsset.Wrap(borrow.String())
>>>>>>> 184a5783
	}
	token, err := k.GetTokenSettings(ctx, borrow.Denom)
	if err != nil {
		return err
	}
	return token.AssertBorrowEnabled()
}

// validateCollateralAsset validates an sdk.Coin and ensures its Denom is a Token with EnableMsgSupply
// and CollateralWeight > 0
func (k Keeper) validateCollateralAsset(ctx sdk.Context, collateral sdk.Coin) error {
	if err := collateral.Validate(); err != nil {
		return err
	}
	tokenDenom := k.FromUTokenToTokenDenom(ctx, collateral.Denom)
	token, err := k.GetTokenSettings(ctx, tokenDenom)
	if err != nil {
		return err
	}
	if token.CollateralWeight.IsZero() {
		return types.ErrCollateralWeightZero
	}
	return token.AssertSupplyEnabled()
}<|MERGE_RESOLUTION|>--- conflicted
+++ resolved
@@ -37,17 +37,10 @@
 	return token.AssertSupplyEnabled()
 }
 
-<<<<<<< HEAD
-// validateBorrowAsset validates an sdk.Coin and ensures its Denom is a Token with EnableMsgBorrow
-func (k Keeper) validateBorrowAsset(ctx sdk.Context, borrow sdk.Coin) error {
+// validateBorrow validates an sdk.Coin and ensures its Denom is a Token with EnableMsgBorrow
+func (k Keeper) validateBorrow(ctx sdk.Context, borrow sdk.Coin) error {
 	if err := borrow.Validate(); err != nil {
 		return err
-=======
-// validateBorrow validates an sdk.Coin and ensures its Denom is a Token with EnableMsgBorrow
-func (k Keeper) validateBorrow(ctx sdk.Context, borrow sdk.Coin) error {
-	if !borrow.IsValid() {
-		return types.ErrInvalidAsset.Wrap(borrow.String())
->>>>>>> 184a5783
 	}
 	token, err := k.GetTokenSettings(ctx, borrow.Denom)
 	if err != nil {
