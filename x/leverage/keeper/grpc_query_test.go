--- conflicted
+++ resolved
@@ -77,13 +77,13 @@
 	oracleSymbolPrice := sdkmath.LegacyMustNewDecFromStr("4.21")
 
 	expected := types.QueryMarketSummaryResponse{
-<<<<<<< HEAD
-		SymbolDenom:            "UMEE",
-		Exponent:               6,
-		OraclePrice:            &oracleSymbolPrice,
-		OracleHistoricPrice:    &oracleSymbolPrice,
-		UTokenExchangeRate:     sdkmath.LegacyOneDec(),
-		Supply_APY:             sdkmath.LegacyMustNewDecFromStr("1.2008"),
+		SymbolDenom:         "UMEE",
+		Exponent:            6,
+		OraclePrice:         &oracleSymbolPrice,
+		OracleHistoricPrice: &oracleSymbolPrice,
+		UTokenExchangeRate:  sdkmath.LegacyOneDec(),
+		// see cli/tests "query market summary - zero supply"
+		Supply_APY:             sdkmath.LegacyMustNewDecFromStr("1.1704"),
 		Borrow_APY:             sdkmath.LegacyMustNewDecFromStr("1.52"),
 		Supplied:               sdkmath.ZeroInt(),
 		Reserved:               sdkmath.ZeroInt(),
@@ -97,28 +97,6 @@
 		AvailableBorrow:        sdkmath.ZeroInt(),
 		AvailableWithdraw:      sdkmath.ZeroInt(),
 		AvailableCollateralize: sdkmath.ZeroInt(),
-=======
-		SymbolDenom:         "UMEE",
-		Exponent:            6,
-		OraclePrice:         &oracleSymbolPrice,
-		OracleHistoricPrice: &oracleSymbolPrice,
-		UTokenExchangeRate:  sdk.OneDec(),
-		// see cli/tests "query market summary - zero supply"
-		Supply_APY:             sdk.MustNewDecFromStr("1.1704"),
-		Borrow_APY:             sdk.MustNewDecFromStr("1.52"),
-		Supplied:               sdk.ZeroInt(),
-		Reserved:               sdk.ZeroInt(),
-		Collateral:             sdk.ZeroInt(),
-		Borrowed:               sdk.ZeroInt(),
-		Liquidity:              sdk.ZeroInt(),
-		MaximumBorrow:          sdk.ZeroInt(),
-		MaximumCollateral:      sdk.ZeroInt(),
-		MinimumLiquidity:       sdk.ZeroInt(),
-		UTokenSupply:           sdk.ZeroInt(),
-		AvailableBorrow:        sdk.ZeroInt(),
-		AvailableWithdraw:      sdk.ZeroInt(),
-		AvailableCollateralize: sdk.ZeroInt(),
->>>>>>> 2bc3f3f9
 	}
 	require.Equal(expected, *resp)
 }
