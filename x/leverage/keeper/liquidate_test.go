package keeper_test

import (
	"testing"

	sdkmath "cosmossdk.io/math"
	sdk "github.com/cosmos/cosmos-sdk/types"
	"github.com/stretchr/testify/require"

	"github.com/umee-network/umee/v2/x/leverage/keeper"
)

func TestComputeLiquidation(t *testing.T) {
	require := require.New(t)

	type testCase struct {
		availableRepay       sdkmath.Int
		availableCollateral  sdkmath.Int
		availableReward      sdkmath.Int
		repayTokenPrice      sdk.Dec
		rewardTokenPrice     sdk.Dec
		uTokenExchangeRate   sdk.Dec
		liquidationIncentive sdk.Dec
		closeFactor          sdk.Dec
		borrowedValue        sdk.Dec
	}

	baseCase := func() testCase {
		return testCase{
			sdkmath.NewInt(1000),           // 1000 Token A to repay
			sdkmath.NewInt(5000),           // 5000 uToken B collateral
			sdkmath.NewInt(5000),           // 5000 Token B liquidity
			sdk.OneDec(),                   // price(A) = $1
			sdk.OneDec(),                   // price(B) = $1
			sdk.OneDec(),                   // utoken exchange rate 1 u/B => 1 B
			sdk.MustNewDecFromStr("0.1"),   // reward value is 110% repay value
			sdk.OneDec(),                   // unlimited close factor
			sdk.MustNewDecFromStr("10000"), // $10000 borrowed value
		}
	}

	runTestCase := func(tc testCase, expectedRepay, expectedCollateral, expectedReward int64, msg string) {
		repay, collateral, reward := keeper.ComputeLiquidation(
			tc.availableRepay,
			tc.availableCollateral,
			tc.availableReward,
			tc.repayTokenPrice,
			tc.rewardTokenPrice,
			tc.uTokenExchangeRate,
			tc.liquidationIncentive,
			tc.closeFactor,
			tc.borrowedValue,
		)

<<<<<<< HEAD
		require.True(t, sdkmath.NewInt(expectedRepay).Equal(repay), msg+" (repay)")
		require.True(t, sdkmath.NewInt(expectedCollateral).Equal(collateral), msg+" (collateral)")
		require.True(t, sdkmath.NewInt(expectedReward).Equal(reward), msg+" (reward)")
=======
		require.True(sdkmath.NewInt(expectedRepay).Equal(repay),
			msg+" (repay); got: %d, expected: %s", expectedRepay, repay)
		require.True(sdkmath.NewInt(expectedCollateral).Equal(collateral),
			msg+" (collateral); got: %d, expected: %s", expectedCollateral, collateral)
		require.True(sdkmath.NewInt(expectedReward).Equal(reward), msg+" (reward); got: %d, expected: %s", expectedReward, reward)
>>>>>>> 385dc5cd
	}

	// basic liquidation of 1000 borrowed tokens with plenty of available rewards and collateral
	runTestCase(baseCase(), 1000, 1100, 1100, "base case")

	// borrower is healthy (as implied by a close factor of zero) so liquidation cannot occur
	healthyCase := baseCase()
	healthyCase.closeFactor = sdk.ZeroDec()
	runTestCase(healthyCase, 0, 0, 0, "healthy borrower")

	// limiting factor is available repay
	repayLimited := baseCase()
	repayLimited.availableRepay = sdk.NewInt(100)
	runTestCase(repayLimited, 100, 110, 110, "repay limited")

	// limiting factor is available collateral
	collateralLimited := baseCase()
	collateralLimited.availableCollateral = sdk.NewInt(220)
	runTestCase(collateralLimited, 200, 220, 220, "collateral limited")

	// limiting factor is available reward
	rewardLimited := baseCase()
	rewardLimited.availableReward = sdk.NewInt(330)
	runTestCase(rewardLimited, 300, 330, 330, "reward limited")

	// repay token is worth more
	expensiveRepay := baseCase()
	expensiveRepay.repayTokenPrice = sdk.MustNewDecFromStr("2")
	runTestCase(expensiveRepay, 1000, 2200, 2200, "expensive repay")

	// reward token is worth more
	expensiveReward := baseCase()
	expensiveReward.rewardTokenPrice = sdk.MustNewDecFromStr("2")
	runTestCase(expensiveReward, 1000, 550, 550, "expensive reward")

	// high collateral uToken exchange rate
	exchangeRate := baseCase()
	exchangeRate.uTokenExchangeRate = sdk.MustNewDecFromStr("2")
	runTestCase(exchangeRate, 1000, 550, 1100, "high uToken exchange rate")

	// high liquidation incentive
	highIncentive := baseCase()
	highIncentive.liquidationIncentive = sdk.MustNewDecFromStr("1.5")
	runTestCase(highIncentive, 1000, 2500, 2500, "high liquidation incentive")

	// no liquidation incentive
	noIncentive := baseCase()
	noIncentive.liquidationIncentive = sdk.ZeroDec()
	runTestCase(noIncentive, 1000, 1000, 1000, "no liquidation incentive")

	// partial close factor
	partialClose := baseCase()
	partialClose.closeFactor = sdk.MustNewDecFromStr("0.03")
	runTestCase(partialClose, 300, 330, 330, "close factor")

	// lowered borrowed value
	lowValue := baseCase()
	lowValue.borrowedValue = sdk.MustNewDecFromStr("700")
	runTestCase(lowValue, 700, 770, 770, "lowered borrowed value")

	// complex case, limited by available repay, with various nontrivial values
	complexCase := baseCase()
	complexCase.availableRepay = sdkmath.NewInt(300)
	complexCase.uTokenExchangeRate = sdk.MustNewDecFromStr("2.5")
	complexCase.liquidationIncentive = sdk.MustNewDecFromStr("0.5")
	complexCase.repayTokenPrice = sdk.MustNewDecFromStr("6")
	complexCase.rewardTokenPrice = sdk.MustNewDecFromStr("12")
	// repay = 300 (limiting factor)
	// collateral = 300 * 1.5 * (6/12) / 2.5 = 0.3 * 300 = 90
	// reward = 300 * 1.5 * (6/12) = 225
	runTestCase(complexCase, 300, 90, 225, "complex case")

	// borrow dust case, with high borrowed token value and no rounding
	expensiveBorrowDust := baseCase()
	expensiveBorrowDust.availableRepay = sdkmath.NewInt(1)
	expensiveBorrowDust.repayTokenPrice = sdk.MustNewDecFromStr("40")
	expensiveBorrowDust.rewardTokenPrice = sdk.MustNewDecFromStr("2")
	expensiveBorrowDust.liquidationIncentive = sdk.MustNewDecFromStr("0")
	runTestCase(expensiveBorrowDust, 1, 20, 20, "expensive borrow dust")

	// borrow dust case, with high borrowed token value rounds reward down
	expensiveBorrowDustDown := baseCase()
	expensiveBorrowDustDown.availableRepay = sdkmath.NewInt(1)
	expensiveBorrowDustDown.repayTokenPrice = sdk.MustNewDecFromStr("39.9")
	expensiveBorrowDustDown.rewardTokenPrice = sdk.MustNewDecFromStr("2")
	expensiveBorrowDustDown.liquidationIncentive = sdk.MustNewDecFromStr("0")
	runTestCase(expensiveBorrowDustDown, 1, 19, 19, "expensive borrow dust with price down")

	// borrow dust case, with high borrowed token value rounds collateral burn up
	expensiveBorrowDustUp := baseCase()
	expensiveBorrowDustUp.availableRepay = sdkmath.NewInt(1)
	expensiveBorrowDustUp.repayTokenPrice = sdk.MustNewDecFromStr("40.1")
	expensiveBorrowDustUp.rewardTokenPrice = sdk.MustNewDecFromStr("2")
	expensiveBorrowDustUp.liquidationIncentive = sdk.MustNewDecFromStr("0")
	runTestCase(expensiveBorrowDustUp, 1, 20, 20, "expensive borrow dust with price up")

	// borrow dust case, with low borrowed token value rounds collateral burn and reward to zero
	cheapBorrowDust := baseCase()
	cheapBorrowDust.availableRepay = sdkmath.NewInt(1)
	cheapBorrowDust.repayTokenPrice = sdk.MustNewDecFromStr("2")
	cheapBorrowDust.rewardTokenPrice = sdk.MustNewDecFromStr("40")
	cheapBorrowDust.liquidationIncentive = sdk.MustNewDecFromStr("0")
	runTestCase(cheapBorrowDust, 1, 0, 0, "cheap borrow dust")

	// collateral dust case, with high collateral token value and no rounding
	expensiveCollateralDust := baseCase()
	expensiveCollateralDust.availableCollateral = sdkmath.NewInt(1)
	expensiveCollateralDust.repayTokenPrice = sdk.MustNewDecFromStr("2")
	expensiveCollateralDust.rewardTokenPrice = sdk.MustNewDecFromStr("40")
	expensiveCollateralDust.liquidationIncentive = sdk.MustNewDecFromStr("0")
	runTestCase(expensiveCollateralDust, 20, 1, 1, "expensive collateral dust")

	// collateral dust case, with high collateral token value rounds required repayment up
	expensiveCollateralDustUp := baseCase()
	expensiveCollateralDustUp.availableCollateral = sdkmath.NewInt(1)
	expensiveCollateralDustUp.repayTokenPrice = sdk.MustNewDecFromStr("2")
	expensiveCollateralDustUp.rewardTokenPrice = sdk.MustNewDecFromStr("40.1")
	expensiveCollateralDustUp.liquidationIncentive = sdk.MustNewDecFromStr("0")
	runTestCase(expensiveCollateralDustUp, 21, 1, 1, "expensive collateral dust with price up")

	// collateral dust case, with high collateral token value rounds required repayment up
	expensiveCollateralDustDown := baseCase()
	expensiveCollateralDustDown.availableCollateral = sdkmath.NewInt(1)
	expensiveCollateralDustDown.repayTokenPrice = sdk.MustNewDecFromStr("2")
	expensiveCollateralDustDown.rewardTokenPrice = sdk.MustNewDecFromStr("39.9")
	expensiveCollateralDustDown.liquidationIncentive = sdk.MustNewDecFromStr("0")
	runTestCase(expensiveCollateralDustDown, 20, 1, 1, "expensive collateral dust with price down")

	// collateral dust case, with low collateral token value rounds required repayment up
	cheapCollateralDust := baseCase()
	cheapCollateralDust.availableCollateral = sdkmath.NewInt(1)
	cheapCollateralDust.repayTokenPrice = sdk.MustNewDecFromStr("40")
	cheapCollateralDust.rewardTokenPrice = sdk.MustNewDecFromStr("2")
	cheapCollateralDust.liquidationIncentive = sdk.MustNewDecFromStr("0")
	runTestCase(cheapCollateralDust, 1, 1, 1, "cheap collateral dust")

	// exotic case with cheap collateral base tokens but a very high uToken exchange rate
	// rounds required repayment up and base reward down
	uDust := baseCase()
	uDust.availableCollateral = sdk.NewInt(1)
	uDust.repayTokenPrice = sdk.MustNewDecFromStr("40")
	uDust.rewardTokenPrice = sdk.MustNewDecFromStr("2")
	uDust.uTokenExchangeRate = sdk.MustNewDecFromStr("29.5")
	uDust.liquidationIncentive = sdk.MustNewDecFromStr("0")
	runTestCase(uDust, 2, 1, 29, "high exchange rate collateral dust")
}<|MERGE_RESOLUTION|>--- conflicted
+++ resolved
@@ -52,17 +52,9 @@
 			tc.borrowedValue,
 		)
 
-<<<<<<< HEAD
-		require.True(t, sdkmath.NewInt(expectedRepay).Equal(repay), msg+" (repay)")
-		require.True(t, sdkmath.NewInt(expectedCollateral).Equal(collateral), msg+" (collateral)")
-		require.True(t, sdkmath.NewInt(expectedReward).Equal(reward), msg+" (reward)")
-=======
-		require.True(sdkmath.NewInt(expectedRepay).Equal(repay),
-			msg+" (repay); got: %d, expected: %s", expectedRepay, repay)
-		require.True(sdkmath.NewInt(expectedCollateral).Equal(collateral),
-			msg+" (collateral); got: %d, expected: %s", expectedCollateral, collateral)
-		require.True(sdkmath.NewInt(expectedReward).Equal(reward), msg+" (reward); got: %d, expected: %s", expectedReward, reward)
->>>>>>> 385dc5cd
+		require.Equal(t, sdk.NewInt(expectedRepay), repay, msg+" (repay)")
+		require.Equal(t, sdk.NewInt(expectedCollateral), collateral, msg+" (collateral)")
+		require.Equal(t, sdk.NewInt(expectedReward), reward, msg+" (reward)")
 	}
 
 	// basic liquidation of 1000 borrowed tokens with plenty of available rewards and collateral
