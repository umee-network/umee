package keeper

import (
	"fmt"

	sdkmath "cosmossdk.io/math"
	"github.com/cosmos/cosmos-sdk/codec"
	storetypes "github.com/cosmos/cosmos-sdk/store/types"
	sdk "github.com/cosmos/cosmos-sdk/types"
	sdkerrors "github.com/cosmos/cosmos-sdk/types/errors"
	authtypes "github.com/cosmos/cosmos-sdk/x/auth/types"
	paramtypes "github.com/cosmos/cosmos-sdk/x/params/types"
	"github.com/hashicorp/golang-lru/simplelru"
	"github.com/tendermint/tendermint/libs/log"

	"github.com/umee-network/umee/v3/x/leverage/types"
)

type Keeper struct {
	cdc          codec.Codec
	storeKey     storetypes.StoreKey
	paramSpace   paramtypes.Subspace
	hooks        types.Hooks
	bankKeeper   types.BankKeeper
	oracleKeeper types.OracleKeeper

	tokenRegCache simplelru.LRUCache
}

func NewKeeper(
	cdc codec.Codec,
	storeKey storetypes.StoreKey,
	paramSpace paramtypes.Subspace,
	bk types.BankKeeper,
	ok types.OracleKeeper,
) (Keeper, error) {
	// set KeyTable if it has not already been set
	if !paramSpace.HasKeyTable() {
		paramSpace = paramSpace.WithKeyTable(types.ParamKeyTable())
	}

	const tokenRegCacheSize = 100
	tokenRegCache, err := simplelru.NewLRU(tokenRegCacheSize, nil)
	if err != nil {
		return Keeper{}, err
	}

	return Keeper{
		cdc:           cdc,
		storeKey:      storeKey,
		paramSpace:    paramSpace,
		bankKeeper:    bk,
		oracleKeeper:  ok,
		tokenRegCache: tokenRegCache,
	}, nil
}

func (k Keeper) Logger(ctx sdk.Context) log.Logger {
	return ctx.Logger().With("module", fmt.Sprintf("x/%s", types.ModuleName))
}

// SetHooks sets the module's hooks. Note, hooks can only be set once.
func (k *Keeper) SetHooks(h types.Hooks) *Keeper {
	if k.hooks != nil {
		panic("leverage hooks already set")
	}

	k.hooks = h

	return k
}

// ModuleBalance returns the amount of a given token held in the x/leverage module account
func (k Keeper) ModuleBalance(ctx sdk.Context, denom string) sdkmath.Int {
	return k.bankKeeper.SpendableCoins(ctx, authtypes.NewModuleAddress(types.ModuleName)).AmountOf(denom)
}

// Supply attempts to deposit assets into the leverage module account in
// exchange for uTokens. If asset type is invalid or account balance is
// insufficient, we return an error. Returns the amount of uTokens minted.
func (k Keeper) Supply(ctx sdk.Context, supplierAddr sdk.AccAddress, coin sdk.Coin) (sdk.Coin, error) {
	if err := k.validateSupply(ctx, coin); err != nil {
		return sdk.Coin{}, err
	}

	// determine uToken amount to mint
	uToken, err := k.ExchangeToken(ctx, coin)
	if err != nil {
		return sdk.Coin{}, err
	}

	// send token balance to leverage module account
	err = k.bankKeeper.SendCoinsFromAccountToModule(ctx, supplierAddr, types.ModuleName, sdk.NewCoins(coin))
	if err != nil {
		return sdk.Coin{}, err
	}

	// mint uToken and set new total uToken supply
	uTokens := sdk.NewCoins(uToken)
	if err = k.bankKeeper.MintCoins(ctx, types.ModuleName, uTokens); err != nil {
		return sdk.Coin{}, err
	}
	if err = k.setUTokenSupply(ctx, k.GetUTokenSupply(ctx, uToken.Denom).Add(uToken)); err != nil {
		return sdk.Coin{}, err
	}

	// The uTokens are sent to supplier address
	if err = k.bankKeeper.SendCoinsFromModuleToAccount(ctx, types.ModuleName, supplierAddr, uTokens); err != nil {
		return sdk.Coin{}, err
	}

	return uToken, nil
}

// Withdraw attempts to redeem uTokens from the leverage module in exchange for base tokens.
// If there are not enough uTokens in balance, Withdraw will attempt to withdraw uToken collateral
// to make up the difference (as long as borrow limit allows). If the uToken denom is invalid or
// balances are insufficient to withdraw the full amount requested, returns an error.
// Returns the amount of base tokens received.
func (k Keeper) Withdraw(ctx sdk.Context, supplierAddr sdk.AccAddress, uToken sdk.Coin) (sdk.Coin, error) {
	if err := k.validateUToken(uToken); err != nil {
		return sdk.Coin{}, err
	}

	// calculate base asset amount to withdraw
	token, err := k.ExchangeUToken(ctx, uToken)
	if err != nil {
		return sdk.Coin{}, err
	}

	// Ensure module account has sufficient unreserved tokens to withdraw
	reservedAmount := k.GetReserveAmount(ctx, token.Denom)
	availableAmount := k.ModuleBalance(ctx, token.Denom)
	if token.Amount.GT(availableAmount.Sub(reservedAmount)) {
		return sdk.Coin{}, sdkerrors.Wrap(types.ErrLendingPoolInsufficient, token.String())
	}

	// Withdraw will first attempt to use any uTokens in the supplier's wallet
	amountFromWallet := sdk.MinInt(k.bankKeeper.SpendableCoins(ctx, supplierAddr).AmountOf(uToken.Denom), uToken.Amount)
	// Any additional uTokens must come from the supplier's collateral
	amountFromCollateral := uToken.Amount.Sub(amountFromWallet)

	if amountFromCollateral.IsPositive() {
		// Calculate current borrowed value
		borrowed := k.GetBorrowerBorrows(ctx, supplierAddr)
		borrowedValue, err := k.TotalTokenValue(ctx, borrowed)
		if err != nil {
			return sdk.Coin{}, err
		}

		// Check for sufficient collateral
		collateral := k.GetBorrowerCollateral(ctx, supplierAddr)
		collateralAmount := collateral.AmountOf(uToken.Denom)
		if collateral.AmountOf(uToken.Denom).LT(amountFromCollateral) {
			return sdk.Coin{}, types.ErrInsufficientBalance.Wrapf(
				"%s uToken balance + %s from collateral is less than %s to withdraw",
				amountFromWallet, collateralAmount, uToken)
		}

		// Calculate what borrow limit will be AFTER this withdrawal
		collateralToWithdraw := sdk.NewCoin(uToken.Denom, amountFromCollateral)
		newBorrowLimit, err := k.CalculateBorrowLimit(ctx, collateral.Sub(collateralToWithdraw))
		if err != nil {
			return sdk.Coin{}, err
		}

		// Return error if borrow limit would drop below borrowed value
		if borrowedValue.GT(newBorrowLimit) {
			return sdk.Coin{}, types.ErrUndercollaterized.Wrapf(
				"withdraw would decrease borrow limit to %s, below the current borrowed value %s", newBorrowLimit, borrowedValue)
		}

		// reduce the supplier's collateral by amountFromCollateral
		newCollateral := sdk.NewCoin(uToken.Denom, collateralAmount.Sub(amountFromCollateral))
		if err = k.setCollateralAmount(ctx, supplierAddr, newCollateral); err != nil {
			return sdk.Coin{}, err
		}
	}

	// transfer amountFromWallet uTokens to the module account
	uTokens := sdk.NewCoins(sdk.NewCoin(uToken.Denom, amountFromWallet))
	if err = k.bankKeeper.SendCoinsFromAccountToModule(ctx, supplierAddr, types.ModuleName, uTokens); err != nil {
		return sdk.Coin{}, err
	}

	// send the base assets to supplier
	tokens := sdk.NewCoins(token)
	if err = k.bankKeeper.SendCoinsFromModuleToAccount(ctx, types.ModuleName, supplierAddr, tokens); err != nil {
		return sdk.Coin{}, err
	}

	// burn the uTokens and set the new total uToken supply
	if err = k.bankKeeper.BurnCoins(ctx, types.ModuleName, sdk.NewCoins(uToken)); err != nil {
		return sdk.Coin{}, err
	}
	if err = k.setUTokenSupply(ctx, k.GetUTokenSupply(ctx, uToken.Denom).Sub(uToken)); err != nil {
		return sdk.Coin{}, err
	}

	// check MinCollateralLiquidity is still satisfied after the transaction
	if err = k.checkCollateralLiquidity(ctx, token.Denom); err != nil {
		return sdk.Coin{}, err
	}

	return token, nil
}

// Borrow attempts to borrow tokens from the leverage module account using
// collateral uTokens. If asset type is invalid, collateral is insufficient,
// or module balance is insufficient, we return an error.
func (k Keeper) Borrow(ctx sdk.Context, borrowerAddr sdk.AccAddress, borrow sdk.Coin) error {
	if err := k.validateBorrow(ctx, borrow); err != nil {
		return err
	}

	// Ensure module account has sufficient unreserved tokens to loan out
	reservedAmount := k.GetReserveAmount(ctx, borrow.Denom)
	availableAmount := k.ModuleBalance(ctx, borrow.Denom)
	if borrow.Amount.GT(availableAmount.Sub(reservedAmount)) {
		return types.ErrLendingPoolInsufficient.Wrap(borrow.String())
	}

	// Determine amount of all tokens currently borrowed
	borrowed := k.GetBorrowerBorrows(ctx, borrowerAddr)

	// Calculate current borrow limit
	collateral := k.GetBorrowerCollateral(ctx, borrowerAddr)
	borrowLimit, err := k.CalculateBorrowLimit(ctx, collateral)
	if err != nil {
		return err
	}

	// Calculate borrowed value will be AFTER this borrow
	newBorrowedValue, err := k.TotalTokenValue(ctx, borrowed.Add(borrow))
	if err != nil {
		return err
	}

	// Return error if borrowed value would exceed borrow limit
	if newBorrowedValue.GT(borrowLimit) {
		return types.ErrUndercollaterized.Wrapf("new borrowed value would be %s with borrow limit %s",
			newBorrowedValue, borrowLimit)
	}

	loanTokens := sdk.NewCoins(borrow)
	if err := k.bankKeeper.SendCoinsFromModuleToAccount(ctx, types.ModuleName, borrowerAddr, loanTokens); err != nil {
		return err
	}

	// Determine the total amount of denom borrowed (previously borrowed + newly borrowed)
	newBorrow := borrowed.AmountOf(borrow.Denom).Add(borrow.Amount)
	if err := k.setBorrow(ctx, borrowerAddr, sdk.NewCoin(borrow.Denom, newBorrow)); err != nil {
		return err
	}

<<<<<<< HEAD
	// check MinCollateralLiquidity is still satisfied after the transaction
	return k.checkCollateralLiquidity(ctx, borrow.Denom)
=======
	// Check MaxSupplyUtilization after transaction
	token, err := k.GetTokenSettings(ctx, borrow.Denom)
	if err != nil {
		return err
	}
	utilization := k.SupplyUtilization(ctx, borrow.Denom)
	if utilization.GT(token.MaxSupplyUtilization) {
		return types.ErrMaxSupplyUtilization.Wrap(utilization.String())
	}
	return nil
>>>>>>> 44e1ef8f
}

// Repay attempts to repay a borrow position. If asset type is invalid, account balance
// is insufficient, or borrower has no borrows in payment denom to repay, we return an error.
// Additionally, if the amount provided is greater than the full repayment amount, only the
// necessary amount is transferred. Because amount repaid may be less than the repayment attempted,
// Repay returns the actual amount repaid.
func (k Keeper) Repay(ctx sdk.Context, borrowerAddr sdk.AccAddress, payment sdk.Coin) (sdk.Coin, error) {
	if err := k.validateRepay(payment); err != nil {
		return sdk.Coin{}, err
	}

	// determine amount of selected denom currently owed
	owed := k.GetBorrow(ctx, borrowerAddr, payment.Denom)
	if owed.IsZero() {
		return sdk.Coin{}, types.ErrDenomNotBorrowed.Wrap(payment.Denom)
	}

	// prevent overpaying
	payment.Amount = sdk.MinInt(owed.Amount, payment.Amount)

	// send payment to leverage module account
	if err := k.repayBorrow(ctx, borrowerAddr, borrowerAddr, payment); err != nil {
		return sdk.Coin{}, err
	}
	return payment, nil
}

// Collateralize enables selected uTokens for use as collateral by a single borrower.
func (k Keeper) Collateralize(ctx sdk.Context, borrowerAddr sdk.AccAddress, uToken sdk.Coin) error {
	if err := k.validateCollateralize(ctx, uToken); err != nil {
		return err
	}

	currentCollateral := k.GetCollateralAmount(ctx, borrowerAddr, uToken.Denom)
	if err := k.setCollateralAmount(ctx, borrowerAddr, currentCollateral.Add(uToken)); err != nil {
		return err
	}

	err := k.bankKeeper.SendCoinsFromAccountToModule(ctx, borrowerAddr, types.ModuleName, sdk.NewCoins(uToken))
	if err != nil {
		return err
	}

	// check MinCollateralLiquidity is still satisfied after the transaction
	return k.checkCollateralLiquidity(ctx, types.ToTokenDenom(uToken.Denom))
}

// Decollateralize disables selected uTokens for use as collateral by a single borrower.
func (k Keeper) Decollateralize(ctx sdk.Context, borrowerAddr sdk.AccAddress, uToken sdk.Coin) error {
	if err := k.validateUToken(uToken); err != nil {
		return err
	}

	// Detect where sufficient collateral exists to disable
	collateral := k.GetBorrowerCollateral(ctx, borrowerAddr)
	if collateral.AmountOf(uToken.Denom).LT(uToken.Amount) {
		return types.ErrInsufficientCollateral
	}

	// Determine what borrow limit would be AFTER disabling this denom as collateral
	newBorrowLimit, err := k.CalculateBorrowLimit(ctx, collateral.Sub(uToken))
	if err != nil {
		return err
	}

	// Determine currently borrowed value
	borrowed := k.GetBorrowerBorrows(ctx, borrowerAddr)
	borrowedValue, err := k.TotalTokenValue(ctx, borrowed)
	if err != nil {
		return err
	}

	// Return error if borrow limit would drop below borrowed value
	if newBorrowLimit.LT(borrowedValue) {
		return types.ErrUndercollaterized.Wrap("new borrow limit: " + newBorrowLimit.String())
	}

	// Disabling uTokens as collateral withdraws any stored collateral of the denom in question
	// from the module account and returns it to the user
	newCollateralAmount := collateral.AmountOf(uToken.Denom).Sub(uToken.Amount)
	if err := k.setCollateralAmount(ctx, borrowerAddr, sdk.NewCoin(uToken.Denom, newCollateralAmount)); err != nil {
		return err
	}
	return k.bankKeeper.SendCoinsFromModuleToAccount(ctx, types.ModuleName, borrowerAddr, sdk.NewCoins(uToken))
}

// Liquidate attempts to repay one of an eligible borrower's borrows (in part or in full) in exchange for
// some of the borrower's uToken collateral or associated base tokens. If the borrower is not over their
// liquidation limit, or the repayment or reward denominations are invalid, an error is returned. If the
// attempted repayment is greater than the amount owed or the maximum that can be repaid due to parameters
// or available balances, then a partial liquidation, equal to the maximum valid amount, is performed.
// Because partial liquidation is possible and exchange rates vary, Liquidate returns the actual amount of
// tokens repaid, collateral liquidated, and base tokens or uTokens rewarded.
func (k Keeper) Liquidate(
	ctx sdk.Context, liquidatorAddr, borrowerAddr sdk.AccAddress, maxRepay sdk.Coin, rewardDenom string,
) (repaid sdk.Coin, liquidated sdk.Coin, reward sdk.Coin, err error) {
	if err := k.validateAcceptedAsset(ctx, maxRepay); err != nil {
		return sdk.Coin{}, sdk.Coin{}, sdk.Coin{}, err
	}

	// detect if the user selected a base token reward instead of a uToken
	directLiquidation := !types.HasUTokenPrefix(rewardDenom)
	if !directLiquidation {
		// convert rewardDenom to base token
		rewardDenom = types.ToTokenDenom(rewardDenom)
	}
	// ensure that base reward is a registered token
	if err := k.validateAcceptedDenom(ctx, rewardDenom); err != nil {
		return sdk.Coin{}, sdk.Coin{}, sdk.Coin{}, err
	}

	tokenRepay, uTokenLiquidate, tokenReward, err := k.getLiquidationAmounts(
		ctx,
		liquidatorAddr,
		borrowerAddr,
		maxRepay,
		rewardDenom,
		directLiquidation,
	)
	if err != nil {
		return sdk.Coin{}, sdk.Coin{}, sdk.Coin{}, err
	}
	if tokenRepay.IsZero() {
		// Zero repay amount returned from liquidation computation means the target was eligible for liquidation
		// but the proposed reward and repayment would have zero effect.
		return sdk.Coin{}, sdk.Coin{}, sdk.Coin{}, types.ErrLiquidationRepayZero
	}

	// repay some of the borrower's debt using the liquidator's balance
	if err = k.repayBorrow(ctx, liquidatorAddr, borrowerAddr, tokenRepay); err != nil {
		return sdk.Coin{}, sdk.Coin{}, sdk.Coin{}, err
	}

	if directLiquidation {
		err = k.liquidateCollateral(ctx, borrowerAddr, liquidatorAddr, uTokenLiquidate, tokenReward)
	} else {
		// send uTokens from borrower collateral to liquidator's account
		err = k.decollateralize(ctx, borrowerAddr, liquidatorAddr, uTokenLiquidate)
	}
	if err != nil {
		return sdk.Coin{}, sdk.Coin{}, sdk.Coin{}, err
	}

	// if borrower's collateral has reached zero, mark any remaining borrows as bad debt
	if err := k.checkBadDebt(ctx, borrowerAddr); err != nil {
		return sdk.Coin{}, sdk.Coin{}, sdk.Coin{}, err
	}

	// the last return value is the liquidator's selected reward
	if directLiquidation {
		return tokenRepay, uTokenLiquidate, tokenReward, nil
	}
	return tokenRepay, uTokenLiquidate, uTokenLiquidate, nil
}<|MERGE_RESOLUTION|>--- conflicted
+++ resolved
@@ -253,10 +253,6 @@
 		return err
 	}
 
-<<<<<<< HEAD
-	// check MinCollateralLiquidity is still satisfied after the transaction
-	return k.checkCollateralLiquidity(ctx, borrow.Denom)
-=======
 	// Check MaxSupplyUtilization after transaction
 	token, err := k.GetTokenSettings(ctx, borrow.Denom)
 	if err != nil {
@@ -266,8 +262,9 @@
 	if utilization.GT(token.MaxSupplyUtilization) {
 		return types.ErrMaxSupplyUtilization.Wrap(utilization.String())
 	}
-	return nil
->>>>>>> 44e1ef8f
+  
+	// check MinCollateralLiquidity is still satisfied after the transaction
+	return k.checkCollateralLiquidity(ctx, borrow.Denom)
 }
 
 // Repay attempts to repay a borrow position. If asset type is invalid, account balance
