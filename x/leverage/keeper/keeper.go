--- conflicted
+++ resolved
@@ -221,13 +221,8 @@
 		return types.ErrInvalidAsset.Wrap(borrow.String())
 	}
 
-<<<<<<< HEAD
 	if err := k.RequireBorrowEnabled(ctx, borrow.Denom); err != nil {
 		return err
-=======
-	if !k.IsAcceptedToken(ctx, borrow.Denom) {
-		return types.ErrInvalidAsset.Wrap(borrow.String())
->>>>>>> fba208ce
 	}
 
 	// Ensure module account has sufficient unreserved tokens to loan out
@@ -279,11 +274,7 @@
 // RepayAsset returns the actual amount repaid.
 func (k Keeper) RepayAsset(ctx sdk.Context, borrowerAddr sdk.AccAddress, payment sdk.Coin) (sdk.Int, error) {
 	if !payment.IsValid() {
-<<<<<<< HEAD
-		return sdk.ZeroInt(), sdkerrors.Wrap(types.ErrInvalidAsset, payment.String())
-=======
-		return sdk.ZeroInt(), types.ErrInvalidAsset.Wrap(payment.String())
->>>>>>> fba208ce
+		return sdk.ZeroInt(), types.ErrInvalidAsset.Wrap(payment.String())\
 	}
 
 	// Determine amount of selected denom currently owed
