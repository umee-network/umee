--- conflicted
+++ resolved
@@ -299,13 +299,8 @@
 		return err
 	}
 
-<<<<<<< HEAD
-	max, err := k.maxCollateralFromShare(ctx, uToken.Denom)
-	if err != nil {
-=======
 	currentCollateral := k.GetCollateralAmount(ctx, borrowerAddr, uToken.Denom)
 	if err := k.setCollateralAmount(ctx, borrowerAddr, currentCollateral.Add(uToken)); err != nil {
->>>>>>> 08c95aca
 		return err
 	}
 
@@ -314,17 +309,7 @@
 		return err
 	}
 
-<<<<<<< HEAD
-	err = k.bankKeeper.SendCoinsFromAccountToModule(ctx, borrowerAddr, types.ModuleName, sdk.NewCoins(uToken))
-	if err != nil {
-		return err
-	}
-
-	// check MinCollateralLiquidity is still satisfied after the transaction
-	return k.checkCollateralLiquidity(ctx, types.ToTokenDenom(uToken.Denom))
-=======
 	return k.checkCollateralShare(ctx, uToken.Denom)
->>>>>>> 08c95aca
 }
 
 // Decollateralize disables selected uTokens for use as collateral by a single borrower.
