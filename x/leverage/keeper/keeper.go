package keeper

import (
	"fmt"

	sdkmath "cosmossdk.io/math"
	"github.com/cosmos/cosmos-sdk/codec"
	storetypes "github.com/cosmos/cosmos-sdk/store/types"
	sdk "github.com/cosmos/cosmos-sdk/types"
	sdkerrors "github.com/cosmos/cosmos-sdk/types/errors"
	authtypes "github.com/cosmos/cosmos-sdk/x/auth/types"
	paramtypes "github.com/cosmos/cosmos-sdk/x/params/types"
	"github.com/hashicorp/golang-lru/simplelru"
	"github.com/tendermint/tendermint/libs/log"

	"github.com/umee-network/umee/v3/x/leverage/types"
)

type Keeper struct {
	cdc          codec.Codec
	storeKey     storetypes.StoreKey
	paramSpace   paramtypes.Subspace
	hooks        types.Hooks
	bankKeeper   types.BankKeeper
	oracleKeeper types.OracleKeeper

	tokenRegCache simplelru.LRUCache
}

func NewKeeper(
	cdc codec.Codec,
	storeKey storetypes.StoreKey,
	paramSpace paramtypes.Subspace,
	bk types.BankKeeper,
	ok types.OracleKeeper,
) (Keeper, error) {
	// set KeyTable if it has not already been set
	if !paramSpace.HasKeyTable() {
		paramSpace = paramSpace.WithKeyTable(types.ParamKeyTable())
	}

	const tokenRegCacheSize = 100
	tokenRegCache, err := simplelru.NewLRU(tokenRegCacheSize, nil)
	if err != nil {
		return Keeper{}, err
	}

	return Keeper{
		cdc:           cdc,
		storeKey:      storeKey,
		paramSpace:    paramSpace,
		bankKeeper:    bk,
		oracleKeeper:  ok,
		tokenRegCache: tokenRegCache,
	}, nil
}

func (k Keeper) Logger(ctx sdk.Context) log.Logger {
	return ctx.Logger().With("module", fmt.Sprintf("x/%s", types.ModuleName))
}

// SetHooks sets the module's hooks. Note, hooks can only be set once.
func (k *Keeper) SetHooks(h types.Hooks) *Keeper {
	if k.hooks != nil {
		panic("leverage hooks already set")
	}

	k.hooks = h

	return k
}

// ModuleBalance returns the amount of a given token held in the x/leverage module account
func (k Keeper) ModuleBalance(ctx sdk.Context, denom string) sdkmath.Int {
	return k.bankKeeper.SpendableCoins(ctx, authtypes.NewModuleAddress(types.ModuleName)).AmountOf(denom)
}

// Supply attempts to deposit assets into the leverage module account in
// exchange for uTokens. If asset type is invalid or account balance is
// insufficient, we return an error. Returns the amount of uTokens minted.
func (k Keeper) Supply(ctx sdk.Context, supplierAddr sdk.AccAddress, coin sdk.Coin) (sdk.Coin, error) {
	if err := k.validateSupply(ctx, coin); err != nil {
		return sdk.Coin{}, err
	}

	// determine uToken amount to mint
	uToken, err := k.ExchangeToken(ctx, coin)
	if err != nil {
		return sdk.Coin{}, err
	}

	// send token balance to leverage module account
	err = k.bankKeeper.SendCoinsFromAccountToModule(ctx, supplierAddr, types.ModuleName, sdk.NewCoins(coin))
	if err != nil {
		return sdk.Coin{}, err
	}

	// mint uToken and set new total uToken supply
	uTokens := sdk.NewCoins(uToken)
	if err = k.bankKeeper.MintCoins(ctx, types.ModuleName, uTokens); err != nil {
		return sdk.Coin{}, err
	}
	if err = k.setUTokenSupply(ctx, k.GetUTokenSupply(ctx, uToken.Denom).Add(uToken)); err != nil {
		return sdk.Coin{}, err
	}

	// The uTokens are sent to supplier address
	if err = k.bankKeeper.SendCoinsFromModuleToAccount(ctx, types.ModuleName, supplierAddr, uTokens); err != nil {
		return sdk.Coin{}, err
	}

	return uToken, nil
}

// Withdraw attempts to redeem uTokens from the leverage module in exchange for base tokens.
// If there are not enough uTokens in balance, Withdraw will attempt to withdraw uToken collateral
// to make up the difference (as long as borrow limit allows). If the uToken denom is invalid or
// balances are insufficient to withdraw the full amount requested, returns an error.
// Returns the amount of base tokens received.
func (k Keeper) Withdraw(ctx sdk.Context, supplierAddr sdk.AccAddress, uToken sdk.Coin) (sdk.Coin, error) {
	if err := k.validateUToken(uToken); err != nil {
		return sdk.Coin{}, err
	}

	// calculate base asset amount to withdraw
	token, err := k.ExchangeUToken(ctx, uToken)
	if err != nil {
		return sdk.Coin{}, err
	}

	// Ensure module account has sufficient unreserved tokens to withdraw
	reservedAmount := k.GetReserveAmount(ctx, token.Denom)
	availableAmount := k.ModuleBalance(ctx, token.Denom)
	if token.Amount.GT(availableAmount.Sub(reservedAmount)) {
		return sdk.Coin{}, sdkerrors.Wrap(types.ErrLendingPoolInsufficient, token.String())
	}

	// Withdraw will first attempt to use any uTokens in the supplier's wallet
	amountFromWallet := sdk.MinInt(k.bankKeeper.SpendableCoins(ctx, supplierAddr).AmountOf(uToken.Denom), uToken.Amount)
	// Any additional uTokens must come from the supplier's collateral
	amountFromCollateral := uToken.Amount.Sub(amountFromWallet)

	if amountFromCollateral.IsPositive() {
		// Calculate current borrowed value
		borrowed := k.GetBorrowerBorrows(ctx, supplierAddr)
		borrowedValue, err := k.TotalTokenValue(ctx, borrowed)
		if err != nil {
			return sdk.Coin{}, err
		}

		// Check for sufficient collateral
		collateral := k.GetBorrowerCollateral(ctx, supplierAddr)
		collateralAmount := collateral.AmountOf(uToken.Denom)
		if collateral.AmountOf(uToken.Denom).LT(amountFromCollateral) {
			return sdk.Coin{}, types.ErrInsufficientBalance.Wrapf(
				"%s uToken balance + %s from collateral is less than %s to withdraw",
				amountFromWallet, collateralAmount, uToken)
		}

		// Calculate what borrow limit will be AFTER this withdrawal
		collateralToWithdraw := sdk.NewCoin(uToken.Denom, amountFromCollateral)
		newBorrowLimit, err := k.CalculateBorrowLimit(ctx, collateral.Sub(collateralToWithdraw))
		if err != nil {
			return sdk.Coin{}, err
		}

		// Return error if borrow limit would drop below borrowed value
		if borrowedValue.GT(newBorrowLimit) {
			return sdk.Coin{}, types.ErrUndercollaterized.Wrapf(
				"withdraw would decrease borrow limit to %s, below the current borrowed value %s", newBorrowLimit, borrowedValue)
		}

		// reduce the supplier's collateral by amountFromCollateral
		newCollateral := sdk.NewCoin(uToken.Denom, collateralAmount.Sub(amountFromCollateral))
		if err = k.setCollateralAmount(ctx, supplierAddr, newCollateral); err != nil {
			return sdk.Coin{}, err
		}
	}

	// transfer amountFromWallet uTokens to the module account
	uTokens := sdk.NewCoins(sdk.NewCoin(uToken.Denom, amountFromWallet))
	if err = k.bankKeeper.SendCoinsFromAccountToModule(ctx, supplierAddr, types.ModuleName, uTokens); err != nil {
		return sdk.Coin{}, err
	}

	// send the base assets to supplier
	tokens := sdk.NewCoins(token)
	if err = k.bankKeeper.SendCoinsFromModuleToAccount(ctx, types.ModuleName, supplierAddr, tokens); err != nil {
		return sdk.Coin{}, err
	}

	// burn the uTokens and set the new total uToken supply
	if err = k.bankKeeper.BurnCoins(ctx, types.ModuleName, sdk.NewCoins(uToken)); err != nil {
		return sdk.Coin{}, err
	}
	if err = k.setUTokenSupply(ctx, k.GetUTokenSupply(ctx, uToken.Denom).Sub(uToken)); err != nil {
		return sdk.Coin{}, err
	}

	return token, nil
}

// Borrow attempts to borrow tokens from the leverage module account using
// collateral uTokens. If asset type is invalid, collateral is insufficient,
// or module balance is insufficient, we return an error.
func (k Keeper) Borrow(ctx sdk.Context, borrowerAddr sdk.AccAddress, borrow sdk.Coin) error {
	if err := k.validateBorrow(ctx, borrow); err != nil {
		return err
	}

	// Ensure module account has sufficient unreserved tokens to loan out
	reservedAmount := k.GetReserveAmount(ctx, borrow.Denom)
	availableAmount := k.ModuleBalance(ctx, borrow.Denom)
	if borrow.Amount.GT(availableAmount.Sub(reservedAmount)) {
		return types.ErrLendingPoolInsufficient.Wrap(borrow.String())
	}

	// Determine amount of all tokens currently borrowed
	borrowed := k.GetBorrowerBorrows(ctx, borrowerAddr)

	// Calculate current borrow limit
	collateral := k.GetBorrowerCollateral(ctx, borrowerAddr)
	borrowLimit, err := k.CalculateBorrowLimit(ctx, collateral)
	if err != nil {
		return err
	}

	// Calculate borrowed value will be AFTER this borrow
	newBorrowedValue, err := k.TotalTokenValue(ctx, borrowed.Add(borrow))
	if err != nil {
		return err
	}

	// Return error if borrowed value would exceed borrow limit
	if newBorrowedValue.GT(borrowLimit) {
		return types.ErrUndercollaterized.Wrapf("new borrowed value would be %s with borrow limit %s",
			newBorrowedValue, borrowLimit)
	}

	loanTokens := sdk.NewCoins(borrow)
	if err := k.bankKeeper.SendCoinsFromModuleToAccount(ctx, types.ModuleName, borrowerAddr, loanTokens); err != nil {
		return err
	}

	// Determine the total amount of denom borrowed (previously borrowed + newly borrowed)
	newBorrow := borrowed.AmountOf(borrow.Denom).Add(borrow.Amount)
	if err := k.setBorrow(ctx, borrowerAddr, sdk.NewCoin(borrow.Denom, newBorrow)); err != nil {
		return err
	}

	// Check MaxSupplyUtilization after transaction
	token, err := k.GetTokenSettings(ctx, borrow.Denom)
	if err != nil {
		return err
	}
	utilization := k.SupplyUtilization(ctx, borrow.Denom)
	if utilization.GT(token.MaxSupplyUtilization) {
		return types.ErrMaxSupplyUtilization.Wrap(utilization.String())
	}
	return nil
}

// Repay attempts to repay a borrow position. If asset type is invalid, account balance
// is insufficient, or borrower has no borrows in payment denom to repay, we return an error.
// Additionally, if the amount provided is greater than the full repayment amount, only the
// necessary amount is transferred. Because amount repaid may be less than the repayment attempted,
// Repay returns the actual amount repaid.
func (k Keeper) Repay(ctx sdk.Context, borrowerAddr sdk.AccAddress, payment sdk.Coin) (sdk.Coin, error) {
	if err := k.validateRepay(payment); err != nil {
		return sdk.Coin{}, err
	}

	// determine amount of selected denom currently owed
	owed := k.GetBorrow(ctx, borrowerAddr, payment.Denom)
	if owed.IsZero() {
		return sdk.Coin{}, types.ErrDenomNotBorrowed.Wrap(payment.Denom)
	}

	// prevent overpaying
	payment.Amount = sdk.MinInt(owed.Amount, payment.Amount)

	// send payment to leverage module account
	if err := k.repayBorrow(ctx, borrowerAddr, borrowerAddr, payment); err != nil {
		return sdk.Coin{}, err
	}
	return payment, nil
}

// Collateralize enables selected uTokens for use as collateral by a single borrower.
func (k Keeper) Collateralize(ctx sdk.Context, borrowerAddr sdk.AccAddress, uToken sdk.Coin) error {
	if err := k.validateCollateralize(ctx, uToken); err != nil {
		return err
	}

<<<<<<< HEAD
	max, err := k.maxCollateral(ctx, uToken.Denom)
	if err != nil {
		return err
	}

	total := k.GetTotalCollateral(ctx, uToken.Denom)
	if total.Add(uToken).Amount.GT(max) {
		return types.ErrMaxCollateralShare
	}

	currentCollateral := k.GetCollateralAmount(ctx, borrowerAddr, uToken.Denom)
	if err := k.setCollateralAmount(ctx, borrowerAddr, currentCollateral.Add(uToken)); err != nil {
		return err
	}

	return k.bankKeeper.SendCoinsFromAccountToModule(ctx, borrowerAddr, types.ModuleName, sdk.NewCoins(uToken))
=======
	currentCollateral := k.GetCollateralAmount(ctx, borrowerAddr, uToken.Denom)
	if err := k.setCollateralAmount(ctx, borrowerAddr, currentCollateral.Add(uToken)); err != nil {
		return err
	}

	err := k.bankKeeper.SendCoinsFromAccountToModule(ctx, borrowerAddr, types.ModuleName, sdk.NewCoins(uToken))
	if err != nil {
		return err
	}

	return k.checkCollateralShare(ctx, uToken.Denom)
>>>>>>> 4c59acec
}

// Decollateralize disables selected uTokens for use as collateral by a single borrower.
func (k Keeper) Decollateralize(ctx sdk.Context, borrowerAddr sdk.AccAddress, uToken sdk.Coin) error {
	if err := k.validateUToken(uToken); err != nil {
		return err
	}

	// Detect where sufficient collateral exists to disable
	collateral := k.GetBorrowerCollateral(ctx, borrowerAddr)
	if collateral.AmountOf(uToken.Denom).LT(uToken.Amount) {
		return types.ErrInsufficientCollateral
	}

	// Determine what borrow limit would be AFTER disabling this denom as collateral
	newBorrowLimit, err := k.CalculateBorrowLimit(ctx, collateral.Sub(uToken))
	if err != nil {
		return err
	}

	// Determine currently borrowed value
	borrowed := k.GetBorrowerBorrows(ctx, borrowerAddr)
	borrowedValue, err := k.TotalTokenValue(ctx, borrowed)
	if err != nil {
		return err
	}

	// Return error if borrow limit would drop below borrowed value
	if newBorrowLimit.LT(borrowedValue) {
		return types.ErrUndercollaterized.Wrap("new borrow limit: " + newBorrowLimit.String())
	}

	// Disabling uTokens as collateral withdraws any stored collateral of the denom in question
	// from the module account and returns it to the user
	newCollateralAmount := collateral.AmountOf(uToken.Denom).Sub(uToken.Amount)
	if err := k.setCollateralAmount(ctx, borrowerAddr, sdk.NewCoin(uToken.Denom, newCollateralAmount)); err != nil {
		return err
	}
	return k.bankKeeper.SendCoinsFromModuleToAccount(ctx, types.ModuleName, borrowerAddr, sdk.NewCoins(uToken))
}

// Liquidate attempts to repay one of an eligible borrower's borrows (in part or in full) in exchange for
// some of the borrower's uToken collateral or associated base tokens. If the borrower is not over their
// liquidation limit, or the repayment or reward denominations are invalid, an error is returned. If the
// attempted repayment is greater than the amount owed or the maximum that can be repaid due to parameters
// or available balances, then a partial liquidation, equal to the maximum valid amount, is performed.
// Because partial liquidation is possible and exchange rates vary, Liquidate returns the actual amount of
// tokens repaid, collateral liquidated, and base tokens or uTokens rewarded.
func (k Keeper) Liquidate(
	ctx sdk.Context, liquidatorAddr, borrowerAddr sdk.AccAddress, maxRepay sdk.Coin, rewardDenom string,
) (repaid sdk.Coin, liquidated sdk.Coin, reward sdk.Coin, err error) {
	if err := k.validateAcceptedAsset(ctx, maxRepay); err != nil {
		return sdk.Coin{}, sdk.Coin{}, sdk.Coin{}, err
	}

	// detect if the user selected a base token reward instead of a uToken
	directLiquidation := !types.HasUTokenPrefix(rewardDenom)
	if !directLiquidation {
		// convert rewardDenom to base token
		rewardDenom = types.ToTokenDenom(rewardDenom)
	}
	// ensure that base reward is a registered token
	if err := k.validateAcceptedDenom(ctx, rewardDenom); err != nil {
		return sdk.Coin{}, sdk.Coin{}, sdk.Coin{}, err
	}

	tokenRepay, uTokenLiquidate, tokenReward, err := k.getLiquidationAmounts(
		ctx,
		liquidatorAddr,
		borrowerAddr,
		maxRepay,
		rewardDenom,
		directLiquidation,
	)
	if err != nil {
		return sdk.Coin{}, sdk.Coin{}, sdk.Coin{}, err
	}
	if tokenRepay.IsZero() {
		// Zero repay amount returned from liquidation computation means the target was eligible for liquidation
		// but the proposed reward and repayment would have zero effect.
		return sdk.Coin{}, sdk.Coin{}, sdk.Coin{}, types.ErrLiquidationRepayZero
	}

	// repay some of the borrower's debt using the liquidator's balance
	if err = k.repayBorrow(ctx, liquidatorAddr, borrowerAddr, tokenRepay); err != nil {
		return sdk.Coin{}, sdk.Coin{}, sdk.Coin{}, err
	}

	if directLiquidation {
		err = k.liquidateCollateral(ctx, borrowerAddr, liquidatorAddr, uTokenLiquidate, tokenReward)
	} else {
		// send uTokens from borrower collateral to liquidator's account
		err = k.decollateralize(ctx, borrowerAddr, liquidatorAddr, uTokenLiquidate)
	}
	if err != nil {
		return sdk.Coin{}, sdk.Coin{}, sdk.Coin{}, err
	}

	// if borrower's collateral has reached zero, mark any remaining borrows as bad debt
	if err := k.checkBadDebt(ctx, borrowerAddr); err != nil {
		return sdk.Coin{}, sdk.Coin{}, sdk.Coin{}, err
	}

	// the last return value is the liquidator's selected reward
	if directLiquidation {
		return tokenRepay, uTokenLiquidate, tokenReward, nil
	}
	return tokenRepay, uTokenLiquidate, uTokenLiquidate, nil
}<|MERGE_RESOLUTION|>--- conflicted
+++ resolved
@@ -292,36 +292,17 @@
 		return err
 	}
 
-<<<<<<< HEAD
-	max, err := k.maxCollateral(ctx, uToken.Denom)
-	if err != nil {
-		return err
-	}
-
-	total := k.GetTotalCollateral(ctx, uToken.Denom)
-	if total.Add(uToken).Amount.GT(max) {
-		return types.ErrMaxCollateralShare
-	}
-
 	currentCollateral := k.GetCollateralAmount(ctx, borrowerAddr, uToken.Denom)
 	if err := k.setCollateralAmount(ctx, borrowerAddr, currentCollateral.Add(uToken)); err != nil {
 		return err
 	}
 
-	return k.bankKeeper.SendCoinsFromAccountToModule(ctx, borrowerAddr, types.ModuleName, sdk.NewCoins(uToken))
-=======
-	currentCollateral := k.GetCollateralAmount(ctx, borrowerAddr, uToken.Denom)
-	if err := k.setCollateralAmount(ctx, borrowerAddr, currentCollateral.Add(uToken)); err != nil {
-		return err
-	}
-
 	err := k.bankKeeper.SendCoinsFromAccountToModule(ctx, borrowerAddr, types.ModuleName, sdk.NewCoins(uToken))
 	if err != nil {
 		return err
 	}
 
 	return k.checkCollateralShare(ctx, uToken.Denom)
->>>>>>> 4c59acec
 }
 
 // Decollateralize disables selected uTokens for use as collateral by a single borrower.
