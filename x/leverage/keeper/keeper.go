package keeper

import (
	"fmt"

	"github.com/cosmos/cosmos-sdk/codec"
	sdk "github.com/cosmos/cosmos-sdk/types"
	sdkerrors "github.com/cosmos/cosmos-sdk/types/errors"
	authtypes "github.com/cosmos/cosmos-sdk/x/auth/types"
	paramtypes "github.com/cosmos/cosmos-sdk/x/params/types"
	"github.com/hashicorp/golang-lru/simplelru"
	"github.com/tendermint/tendermint/libs/log"

	"github.com/umee-network/umee/v2/x/leverage/types"
)

type Keeper struct {
	cdc          codec.Codec
	storeKey     sdk.StoreKey
	paramSpace   paramtypes.Subspace
	hooks        types.Hooks
	bankKeeper   types.BankKeeper
	oracleKeeper types.OracleKeeper

	tokenRegCache simplelru.LRUCache
}

func NewKeeper(
	cdc codec.Codec,
	storeKey sdk.StoreKey,
	paramSpace paramtypes.Subspace,
	bk types.BankKeeper,
	ok types.OracleKeeper,
) (Keeper, error) {
	// set KeyTable if it has not already been set
	if !paramSpace.HasKeyTable() {
		paramSpace = paramSpace.WithKeyTable(types.ParamKeyTable())
	}

	const tokenRegCacheSize = 100
	tokenRegCache, err := simplelru.NewLRU(tokenRegCacheSize, nil)
	if err != nil {
		return Keeper{}, err
	}

	return Keeper{
		cdc:           cdc,
		storeKey:      storeKey,
		paramSpace:    paramSpace,
		bankKeeper:    bk,
		oracleKeeper:  ok,
		tokenRegCache: tokenRegCache,
	}, nil
}

func (k Keeper) Logger(ctx sdk.Context) log.Logger {
	return ctx.Logger().With("module", fmt.Sprintf("x/%s", types.ModuleName))
}

// SetHooks sets the module's hooks. Note, hooks can only be set once.
func (k *Keeper) SetHooks(h types.Hooks) *Keeper {
	if k.hooks != nil {
		panic("leverage hooks already set")
	}

	k.hooks = h

	return k
}

// ModuleBalance returns the amount of a given token held in the x/leverage module account
func (k Keeper) ModuleBalance(ctx sdk.Context, denom string) sdk.Int {
	return k.bankKeeper.SpendableCoins(ctx, authtypes.NewModuleAddress(types.ModuleName)).AmountOf(denom)
}

// Supply attempts to deposit assets into the leverage module account in
// exchange for uTokens. If asset type is invalid or account balance is
// insufficient, we return an error. Returns the amount of uTokens minted.
func (k Keeper) Supply(ctx sdk.Context, supplierAddr sdk.AccAddress, coin sdk.Coin) (sdk.Coin, error) {
	if err := k.validateSupply(ctx, coin); err != nil {
		return sdk.Coin{}, err
	}

	// determine uToken amount to mint
	uToken, err := k.ExchangeToken(ctx, coin)
	if err != nil {
		return sdk.Coin{}, err
	}

	// send token balance to leverage module account
	err = k.bankKeeper.SendCoinsFromAccountToModule(ctx, supplierAddr, types.ModuleName, sdk.NewCoins(coin))
	if err != nil {
		return sdk.Coin{}, err
	}

	// mint uToken and set new total uToken supply
	uTokens := sdk.NewCoins(uToken)
	if err = k.bankKeeper.MintCoins(ctx, types.ModuleName, uTokens); err != nil {
		return sdk.Coin{}, err
	}
	if err = k.setUTokenSupply(ctx, k.GetUTokenSupply(ctx, uToken.Denom).Add(uToken)); err != nil {
		return sdk.Coin{}, err
	}

	// The uTokens are sent to supplier address
	if err = k.bankKeeper.SendCoinsFromModuleToAccount(ctx, types.ModuleName, supplierAddr, uTokens); err != nil {
		return sdk.Coin{}, err
	}

	return uToken, nil
}

<<<<<<< HEAD
// Withdraw attempts to deposit uTokens into the leverage module in exchange
// for the original tokens supplied. Accepts a uToken amount to exchange for base tokens.
// If the uToken denom is invalid or account or module balance insufficient, returns error.
// Returns the amount of base tokens received.
func (k Keeper) Withdraw(ctx sdk.Context, supplierAddr sdk.AccAddress, coin sdk.Coin) (sdk.Coin, error) {
	if !k.IsAcceptedUToken(ctx, coin.Denom) {
		return sdk.Coin{}, sdkerrors.Wrap(types.ErrInvalidAsset, coin.String())
=======
// Withdraw attempts to deposit uTokens into the leverage module in exchange for base tokens.
// If there are not enough uTokens in balance, Withdraw will attempt to withdraw uToken collateral
// to make up the difference (as long as borrow limit allows). If the uToken denom is invalid or
// balances are insufficient to withdraw the full amount requested, returns an error.
func (k Keeper) Withdraw(ctx sdk.Context, supplierAddr sdk.AccAddress, uToken sdk.Coin) error {
	if err := uToken.Validate(); err != nil {
		return err
	}
	if !types.HasUTokenPrefix(uToken.Denom) {
		return types.ErrNotUToken.Wrap(uToken.Denom)
>>>>>>> 8277b19a
	}

	// calculate base asset amount to withdraw
	token, err := k.ExchangeUToken(ctx, uToken)
	if err != nil {
		return sdk.Coin{}, err
	}

	// Ensure module account has sufficient unreserved tokens to withdraw
	reservedAmount := k.GetReserveAmount(ctx, token.Denom)
	availableAmount := k.ModuleBalance(ctx, token.Denom)
	if token.Amount.GT(availableAmount.Sub(reservedAmount)) {
		return sdk.Coin{}, sdkerrors.Wrap(types.ErrLendingPoolInsufficient, token.String())
	}

	// Withdraw will first attempt to use any uTokens in the supplier's wallet
	amountFromWallet := sdk.MinInt(k.bankKeeper.SpendableCoins(ctx, supplierAddr).AmountOf(uToken.Denom), uToken.Amount)
	// Any additional uTokens must come from the supplier's collateral
	amountFromCollateral := uToken.Amount.Sub(amountFromWallet)

	if amountFromCollateral.IsPositive() {
		// Calculate current borrowed value
		borrowed := k.GetBorrowerBorrows(ctx, supplierAddr)
		borrowedValue, err := k.TotalTokenValue(ctx, borrowed)
		if err != nil {
			return sdk.Coin{}, err
		}

		// Check for sufficient collateral
		collateral := k.GetBorrowerCollateral(ctx, supplierAddr)
<<<<<<< HEAD
		if collateral.AmountOf(coin.Denom).LT(amountFromCollateral) {
			return sdk.Coin{}, sdkerrors.Wrap(types.ErrInsufficientBalance, coin.String())
=======
		if collateral.AmountOf(uToken.Denom).LT(amountFromCollateral) {
			return types.ErrInsufficientBalance.Wrapf("%s uToken balance + %s from collateral is less than %s to withdraw",
				amountFromWallet.String(),
				collateral.AmountOf(uToken.Denom).String(),
				uToken.String())
>>>>>>> 8277b19a
		}

		// Calculate what borrow limit will be AFTER this withdrawal
		collateralToWithdraw := sdk.NewCoins(sdk.NewCoin(uToken.Denom, amountFromCollateral))
		newBorrowLimit, err := k.CalculateBorrowLimit(ctx, collateral.Sub(collateralToWithdraw))
		if err != nil {
			return sdk.Coin{}, err
		}

		// Return error if borrow limit would drop below borrowed value
		if borrowedValue.GT(newBorrowLimit) {
			return sdk.Coin{}, types.ErrUndercollaterized.Wrapf(
				"withdraw would decrease borrow limit to %s, below the current borrowed value %s", newBorrowLimit, borrowedValue)
		}

		// reduce the supplier's collateral by amountFromCollateral
		newCollateral := sdk.NewCoin(uToken.Denom, collateral.AmountOf(uToken.Denom).Sub(amountFromCollateral))
		if err = k.setCollateralAmount(ctx, supplierAddr, newCollateral); err != nil {
			return sdk.Coin{}, err
		}
	}

	// transfer amountFromWallet uTokens to the module account
	uTokens := sdk.NewCoins(sdk.NewCoin(uToken.Denom, amountFromWallet))
	if err = k.bankKeeper.SendCoinsFromAccountToModule(ctx, supplierAddr, types.ModuleName, uTokens); err != nil {
		return sdk.Coin{}, err
	}

	// send the base assets to supplier
	tokens := sdk.NewCoins(token)
	if err = k.bankKeeper.SendCoinsFromModuleToAccount(ctx, types.ModuleName, supplierAddr, tokens); err != nil {
		return sdk.Coin{}, err
	}

	// burn the uTokens and set the new total uToken supply
<<<<<<< HEAD
	if err = k.bankKeeper.BurnCoins(ctx, types.ModuleName, sdk.NewCoins(coin)); err != nil {
		return sdk.Coin{}, err
	}
	if err = k.setUTokenSupply(ctx, k.GetUTokenSupply(ctx, coin.Denom).Sub(coin)); err != nil {
		return sdk.Coin{}, err
=======
	if err = k.bankKeeper.BurnCoins(ctx, types.ModuleName, sdk.NewCoins(uToken)); err != nil {
		return err
	}
	if err = k.setUTokenSupply(ctx, k.GetUTokenSupply(ctx, uToken.Denom).Sub(uToken)); err != nil {
		return err
>>>>>>> 8277b19a
	}

	return token, nil
}

// Borrow attempts to borrow tokens from the leverage module account using
// collateral uTokens. If asset type is invalid, collateral is insufficient,
// or module balance is insufficient, we return an error.
func (k Keeper) Borrow(ctx sdk.Context, borrowerAddr sdk.AccAddress, borrow sdk.Coin) error {
	if err := k.validateBorrow(ctx, borrow); err != nil {
		return err
	}

	// Ensure module account has sufficient unreserved tokens to loan out
	reservedAmount := k.GetReserveAmount(ctx, borrow.Denom)
	availableAmount := k.ModuleBalance(ctx, borrow.Denom)
	if borrow.Amount.GT(availableAmount.Sub(reservedAmount)) {
		return types.ErrLendingPoolInsufficient.Wrap(borrow.String())
	}

	// Determine amount of all tokens currently borrowed
	borrowed := k.GetBorrowerBorrows(ctx, borrowerAddr)

	// Calculate current borrow limit
	collateral := k.GetBorrowerCollateral(ctx, borrowerAddr)
	borrowLimit, err := k.CalculateBorrowLimit(ctx, collateral)
	if err != nil {
		return err
	}

	// Calculate borrowed value will be AFTER this borrow
	newBorrowedValue, err := k.TotalTokenValue(ctx, borrowed.Add(borrow))
	if err != nil {
		return err
	}

	// Return error if borrowed value would exceed borrow limit
	if newBorrowedValue.GT(borrowLimit) {
		return types.ErrUndercollaterized.Wrapf("new borrowed value would be %s with borrow limit %s",
			newBorrowedValue, borrowLimit)
	}

	loanTokens := sdk.NewCoins(borrow)
	if err := k.bankKeeper.SendCoinsFromModuleToAccount(ctx, types.ModuleName, borrowerAddr, loanTokens); err != nil {
		return err
	}

	// Determine the total amount of denom borrowed (previously borrowed + newly borrowed)
	newBorrow := borrowed.AmountOf(borrow.Denom).Add(borrow.Amount)
	if err := k.setBorrow(ctx, borrowerAddr, sdk.NewCoin(borrow.Denom, newBorrow)); err != nil {
		return err
	}
	return nil
}

// Repay attempts to repay a borrow position. If asset type is invalid, account balance
// is insufficient, or borrower has no borrows in payment denom to repay, we return an error.
// Additionally, if the amount provided is greater than the full repayment amount, only the
// necessary amount is transferred. Because amount repaid may be less than the repayment attempted,
// Repay returns the actual amount repaid.
<<<<<<< HEAD
func (k Keeper) Repay(ctx sdk.Context, borrowerAddr sdk.AccAddress, payment sdk.Coin) (sdk.Coin, error) {
	if !payment.IsValid() {
		return sdk.Coin{}, types.ErrInvalidAsset.Wrap(payment.String())
=======
func (k Keeper) Repay(ctx sdk.Context, borrowerAddr sdk.AccAddress, payment sdk.Coin) (sdk.Int, error) {
	if err := payment.Validate(); err != nil {
		return sdk.ZeroInt(), err
>>>>>>> 8277b19a
	}

	// determine amount of selected denom currently owed
	owed := k.GetBorrow(ctx, borrowerAddr, payment.Denom)
	if owed.IsZero() {
<<<<<<< HEAD
		// Borrower has no open borrows in the denom presented as payment
		return sdk.Coin{}, types.ErrInvalidRepayment.Wrap(
			"Borrower doesn't have active position in " + payment.Denom)
=======
		return sdk.ZeroInt(), types.ErrInvalidRepayment.Wrapf("No %s borrowed ", payment.Denom)
>>>>>>> 8277b19a
	}

	// prevent overpaying
	payment.Amount = sdk.MinInt(owed.Amount, payment.Amount)
<<<<<<< HEAD
	if err := payment.Validate(); err != nil {
		return sdk.Coin{}, types.ErrInvalidRepayment.Wrap(err.Error())
	}

	// send payment to leverage module account
	if err := k.bankKeeper.SendCoinsFromAccountToModule(
		ctx, borrowerAddr,
		types.ModuleName,
		sdk.NewCoins(payment),
	); err != nil {
		return sdk.Coin{}, err
	}

	owed.Amount = owed.Amount.Sub(payment.Amount)
	if err := k.setBorrow(ctx, borrowerAddr, owed); err != nil {
		return sdk.Coin{}, err
=======

	// send payment to leverage module account
	if err := k.repayBorrow(ctx, borrowerAddr, borrowerAddr, payment); err != nil {
		return sdk.ZeroInt(), err
>>>>>>> 8277b19a
	}
	return payment, nil
}

// Collateralize enables selected uTokens for use as collateral by a single borrower.
func (k Keeper) Collateralize(ctx sdk.Context, borrowerAddr sdk.AccAddress, coin sdk.Coin) error {
	if err := k.validateCollateralAsset(ctx, coin); err != nil {
		return err
	}

	currentCollateral := k.GetCollateralAmount(ctx, borrowerAddr, coin.Denom)
	if err := k.setCollateralAmount(ctx, borrowerAddr, currentCollateral.Add(coin)); err != nil {
		return err
	}

	err := k.bankKeeper.SendCoinsFromAccountToModule(ctx, borrowerAddr, types.ModuleName, sdk.NewCoins(coin))
	if err != nil {
		return err
	}

	return nil
}

// Decollateralize disables selected uTokens for use as collateral by a single borrower.
func (k Keeper) Decollateralize(ctx sdk.Context, borrowerAddr sdk.AccAddress, coin sdk.Coin) error {
	if err := coin.Validate(); err != nil {
		return err
	}

	// Detect where sufficient collateral exists to disable
	collateral := k.GetBorrowerCollateral(ctx, borrowerAddr)
	if collateral.AmountOf(coin.Denom).LT(coin.Amount) {
		return types.ErrInsufficientBalance
	}

	// Determine what borrow limit would be AFTER disabling this denom as collateral
	newBorrowLimit, err := k.CalculateBorrowLimit(ctx, collateral.Sub(sdk.NewCoins(coin)))
	if err != nil {
		return err
	}

	// Determine currently borrowed value
	borrowed := k.GetBorrowerBorrows(ctx, borrowerAddr)
	borrowedValue, err := k.TotalTokenValue(ctx, borrowed)
	if err != nil {
		return err
	}

	// Return error if borrow limit would drop below borrowed value
	if newBorrowLimit.LT(borrowedValue) {
		return types.ErrUndercollaterized.Wrap("new borrow limit: " + newBorrowLimit.String())
	}

	// Disabling uTokens as collateral withdraws any stored collateral of the denom in question
	// from the module account and returns it to the user
	newCollateralAmount := collateral.AmountOf(coin.Denom).Sub(coin.Amount)
	if err := k.setCollateralAmount(ctx, borrowerAddr, sdk.NewCoin(coin.Denom, newCollateralAmount)); err != nil {
		return err
	}
	err = k.bankKeeper.SendCoinsFromModuleToAccount(ctx, types.ModuleName, borrowerAddr, sdk.NewCoins(coin))
	if err != nil {
		return err
	}

	return nil
}

// Liquidate attempts to repay one of an eligible borrower's borrows (in part or in full) in exchange for
// some of the borrower's uToken collateral or associated base tokens. If the borrower is not over their
// liquidation limit, or the repayment or reward denominations are invalid, an error is returned. If the
// attempted repayment is greater than the amount owed or the maximum that can be repaid due to parameters
// or available balances, then a partial liquidation, equal to the maximum valid amount, is performed.
// Because partial liquidation is possible and exchange rates vary, Liquidate returns the actual amount of
// tokens repaid, collateral liquidated, and base tokens or uTokens rewarded.
func (k Keeper) Liquidate(
	ctx sdk.Context, liquidatorAddr, borrowerAddr sdk.AccAddress, maxRepay sdk.Coin, rewardDenom string,
) (repaid sdk.Coin, liquidated sdk.Coin, reward sdk.Coin, err error) {
	if err := k.validateAcceptedAsset(ctx, maxRepay); err != nil {
		return sdk.Coin{}, sdk.Coin{}, sdk.Coin{}, err
	}

	// detect if the user selected a base token reward instead of a uToken
	directLiquidation := !types.HasUTokenPrefix(rewardDenom)
	if !directLiquidation {
		// convert rewardDenom to base token
		rewardDenom = types.ToTokenDenom(rewardDenom)
	}
	// ensure that base reward is a registered token
	if err := k.validateAcceptedDenom(ctx, rewardDenom); err != nil {
		return sdk.Coin{}, sdk.Coin{}, sdk.Coin{}, err
	}

	// calculate borrowed Token repay, uToken liquidate, and Token reward amounts allowed by
	// liquidation rules and available balances
	baseRepay, collateralLiquidate, baseReward, err := k.getLiquidationAmounts(
		ctx,
		liquidatorAddr,
		borrowerAddr,
		maxRepay,
		rewardDenom,
		directLiquidation,
	)
	if err != nil {
		return sdk.Coin{}, sdk.Coin{}, sdk.Coin{}, err
	}
	if baseRepay.IsZero() {
		// Zero repay amount returned from liquidation computation means the target was eligible for liquidation
		// but the proposed reward and repayment would have zero effect.
		return sdk.Coin{}, sdk.Coin{}, sdk.Coin{}, types.ErrLiquidationInvalid
	}

	// repay some of the borrower's debt using the liquidator's balance
	if err = k.repayBorrow(ctx, liquidatorAddr, borrowerAddr, baseRepay); err != nil {
		return sdk.Coin{}, sdk.Coin{}, sdk.Coin{}, err
	}

	if directLiquidation {
		// burn the uToken reward from borrower's collateral
		if err = k.burnCollateral(ctx, borrowerAddr, collateralLiquidate); err != nil {
			return sdk.Coin{}, sdk.Coin{}, sdk.Coin{}, err
		}

		// send base rewards from module to liquidator's account
		if err = k.bankKeeper.SendCoinsFromModuleToAccount(
			ctx, types.ModuleName, liquidatorAddr, sdk.NewCoins(baseReward),
		); err != nil {
			return sdk.Coin{}, sdk.Coin{}, sdk.Coin{}, err
		}
	} else {
		// send uToken rewards from borrower collateral to liquidator's account
		if err = k.removeCollateral(ctx, borrowerAddr, liquidatorAddr, collateralLiquidate); err != nil {
			return sdk.Coin{}, sdk.Coin{}, sdk.Coin{}, err
		}
	}

	// if borrower's collateral has reached zero, mark any remaining borrows as bad debt
	if err := k.checkBadDebt(ctx, borrowerAddr); err != nil {
		return sdk.Coin{}, sdk.Coin{}, sdk.Coin{}, err
	}

	// the last return value is the liquidator's selected reward
	if directLiquidation {
		return baseRepay, collateralLiquidate, baseReward, nil
	}
	return baseRepay, collateralLiquidate, collateralLiquidate, nil
}<|MERGE_RESOLUTION|>--- conflicted
+++ resolved
@@ -110,26 +110,17 @@
 	return uToken, nil
 }
 
-<<<<<<< HEAD
-// Withdraw attempts to deposit uTokens into the leverage module in exchange
-// for the original tokens supplied. Accepts a uToken amount to exchange for base tokens.
-// If the uToken denom is invalid or account or module balance insufficient, returns error.
-// Returns the amount of base tokens received.
-func (k Keeper) Withdraw(ctx sdk.Context, supplierAddr sdk.AccAddress, coin sdk.Coin) (sdk.Coin, error) {
-	if !k.IsAcceptedUToken(ctx, coin.Denom) {
-		return sdk.Coin{}, sdkerrors.Wrap(types.ErrInvalidAsset, coin.String())
-=======
 // Withdraw attempts to deposit uTokens into the leverage module in exchange for base tokens.
 // If there are not enough uTokens in balance, Withdraw will attempt to withdraw uToken collateral
 // to make up the difference (as long as borrow limit allows). If the uToken denom is invalid or
 // balances are insufficient to withdraw the full amount requested, returns an error.
+// Returns the amount of base tokens received.
 func (k Keeper) Withdraw(ctx sdk.Context, supplierAddr sdk.AccAddress, uToken sdk.Coin) error {
 	if err := uToken.Validate(); err != nil {
 		return err
 	}
 	if !types.HasUTokenPrefix(uToken.Denom) {
 		return types.ErrNotUToken.Wrap(uToken.Denom)
->>>>>>> 8277b19a
 	}
 
 	// calculate base asset amount to withdraw
@@ -160,16 +151,9 @@
 
 		// Check for sufficient collateral
 		collateral := k.GetBorrowerCollateral(ctx, supplierAddr)
-<<<<<<< HEAD
-		if collateral.AmountOf(coin.Denom).LT(amountFromCollateral) {
-			return sdk.Coin{}, sdkerrors.Wrap(types.ErrInsufficientBalance, coin.String())
-=======
 		if collateral.AmountOf(uToken.Denom).LT(amountFromCollateral) {
 			return types.ErrInsufficientBalance.Wrapf("%s uToken balance + %s from collateral is less than %s to withdraw",
-				amountFromWallet.String(),
-				collateral.AmountOf(uToken.Denom).String(),
-				uToken.String())
->>>>>>> 8277b19a
+				amountFromWallet, collateral.AmountOf(uToken.Denom), uToken)
 		}
 
 		// Calculate what borrow limit will be AFTER this withdrawal
@@ -205,19 +189,11 @@
 	}
 
 	// burn the uTokens and set the new total uToken supply
-<<<<<<< HEAD
-	if err = k.bankKeeper.BurnCoins(ctx, types.ModuleName, sdk.NewCoins(coin)); err != nil {
-		return sdk.Coin{}, err
-	}
-	if err = k.setUTokenSupply(ctx, k.GetUTokenSupply(ctx, coin.Denom).Sub(coin)); err != nil {
-		return sdk.Coin{}, err
-=======
 	if err = k.bankKeeper.BurnCoins(ctx, types.ModuleName, sdk.NewCoins(uToken)); err != nil {
-		return err
-	}
-	if err = k.setUTokenSupply(ctx, k.GetUTokenSupply(ctx, uToken.Denom).Sub(uToken)); err != nil {
-		return err
->>>>>>> 8277b19a
+		return sdk.Coin{}, err
+	}
+	if err = k.setUTokenSupply(ctx, k.GetUTokenSupply(ctx, coin.Denom).Sub(uToken)); err != nil {
+		return sdk.Coin{}, err
 	}
 
 	return token, nil
@@ -278,54 +254,23 @@
 // Additionally, if the amount provided is greater than the full repayment amount, only the
 // necessary amount is transferred. Because amount repaid may be less than the repayment attempted,
 // Repay returns the actual amount repaid.
-<<<<<<< HEAD
 func (k Keeper) Repay(ctx sdk.Context, borrowerAddr sdk.AccAddress, payment sdk.Coin) (sdk.Coin, error) {
-	if !payment.IsValid() {
-		return sdk.Coin{}, types.ErrInvalidAsset.Wrap(payment.String())
-=======
-func (k Keeper) Repay(ctx sdk.Context, borrowerAddr sdk.AccAddress, payment sdk.Coin) (sdk.Int, error) {
 	if err := payment.Validate(); err != nil {
-		return sdk.ZeroInt(), err
->>>>>>> 8277b19a
+		return sdk.Coin{}, err
 	}
 
 	// determine amount of selected denom currently owed
 	owed := k.GetBorrow(ctx, borrowerAddr, payment.Denom)
 	if owed.IsZero() {
-<<<<<<< HEAD
-		// Borrower has no open borrows in the denom presented as payment
-		return sdk.Coin{}, types.ErrInvalidRepayment.Wrap(
-			"Borrower doesn't have active position in " + payment.Denom)
-=======
-		return sdk.ZeroInt(), types.ErrInvalidRepayment.Wrapf("No %s borrowed ", payment.Denom)
->>>>>>> 8277b19a
+		return sdk.Coin{}, types.ErrInvalidRepayment.Wrapf("No %s borrowed ", payment.Denom)
 	}
 
 	// prevent overpaying
 	payment.Amount = sdk.MinInt(owed.Amount, payment.Amount)
-<<<<<<< HEAD
-	if err := payment.Validate(); err != nil {
-		return sdk.Coin{}, types.ErrInvalidRepayment.Wrap(err.Error())
-	}
-
-	// send payment to leverage module account
-	if err := k.bankKeeper.SendCoinsFromAccountToModule(
-		ctx, borrowerAddr,
-		types.ModuleName,
-		sdk.NewCoins(payment),
-	); err != nil {
-		return sdk.Coin{}, err
-	}
-
-	owed.Amount = owed.Amount.Sub(payment.Amount)
-	if err := k.setBorrow(ctx, borrowerAddr, owed); err != nil {
-		return sdk.Coin{}, err
-=======
 
 	// send payment to leverage module account
 	if err := k.repayBorrow(ctx, borrowerAddr, borrowerAddr, payment); err != nil {
-		return sdk.ZeroInt(), err
->>>>>>> 8277b19a
+		return sdk.Coin{}, err
 	}
 	return payment, nil
 }
