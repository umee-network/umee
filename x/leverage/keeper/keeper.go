package keeper

import (
	"fmt"

	sdkmath "cosmossdk.io/math"
	"github.com/cosmos/cosmos-sdk/codec"
	storetypes "github.com/cosmos/cosmos-sdk/store/types"
	sdk "github.com/cosmos/cosmos-sdk/types"
	sdkerrors "github.com/cosmos/cosmos-sdk/types/errors"
	authtypes "github.com/cosmos/cosmos-sdk/x/auth/types"
	paramtypes "github.com/cosmos/cosmos-sdk/x/params/types"
	"github.com/hashicorp/golang-lru/simplelru"
	"github.com/tendermint/tendermint/libs/log"

	"github.com/umee-network/umee/v3/x/leverage/types"
)

type Keeper struct {
	cdc          codec.Codec
	storeKey     storetypes.StoreKey
	paramSpace   paramtypes.Subspace
	hooks        types.Hooks
	bankKeeper   types.BankKeeper
	oracleKeeper types.OracleKeeper

	tokenRegCache simplelru.LRUCache
}

func NewKeeper(
	cdc codec.Codec,
	storeKey storetypes.StoreKey,
	paramSpace paramtypes.Subspace,
	bk types.BankKeeper,
	ok types.OracleKeeper,
) (Keeper, error) {
	// set KeyTable if it has not already been set
	if !paramSpace.HasKeyTable() {
		paramSpace = paramSpace.WithKeyTable(types.ParamKeyTable())
	}

	const tokenRegCacheSize = 100
	tokenRegCache, err := simplelru.NewLRU(tokenRegCacheSize, nil)
	if err != nil {
		return Keeper{}, err
	}

	return Keeper{
		cdc:           cdc,
		storeKey:      storeKey,
		paramSpace:    paramSpace,
		bankKeeper:    bk,
		oracleKeeper:  ok,
		tokenRegCache: tokenRegCache,
	}, nil
}

func (k Keeper) Logger(ctx sdk.Context) log.Logger {
	return ctx.Logger().With("module", fmt.Sprintf("x/%s", types.ModuleName))
}

// SetHooks sets the module's hooks. Note, hooks can only be set once.
func (k *Keeper) SetHooks(h types.Hooks) *Keeper {
	if k.hooks != nil {
		panic("leverage hooks already set")
	}

	k.hooks = h

	return k
}

// ModuleBalance returns the amount of a given token held in the x/leverage module account
func (k Keeper) ModuleBalance(ctx sdk.Context, denom string) sdkmath.Int {
	return k.bankKeeper.SpendableCoins(ctx, authtypes.NewModuleAddress(types.ModuleName)).AmountOf(denom)
}

// Supply attempts to deposit assets into the leverage module account in
// exchange for uTokens. If asset type is invalid or account balance is
// insufficient, we return an error. Returns the amount of uTokens minted.
func (k Keeper) Supply(ctx sdk.Context, supplierAddr sdk.AccAddress, coin sdk.Coin) (sdk.Coin, error) {
	if err := k.validateSupply(ctx, coin); err != nil {
		return sdk.Coin{}, err
	}

	// determine uToken amount to mint
	uToken, err := k.ExchangeToken(ctx, coin)
	if err != nil {
		return sdk.Coin{}, err
	}

	// send token balance to leverage module account
	err = k.bankKeeper.SendCoinsFromAccountToModule(ctx, supplierAddr, types.ModuleName, sdk.NewCoins(coin))
	if err != nil {
		return sdk.Coin{}, err
	}

	// mint uToken and set new total uToken supply
	uTokens := sdk.NewCoins(uToken)
	if err = k.bankKeeper.MintCoins(ctx, types.ModuleName, uTokens); err != nil {
		return sdk.Coin{}, err
	}
	if err = k.setUTokenSupply(ctx, k.GetUTokenSupply(ctx, uToken.Denom).Add(uToken)); err != nil {
		return sdk.Coin{}, err
	}

	// The uTokens are sent to supplier address
	if err = k.bankKeeper.SendCoinsFromModuleToAccount(ctx, types.ModuleName, supplierAddr, uTokens); err != nil {
		return sdk.Coin{}, err
	}

	return uToken, nil
}

// Withdraw attempts to redeem uTokens from the leverage module in exchange for base tokens.
// If there are not enough uTokens in balance, Withdraw will attempt to withdraw uToken collateral
// to make up the difference (as long as borrow limit allows). If the uToken denom is invalid or
// balances are insufficient to withdraw the full amount requested, returns an error.
// Returns the amount of base tokens received.
func (k Keeper) Withdraw(ctx sdk.Context, supplierAddr sdk.AccAddress, uToken sdk.Coin) (sdk.Coin, error) {
	if err := k.validateUToken(uToken); err != nil {
		return sdk.Coin{}, err
	}

	// calculate base asset amount to withdraw
	token, err := k.ExchangeUToken(ctx, uToken)
	if err != nil {
		return sdk.Coin{}, err
	}

	// Ensure module account has sufficient unreserved tokens to withdraw
	reservedAmount := k.GetReserveAmount(ctx, token.Denom)
	availableAmount := k.ModuleBalance(ctx, token.Denom)
	if token.Amount.GT(availableAmount.Sub(reservedAmount)) {
		return sdk.Coin{}, sdkerrors.Wrap(types.ErrLendingPoolInsufficient, token.String())
	}

	// Withdraw will first attempt to use any uTokens in the supplier's wallet
	amountFromWallet := sdk.MinInt(k.bankKeeper.SpendableCoins(ctx, supplierAddr).AmountOf(uToken.Denom), uToken.Amount)
	// Any additional uTokens must come from the supplier's collateral
	amountFromCollateral := uToken.Amount.Sub(amountFromWallet)

	if amountFromCollateral.IsPositive() {
		// Calculate current borrowed value
		borrowed := k.GetBorrowerBorrows(ctx, supplierAddr)
		borrowedValue, err := k.TotalTokenValue(ctx, borrowed)
		if err != nil {
			return sdk.Coin{}, err
		}

		// Check for sufficient collateral
		collateral := k.GetBorrowerCollateral(ctx, supplierAddr)
		collateralAmount := collateral.AmountOf(uToken.Denom)
		if collateral.AmountOf(uToken.Denom).LT(amountFromCollateral) {
			return sdk.Coin{}, types.ErrInsufficientBalance.Wrapf(
				"%s uToken balance + %s from collateral is less than %s to withdraw",
				amountFromWallet, collateralAmount, uToken)
		}

		// Calculate what borrow limit will be AFTER this withdrawal
		collateralToWithdraw := sdk.NewCoin(uToken.Denom, amountFromCollateral)
		newBorrowLimit, err := k.CalculateBorrowLimit(ctx, collateral.Sub(collateralToWithdraw))
		if err != nil {
			return sdk.Coin{}, err
		}

		// Return error if borrow limit would drop below borrowed value
		if borrowedValue.GT(newBorrowLimit) {
			return sdk.Coin{}, types.ErrUndercollaterized.Wrapf(
				"withdraw would decrease borrow limit to %s, below the current borrowed value %s", newBorrowLimit, borrowedValue)
		}

		// reduce the supplier's collateral by amountFromCollateral
		newCollateral := sdk.NewCoin(uToken.Denom, collateralAmount.Sub(amountFromCollateral))
		if err = k.setCollateralAmount(ctx, supplierAddr, newCollateral); err != nil {
			return sdk.Coin{}, err
		}
	}

	// transfer amountFromWallet uTokens to the module account
	uTokens := sdk.NewCoins(sdk.NewCoin(uToken.Denom, amountFromWallet))
	if err = k.bankKeeper.SendCoinsFromAccountToModule(ctx, supplierAddr, types.ModuleName, uTokens); err != nil {
		return sdk.Coin{}, err
	}

	// send the base assets to supplier
	tokens := sdk.NewCoins(token)
	if err = k.bankKeeper.SendCoinsFromModuleToAccount(ctx, types.ModuleName, supplierAddr, tokens); err != nil {
		return sdk.Coin{}, err
	}

	// burn the uTokens and set the new total uToken supply
	if err = k.bankKeeper.BurnCoins(ctx, types.ModuleName, sdk.NewCoins(uToken)); err != nil {
		return sdk.Coin{}, err
	}
	if err = k.setUTokenSupply(ctx, k.GetUTokenSupply(ctx, uToken.Denom).Sub(uToken)); err != nil {
		return sdk.Coin{}, err
	}

	// check MinCollateralLiquidity is still satisfied after the transaction
	if err = k.checkCollateralLiquidity(ctx, token.Denom); err != nil {
		return sdk.Coin{}, err
	}

	return token, nil
}

// Borrow attempts to borrow tokens from the leverage module account using
// collateral uTokens. If asset type is invalid, collateral is insufficient,
// or module balance is insufficient, we return an error.
func (k Keeper) Borrow(ctx sdk.Context, borrowerAddr sdk.AccAddress, borrow sdk.Coin) error {
	if err := k.validateBorrow(ctx, borrow); err != nil {
		return err
	}

	// Ensure module account has sufficient unreserved tokens to loan out
	reservedAmount := k.GetReserveAmount(ctx, borrow.Denom)
	availableAmount := k.ModuleBalance(ctx, borrow.Denom)
	if borrow.Amount.GT(availableAmount.Sub(reservedAmount)) {
		return types.ErrLendingPoolInsufficient.Wrap(borrow.String())
	}

	// Determine amount of all tokens currently borrowed
	borrowed := k.GetBorrowerBorrows(ctx, borrowerAddr)

	// Calculate current borrow limit
	collateral := k.GetBorrowerCollateral(ctx, borrowerAddr)
	borrowLimit, err := k.CalculateBorrowLimit(ctx, collateral)
	if err != nil {
		return err
	}

	// Calculate borrowed value will be AFTER this borrow
	newBorrowedValue, err := k.TotalTokenValue(ctx, borrowed.Add(borrow))
	if err != nil {
		return err
	}

	// Return error if borrowed value would exceed borrow limit
	if newBorrowedValue.GT(borrowLimit) {
		return types.ErrUndercollaterized.Wrapf("new borrowed value would be %s with borrow limit %s",
			newBorrowedValue, borrowLimit)
	}

	loanTokens := sdk.NewCoins(borrow)
	if err := k.bankKeeper.SendCoinsFromModuleToAccount(ctx, types.ModuleName, borrowerAddr, loanTokens); err != nil {
		return err
	}

	// Determine the total amount of denom borrowed (previously borrowed + newly borrowed)
	newBorrow := borrowed.AmountOf(borrow.Denom).Add(borrow.Amount)
	if err := k.setBorrow(ctx, borrowerAddr, sdk.NewCoin(borrow.Denom, newBorrow)); err != nil {
		return err
	}

	// Check MaxSupplyUtilization after transaction
	token, err := k.GetTokenSettings(ctx, borrow.Denom)
	if err != nil {
		return err
	}
	utilization := k.SupplyUtilization(ctx, borrow.Denom)
	if utilization.GT(token.MaxSupplyUtilization) {
		return types.ErrMaxSupplyUtilization.Wrap(utilization.String())
	}
  
	// check MinCollateralLiquidity is still satisfied after the transaction
	return k.checkCollateralLiquidity(ctx, borrow.Denom)
}

// Repay attempts to repay a borrow position. If asset type is invalid, account balance
// is insufficient, or borrower has no borrows in payment denom to repay, we return an error.
// Additionally, if the amount provided is greater than the full repayment amount, only the
// necessary amount is transferred. Because amount repaid may be less than the repayment attempted,
// Repay returns the actual amount repaid.
func (k Keeper) Repay(ctx sdk.Context, borrowerAddr sdk.AccAddress, payment sdk.Coin) (sdk.Coin, error) {
	if err := k.validateRepay(payment); err != nil {
		return sdk.Coin{}, err
	}

	// determine amount of selected denom currently owed
	owed := k.GetBorrow(ctx, borrowerAddr, payment.Denom)
	if owed.IsZero() {
		return sdk.Coin{}, types.ErrDenomNotBorrowed.Wrap(payment.Denom)
	}

	// prevent overpaying
	payment.Amount = sdk.MinInt(owed.Amount, payment.Amount)

	// send payment to leverage module account
	if err := k.repayBorrow(ctx, borrowerAddr, borrowerAddr, payment); err != nil {
		return sdk.Coin{}, err
	}
	return payment, nil
}

// Collateralize enables selected uTokens for use as collateral by a single borrower.
func (k Keeper) Collateralize(ctx sdk.Context, borrowerAddr sdk.AccAddress, uToken sdk.Coin) error {
	if err := k.validateCollateralize(ctx, uToken); err != nil {
<<<<<<< HEAD
		return err
	}

	currentCollateral := k.GetCollateralAmount(ctx, borrowerAddr, uToken.Denom)
	if err := k.setCollateralAmount(ctx, borrowerAddr, currentCollateral.Add(uToken)); err != nil {
		return err
	}

	err := k.bankKeeper.SendCoinsFromAccountToModule(ctx, borrowerAddr, types.ModuleName, sdk.NewCoins(uToken))
=======
		return err
	}

	max, err := k.maxCollateral(ctx, uToken.Denom)
>>>>>>> fc5b041e
	if err != nil {
		return err
	}

<<<<<<< HEAD
	// check MinCollateralLiquidity is still satisfied after the transaction
	return k.checkCollateralLiquidity(ctx, types.ToTokenDenom(uToken.Denom))
=======
	total := k.GetTotalCollateral(ctx, uToken.Denom)
	if total.Add(uToken).Amount.GT(max) {
		return types.ErrMaxCollateralShare
	}

	currentCollateral := k.GetCollateralAmount(ctx, borrowerAddr, uToken.Denom)
	if err := k.setCollateralAmount(ctx, borrowerAddr, currentCollateral.Add(uToken)); err != nil {
		return err
	}

	return k.bankKeeper.SendCoinsFromAccountToModule(ctx, borrowerAddr, types.ModuleName, sdk.NewCoins(uToken))
>>>>>>> fc5b041e
}

// Decollateralize disables selected uTokens for use as collateral by a single borrower.
func (k Keeper) Decollateralize(ctx sdk.Context, borrowerAddr sdk.AccAddress, uToken sdk.Coin) error {
	if err := k.validateUToken(uToken); err != nil {
		return err
	}

	// Detect where sufficient collateral exists to disable
	collateral := k.GetBorrowerCollateral(ctx, borrowerAddr)
	if collateral.AmountOf(uToken.Denom).LT(uToken.Amount) {
		return types.ErrInsufficientCollateral
	}

	// Determine what borrow limit would be AFTER disabling this denom as collateral
	newBorrowLimit, err := k.CalculateBorrowLimit(ctx, collateral.Sub(uToken))
	if err != nil {
		return err
	}

	// Determine currently borrowed value
	borrowed := k.GetBorrowerBorrows(ctx, borrowerAddr)
	borrowedValue, err := k.TotalTokenValue(ctx, borrowed)
	if err != nil {
		return err
	}

	// Return error if borrow limit would drop below borrowed value
	if newBorrowLimit.LT(borrowedValue) {
		return types.ErrUndercollaterized.Wrap("new borrow limit: " + newBorrowLimit.String())
	}

	// Disabling uTokens as collateral withdraws any stored collateral of the denom in question
	// from the module account and returns it to the user
	newCollateralAmount := collateral.AmountOf(uToken.Denom).Sub(uToken.Amount)
	if err := k.setCollateralAmount(ctx, borrowerAddr, sdk.NewCoin(uToken.Denom, newCollateralAmount)); err != nil {
		return err
	}
	return k.bankKeeper.SendCoinsFromModuleToAccount(ctx, types.ModuleName, borrowerAddr, sdk.NewCoins(uToken))
}

// Liquidate attempts to repay one of an eligible borrower's borrows (in part or in full) in exchange for
// some of the borrower's uToken collateral or associated base tokens. If the borrower is not over their
// liquidation limit, or the repayment or reward denominations are invalid, an error is returned. If the
// attempted repayment is greater than the amount owed or the maximum that can be repaid due to parameters
// or available balances, then a partial liquidation, equal to the maximum valid amount, is performed.
// Because partial liquidation is possible and exchange rates vary, Liquidate returns the actual amount of
// tokens repaid, collateral liquidated, and base tokens or uTokens rewarded.
func (k Keeper) Liquidate(
	ctx sdk.Context, liquidatorAddr, borrowerAddr sdk.AccAddress, maxRepay sdk.Coin, rewardDenom string,
) (repaid sdk.Coin, liquidated sdk.Coin, reward sdk.Coin, err error) {
	if err := k.validateAcceptedAsset(ctx, maxRepay); err != nil {
		return sdk.Coin{}, sdk.Coin{}, sdk.Coin{}, err
	}

	// detect if the user selected a base token reward instead of a uToken
	directLiquidation := !types.HasUTokenPrefix(rewardDenom)
	if !directLiquidation {
		// convert rewardDenom to base token
		rewardDenom = types.ToTokenDenom(rewardDenom)
	}
	// ensure that base reward is a registered token
	if err := k.validateAcceptedDenom(ctx, rewardDenom); err != nil {
		return sdk.Coin{}, sdk.Coin{}, sdk.Coin{}, err
	}

	tokenRepay, uTokenLiquidate, tokenReward, err := k.getLiquidationAmounts(
		ctx,
		liquidatorAddr,
		borrowerAddr,
		maxRepay,
		rewardDenom,
		directLiquidation,
	)
	if err != nil {
		return sdk.Coin{}, sdk.Coin{}, sdk.Coin{}, err
	}
	if tokenRepay.IsZero() {
		// Zero repay amount returned from liquidation computation means the target was eligible for liquidation
		// but the proposed reward and repayment would have zero effect.
		return sdk.Coin{}, sdk.Coin{}, sdk.Coin{}, types.ErrLiquidationRepayZero
	}

	// repay some of the borrower's debt using the liquidator's balance
	if err = k.repayBorrow(ctx, liquidatorAddr, borrowerAddr, tokenRepay); err != nil {
		return sdk.Coin{}, sdk.Coin{}, sdk.Coin{}, err
	}

	if directLiquidation {
		err = k.liquidateCollateral(ctx, borrowerAddr, liquidatorAddr, uTokenLiquidate, tokenReward)
	} else {
		// send uTokens from borrower collateral to liquidator's account
		err = k.decollateralize(ctx, borrowerAddr, liquidatorAddr, uTokenLiquidate)
	}
	if err != nil {
		return sdk.Coin{}, sdk.Coin{}, sdk.Coin{}, err
	}

	// if borrower's collateral has reached zero, mark any remaining borrows as bad debt
	if err := k.checkBadDebt(ctx, borrowerAddr); err != nil {
		return sdk.Coin{}, sdk.Coin{}, sdk.Coin{}, err
	}

	// the last return value is the liquidator's selected reward
	if directLiquidation {
		return tokenRepay, uTokenLiquidate, tokenReward, nil
	}
	return tokenRepay, uTokenLiquidate, uTokenLiquidate, nil
}<|MERGE_RESOLUTION|>--- conflicted
+++ resolved
@@ -296,8 +296,17 @@
 // Collateralize enables selected uTokens for use as collateral by a single borrower.
 func (k Keeper) Collateralize(ctx sdk.Context, borrowerAddr sdk.AccAddress, uToken sdk.Coin) error {
 	if err := k.validateCollateralize(ctx, uToken); err != nil {
-<<<<<<< HEAD
-		return err
+		return err
+	}
+  
+  max, err := k.maxCollateral(ctx, uToken.Denom)
+	if err != nil {
+		return err
+	}
+  
+  total := k.GetTotalCollateral(ctx, uToken.Denom)
+	if total.Add(uToken).Amount.GT(max) {
+		return types.ErrMaxCollateralShare
 	}
 
 	currentCollateral := k.GetCollateralAmount(ctx, borrowerAddr, uToken.Denom)
@@ -305,33 +314,13 @@
 		return err
 	}
 
-	err := k.bankKeeper.SendCoinsFromAccountToModule(ctx, borrowerAddr, types.ModuleName, sdk.NewCoins(uToken))
-=======
-		return err
-	}
-
-	max, err := k.maxCollateral(ctx, uToken.Denom)
->>>>>>> fc5b041e
-	if err != nil {
-		return err
-	}
-
-<<<<<<< HEAD
+	err = k.bankKeeper.SendCoinsFromAccountToModule(ctx, borrowerAddr, types.ModuleName, sdk.NewCoins(uToken))
+  if err != nil
+		return err
+	}
+
 	// check MinCollateralLiquidity is still satisfied after the transaction
 	return k.checkCollateralLiquidity(ctx, types.ToTokenDenom(uToken.Denom))
-=======
-	total := k.GetTotalCollateral(ctx, uToken.Denom)
-	if total.Add(uToken).Amount.GT(max) {
-		return types.ErrMaxCollateralShare
-	}
-
-	currentCollateral := k.GetCollateralAmount(ctx, borrowerAddr, uToken.Denom)
-	if err := k.setCollateralAmount(ctx, borrowerAddr, currentCollateral.Add(uToken)); err != nil {
-		return err
-	}
-
-	return k.bankKeeper.SendCoinsFromAccountToModule(ctx, borrowerAddr, types.ModuleName, sdk.NewCoins(uToken))
->>>>>>> fc5b041e
 }
 
 // Decollateralize disables selected uTokens for use as collateral by a single borrower.
