--- conflicted
+++ resolved
@@ -103,15 +103,11 @@
 	}
 
 	// The uTokens are sent to supplier address
-<<<<<<< HEAD
-	return k.bankKeeper.SendCoinsFromModuleToAccount(ctx, types.ModuleName, supplierAddr, uTokens)
-=======
 	if err = k.bankKeeper.SendCoinsFromModuleToAccount(ctx, types.ModuleName, supplierAddr, uTokens); err != nil {
 		return sdk.Coin{}, err
 	}
 
 	return uToken, nil
->>>>>>> 012c4129
 }
 
 // Withdraw attempts to redeem uTokens from the leverage module in exchange for base tokens.
@@ -155,17 +151,11 @@
 
 		// Check for sufficient collateral
 		collateral := k.GetBorrowerCollateral(ctx, supplierAddr)
-<<<<<<< HEAD
-		collateralAsset := collateral.AmountOf(uToken.Denom)
-		if collateralAsset.LT(amountFromCollateral) {
-			return types.ErrInsufficientBalance.Wrapf("%s uToken balance + %s from collateral is less than %s to withdraw",
-				amountFromWallet, collateralAsset, uToken)
-=======
+		collateralAmount := collateral.AmountOf(uToken.Denom)
 		if collateral.AmountOf(uToken.Denom).LT(amountFromCollateral) {
 			return sdk.Coin{}, types.ErrInsufficientBalance.Wrapf(
 				"%s uToken balance + %s from collateral is less than %s to withdraw",
-				amountFromWallet, collateral.AmountOf(uToken.Denom), uToken)
->>>>>>> 012c4129
+				amountFromWallet, collateralAmount, uToken)
 		}
 
 		// Calculate what borrow limit will be AFTER this withdrawal
@@ -204,15 +194,11 @@
 	if err = k.bankKeeper.BurnCoins(ctx, types.ModuleName, sdk.NewCoins(uToken)); err != nil {
 		return sdk.Coin{}, err
 	}
-<<<<<<< HEAD
-	return k.setUTokenSupply(ctx, k.GetUTokenSupply(ctx, uToken.Denom).Sub(uToken))
-=======
 	if err = k.setUTokenSupply(ctx, k.GetUTokenSupply(ctx, uToken.Denom).Sub(uToken)); err != nil {
 		return sdk.Coin{}, err
 	}
 
 	return token, nil
->>>>>>> 012c4129
 }
 
 // Borrow attempts to borrow tokens from the leverage module account using
