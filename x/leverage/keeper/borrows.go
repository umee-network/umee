package keeper

import (
	sdk "github.com/cosmos/cosmos-sdk/types"

	"github.com/umee-network/umee/v2/x/leverage/types"
)

// GetBorrow returns an sdk.Coin representing how much of a given denom a
// borrower currently owes.
func (k Keeper) GetBorrow(ctx sdk.Context, borrowerAddr sdk.AccAddress, denom string) sdk.Coin {
	store := ctx.KVStore(k.storeKey)
	owed := sdk.NewCoin(denom, sdk.ZeroInt())
	key := types.CreateAdjustedBorrowKey(borrowerAddr, denom)

	adjustedAmount := sdk.ZeroDec()
	if bz := store.Get(key); bz != nil {
		err := adjustedAmount.Unmarshal(bz)
		if err != nil {
			panic(err)
		}
	}

	// Apply interest scalar
	owed.Amount = adjustedAmount.Mul(k.getInterestScalar(ctx, denom)).Ceil().TruncateInt()
	return owed
}

// setBorrow sets the amount borrowed by an address in a given denom.
// If the amount is zero, any stored value is cleared.
func (k Keeper) setBorrow(ctx sdk.Context, borrowerAddr sdk.AccAddress, borrow sdk.Coin) error {
	// Apply interest scalar to determine adjusted amount
	newAdjustedAmount := borrow.Amount.ToDec().Quo(k.getInterestScalar(ctx, borrow.Denom))

	// Set new borrow value
	if err := k.setAdjustedBorrow(ctx, borrowerAddr, sdk.NewDecCoinFromDec(borrow.Denom, newAdjustedAmount)); err != nil {
		return err
	}
	return nil
}

// GetTotalBorrowed returns the total borrowed in a given denom.
func (k Keeper) GetTotalBorrowed(ctx sdk.Context, denom string) sdk.Coin {
	adjustedTotal := k.getAdjustedTotalBorrowed(ctx, denom)

	// Apply interest scalar
	total := adjustedTotal.Mul(k.getInterestScalar(ctx, denom)).Ceil().TruncateInt()
	return sdk.NewCoin(denom, total)
}

// GetAvailableToBorrow gets the amount available to borrow of a given token.
func (k Keeper) GetAvailableToBorrow(ctx sdk.Context, denom string) sdk.Int {
	// Available for borrow = Module Balance - Reserve Amount
	moduleBalance := k.ModuleBalance(ctx, denom)
	reserveAmount := k.GetReserveAmount(ctx, denom)

	return sdk.MaxInt(moduleBalance.Sub(reserveAmount), sdk.ZeroInt())
}

<<<<<<< HEAD
// SupplyUtilization calculates the current supply utilization of a token denom.
func (k Keeper) SupplyUtilization(ctx sdk.Context, denom string) sdk.Dec {
	// Supply utilization is equal to total borrows divided by the token supply
=======
// ComputeBorrowUtilization derives the current borrow utilization of a token denom.
func (k Keeper) ComputeBorrowUtilization(ctx sdk.Context, denom string) sdk.Dec {
	// Borrow utilization is equal to total borrows divided by the token supply
>>>>>>> c4bba04b
	// (including borrowed tokens yet to be repaid and excluding tokens reserved).
	moduleBalance := k.ModuleBalance(ctx, denom).ToDec()
	reserveAmount := k.GetReserveAmount(ctx, denom).ToDec()
	totalBorrowed := k.GetTotalBorrowed(ctx, denom).Amount.ToDec()
	tokenSupply := totalBorrowed.Add(moduleBalance).Sub(reserveAmount)

	// This edge case can be safely interpreted as 100% utilization.
	if totalBorrowed.GTE(tokenSupply) {
		return sdk.OneDec()
	}

	return totalBorrowed.Quo(tokenSupply)
}

// CalculateBorrowLimit uses the price oracle to determine the borrow limit (in USD) provided by
// collateral sdk.Coins, using each token's uToken exchange rate and collateral weight.
// An error is returned if any input coins are not uTokens or if value calculation fails.
func (k Keeper) CalculateBorrowLimit(ctx sdk.Context, collateral sdk.Coins) (sdk.Dec, error) {
	limit := sdk.ZeroDec()

	for _, coin := range collateral {
		// convert uToken collateral to base assets
		baseAsset, err := k.ExchangeUToken(ctx, coin)
		if err != nil {
			return sdk.ZeroDec(), err
		}

		// get USD value of base assets
		v, err := k.TokenValue(ctx, baseAsset)
		if err != nil {
			return sdk.ZeroDec(), err
		}

		ts, err := k.GetTokenSettings(ctx, baseAsset.Denom)
		if err != nil {
			return sdk.ZeroDec(), err
		}

		// add each collateral coin's weighted value to borrow limit
		limit = limit.Add(v.Mul(ts.CollateralWeight))
	}

	return limit, nil
}

// CalculateLiquidationThreshold determines the maximum borrowed value (in USD) that a
// borrower with given collateral could reach before being eligible for liquidation, using
// each token's oracle price, uToken exchange rate, and liquidation threshold.
// An error is returned if any input coins are not uTokens or if value
// calculation fails.
func (k Keeper) CalculateLiquidationThreshold(ctx sdk.Context, collateral sdk.Coins) (sdk.Dec, error) {
	totalThreshold := sdk.ZeroDec()

	for _, coin := range collateral {
		// convert uToken collateral to base assets
		baseAsset, err := k.ExchangeUToken(ctx, coin)
		if err != nil {
			return sdk.ZeroDec(), err
		}

		// get USD value of base assets
		v, err := k.TokenValue(ctx, baseAsset)
		if err != nil {
			return sdk.ZeroDec(), err
		}

		ts, err := k.GetTokenSettings(ctx, baseAsset.Denom)
		if err != nil {
			return sdk.ZeroDec(), err
		}

		totalThreshold = totalThreshold.Add(v.Mul(ts.LiquidationThreshold))
	}

	return totalThreshold, nil
}

// setBadDebtAddress sets or deletes an address in a denom's list of addresses with unpaid bad debt.
func (k Keeper) setBadDebtAddress(ctx sdk.Context, addr sdk.AccAddress, denom string, hasDebt bool) error {
	if err := sdk.ValidateDenom(denom); err != nil {
		return err
	}
	if addr.Empty() {
		return types.ErrEmptyAddress
	}

	store := ctx.KVStore(k.storeKey)
	key := types.CreateBadDebtKey(denom, addr)

	if hasDebt {
		store.Set(key, []byte{0x01})
	} else {
		store.Delete(key)
	}
	return nil
}<|MERGE_RESOLUTION|>--- conflicted
+++ resolved
@@ -57,15 +57,9 @@
 	return sdk.MaxInt(moduleBalance.Sub(reserveAmount), sdk.ZeroInt())
 }
 
-<<<<<<< HEAD
 // SupplyUtilization calculates the current supply utilization of a token denom.
 func (k Keeper) SupplyUtilization(ctx sdk.Context, denom string) sdk.Dec {
 	// Supply utilization is equal to total borrows divided by the token supply
-=======
-// ComputeBorrowUtilization derives the current borrow utilization of a token denom.
-func (k Keeper) ComputeBorrowUtilization(ctx sdk.Context, denom string) sdk.Dec {
-	// Borrow utilization is equal to total borrows divided by the token supply
->>>>>>> c4bba04b
 	// (including borrowed tokens yet to be repaid and excluding tokens reserved).
 	moduleBalance := k.ModuleBalance(ctx, denom).ToDec()
 	reserveAmount := k.GetReserveAmount(ctx, denom).ToDec()
