package keeper

import (
	sdk "github.com/cosmos/cosmos-sdk/types"

	"github.com/umee-network/umee/v3/x/leverage/types"
)

// liquidateCollateral burns uToken collateral and sends the base token reward to the liquidator.
// This occurs during direct liquidation.
func (k Keeper) liquidateCollateral(ctx sdk.Context, borrower, liquidator sdk.AccAddress, uToken, token sdk.Coin,
) error {
	if err := k.burnCollateral(ctx, borrower, uToken); err != nil {
		return err
	}
	return k.bankKeeper.SendCoinsFromModuleToAccount(ctx, types.ModuleName, liquidator, sdk.NewCoins(token))
}

// burnCollateral removes some uTokens from an account's collateral and burns them. This occurs
// during liquidations.
func (k Keeper) burnCollateral(ctx sdk.Context, addr sdk.AccAddress, uToken sdk.Coin) error {
	err := k.setCollateralAmount(ctx, addr, k.GetCollateralAmount(ctx, addr, uToken.Denom).Sub(uToken))
	if err != nil {
		return err
	}
	if err = k.bankKeeper.BurnCoins(ctx, types.ModuleName, sdk.NewCoins(uToken)); err != nil {
		return err
	}
	return k.setUTokenSupply(ctx, k.GetUTokenSupply(ctx, uToken.Denom).Sub(uToken))
}

// decollateralize removes fromAddr's uTokens from the module and sends them to toAddr.
// It occurs when decollateralizing uTokens (in which case fromAddr and toAddr are the
// same) as well as during non-direct liquidations, where toAddr is the liquidator.
func (k Keeper) decollateralize(ctx sdk.Context, fromAddr, toAddr sdk.AccAddress, uToken sdk.Coin) error {
	err := k.setCollateralAmount(ctx, fromAddr, k.GetCollateralAmount(ctx, fromAddr, uToken.Denom).Sub(uToken))
	if err != nil {
		return err
	}
	return k.bankKeeper.SendCoinsFromModuleToAccount(ctx, types.ModuleName, toAddr, sdk.NewCoins(uToken))
}

// GetCollateralAmount returns an sdk.Coin representing how much of a given denom the
// x/leverage module account currently holds as collateral for a given borrower.
func (k Keeper) GetCollateralAmount(ctx sdk.Context, borrowerAddr sdk.AccAddress, denom string) sdk.Coin {
	store := ctx.KVStore(k.storeKey)
	collateral := sdk.NewCoin(denom, sdk.ZeroInt())
	key := types.CreateCollateralAmountKey(borrowerAddr, denom)

	if bz := store.Get(key); bz != nil {
		err := collateral.Amount.Unmarshal(bz)
		if err != nil {
			panic(err)
		}
	}

	return collateral
}

// setCollateralAmount sets the amount of a given denom the x/leverage module account
// currently holds as collateral for a given borrower. If the amount is zero, any
// stored value is cleared. A negative amount or invalid coin causes an error.
// This function does not move coins to or from the module account.
func (k Keeper) setCollateralAmount(ctx sdk.Context, borrowerAddr sdk.AccAddress, collateral sdk.Coin) error {
	if err := collateral.Validate(); err != nil {
		return err
	}

	if borrowerAddr.Empty() {
		return types.ErrEmptyAddress
	}

	bz, err := collateral.Amount.Marshal()
	if err != nil {
		return err
	}

	store := ctx.KVStore(k.storeKey)
	key := types.CreateCollateralAmountKey(borrowerAddr, collateral.Denom)

	if collateral.Amount.IsZero() {
		store.Delete(key)
	} else {
		store.Set(key, bz)
	}
	return nil
}

// GetTotalCollateral returns an sdk.Coin representing how much of a given uToken
// the x/leverage module account currently holds as collateral. Non-uTokens return zero.
func (k Keeper) GetTotalCollateral(ctx sdk.Context, denom string) sdk.Coin {
	if !types.HasUTokenPrefix(denom) {
		// non-uTokens cannot be collateral
		return sdk.Coin{}
	}

	// uTokens in the module account are always from collateral
	return sdk.NewCoin(denom, k.ModuleBalance(ctx, denom))
}

// CalculateCollateralValue uses the price oracle to determine the value (in USD) provided by
// collateral sdk.Coins, using each token's uToken exchange rate.
// An error is returned if any input coins are not uTokens or if value calculation fails.
func (k Keeper) CalculateCollateralValue(ctx sdk.Context, collateral sdk.Coins) (sdk.Dec, error) {
	total := sdk.ZeroDec()

	for _, coin := range collateral {
		// convert uToken collateral to base assets
		baseAsset, err := k.ExchangeUToken(ctx, coin)
		if err != nil {
			return sdk.ZeroDec(), err
		}

		// get USD value of base assets
		v, err := k.TokenValue(ctx, baseAsset)
		if err != nil {
			return sdk.ZeroDec(), err
		}

		// add each collateral coin's weighted value to borrow limit
		total = total.Add(v)
	}

<<<<<<< HEAD
	return total, nil
=======
	return limit, nil
}

// GetAllTotalCollateral returns total collateral across all uTokens.
func (k Keeper) GetAllTotalCollateral(ctx sdk.Context) sdk.Coins {
	total := sdk.NewCoins()

	tokens := k.GetAllRegisteredTokens(ctx)
	for _, t := range tokens {
		uDenom := types.ToUTokenDenom(t.BaseDenom)
		total = total.Add(k.GetTotalCollateral(ctx, uDenom))
	}
	return total
}

// CollateralLiquidity calculates the current collateral liquidity of a token denom,
// which is defined as the token's liquidity, divided by the base token equivalent
// of associated uToken's total collateral. Ranges from 0 to 1.0
func (k Keeper) CollateralLiquidity(ctx sdk.Context, denom string) sdk.Dec {
	totalCollateral := k.GetTotalCollateral(ctx, types.ToUTokenDenom(denom))
	exchangeRate := k.DeriveExchangeRate(ctx, denom)
	liquidity := k.AvailableLiquidity(ctx, denom)

	// Zero collateral will be interpreted as having no liquidity
	if totalCollateral.IsZero() {
		return sdk.ZeroDec()
	}

	collateralLiquidity := toDec(liquidity).Quo(exchangeRate.MulInt(totalCollateral.Amount))

	// Liquidity above 100% is ignored
	return sdk.MinDec(collateralLiquidity, sdk.OneDec())
}

// CollateralShare calculates the portion of overall collateral
// (measured in USD value) that a given uToken denom represents.
func (k *Keeper) CollateralShare(ctx sdk.Context, denom string) (sdk.Dec, error) {
	systemCollateral := k.GetAllTotalCollateral(ctx)
	thisCollateral := sdk.NewCoins(sdk.NewCoin(denom, systemCollateral.AmountOf(denom)))

	// get USD collateral value for all uTokens combined
	totalValue, err := k.CalculateCollateralValue(ctx, systemCollateral)
	if err != nil {
		return sdk.ZeroDec(), err
	}

	// get USD collateral value for this uToken only
	thisValue, err := k.CalculateCollateralValue(ctx, thisCollateral)
	if err != nil {
		return sdk.ZeroDec(), err
	}

	if !totalValue.IsPositive() {
		return sdk.ZeroDec(), nil
	}
	return thisValue.Quo(totalValue), nil
}

// checkCollateralLiquidity returns the appropriate error if a token denom's
// collateral liquidity is below its MinCollateralLiquidity
func (k Keeper) checkCollateralLiquidity(ctx sdk.Context, denom string) error {
	token, err := k.GetTokenSettings(ctx, denom)
	if err != nil {
		return err
	}

	collateralLiquidity := k.CollateralLiquidity(ctx, denom)
	if collateralLiquidity.LT(token.MinCollateralLiquidity) {
		return types.ErrMinCollateralLiquidity.Wrap(collateralLiquidity.String())
	}
	return nil
}

// checkCollateralShare returns an error if a given uToken is above its collateral share
func (k *Keeper) checkCollateralShare(ctx sdk.Context, denom string) error {
	token, err := k.GetTokenSettings(ctx, types.ToTokenDenom(denom))
	if err != nil {
		return err
	}

	share, err := k.CollateralShare(ctx, denom)
	if err != nil {
		return err
	}

	if share.GT(token.MaxCollateralShare) {
		return types.ErrMaxCollateralShare.Wrapf("%s share is %s", denom, share)
	}
	return nil
>>>>>>> ca6338a0
}<|MERGE_RESOLUTION|>--- conflicted
+++ resolved
@@ -121,10 +121,7 @@
 		total = total.Add(v)
 	}
 
-<<<<<<< HEAD
 	return total, nil
-=======
-	return limit, nil
 }
 
 // GetAllTotalCollateral returns total collateral across all uTokens.
@@ -213,5 +210,4 @@
 		return types.ErrMaxCollateralShare.Wrapf("%s share is %s", denom, share)
 	}
 	return nil
->>>>>>> ca6338a0
 }