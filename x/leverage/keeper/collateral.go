package keeper

import (
	sdk "github.com/cosmos/cosmos-sdk/types"

	"github.com/umee-network/umee/v3/x/leverage/types"
)

// liquidateCollateral burns uToken collateral and sends the base token reward to the liquidator.
// This occurs during direct liquidation.
func (k Keeper) liquidateCollateral(ctx sdk.Context, borrower, liquidator sdk.AccAddress, uToken, token sdk.Coin,
) error {
	if err := k.burnCollateral(ctx, borrower, uToken); err != nil {
		return err
	}
	return k.bankKeeper.SendCoinsFromModuleToAccount(ctx, types.ModuleName, liquidator, sdk.NewCoins(token))
}

// burnCollateral removes some uTokens from an account's collateral and burns them. This occurs
// during liquidations.
func (k Keeper) burnCollateral(ctx sdk.Context, addr sdk.AccAddress, uToken sdk.Coin) error {
	err := k.setCollateralAmount(ctx, addr, k.GetCollateralAmount(ctx, addr, uToken.Denom).Sub(uToken))
	if err != nil {
		return err
	}
	if err = k.bankKeeper.BurnCoins(ctx, types.ModuleName, sdk.NewCoins(uToken)); err != nil {
		return err
	}
	return k.setUTokenSupply(ctx, k.GetUTokenSupply(ctx, uToken.Denom).Sub(uToken))
}

// decollateralize removes fromAddr's uTokens from the module and sends them to toAddr.
// It occurs when decollateralizing uTokens (in which case fromAddr and toAddr are the
// same) as well as during non-direct liquidations, where toAddr is the liquidator.
func (k Keeper) decollateralize(ctx sdk.Context, fromAddr, toAddr sdk.AccAddress, uToken sdk.Coin) error {
	err := k.setCollateralAmount(ctx, fromAddr, k.GetCollateralAmount(ctx, fromAddr, uToken.Denom).Sub(uToken))
	if err != nil {
		return err
	}
	return k.bankKeeper.SendCoinsFromModuleToAccount(ctx, types.ModuleName, toAddr, sdk.NewCoins(uToken))
}

// GetCollateralAmount returns an sdk.Coin representing how much of a given denom the
// x/leverage module account currently holds as collateral for a given borrower.
func (k Keeper) GetCollateralAmount(ctx sdk.Context, borrowerAddr sdk.AccAddress, denom string) sdk.Coin {
	store := ctx.KVStore(k.storeKey)
	collateral := sdk.NewCoin(denom, sdk.ZeroInt())
	key := types.CreateCollateralAmountKey(borrowerAddr, denom)

	if bz := store.Get(key); bz != nil {
		err := collateral.Amount.Unmarshal(bz)
		if err != nil {
			panic(err)
		}
	}

	return collateral
}

// setCollateralAmount sets the amount of a given denom the x/leverage module account
// currently holds as collateral for a given borrower. If the amount is zero, any
// stored value is cleared. A negative amount or invalid coin causes an error.
// This function does not move coins to or from the module account.
func (k Keeper) setCollateralAmount(ctx sdk.Context, borrowerAddr sdk.AccAddress, collateral sdk.Coin) error {
	if err := collateral.Validate(); err != nil {
		return err
	}

	if borrowerAddr.Empty() {
		return types.ErrEmptyAddress
	}

	bz, err := collateral.Amount.Marshal()
	if err != nil {
		return err
	}

	store := ctx.KVStore(k.storeKey)
	key := types.CreateCollateralAmountKey(borrowerAddr, collateral.Denom)

	if collateral.Amount.IsZero() {
		store.Delete(key)
	} else {
		store.Set(key, bz)
	}
	return nil
}

// GetTotalCollateral returns an sdk.Coin representing how much of a given uToken
// the x/leverage module account currently holds as collateral. Non-uTokens return zero.
func (k Keeper) GetTotalCollateral(ctx sdk.Context, denom string) sdk.Coin {
	if !types.HasUTokenPrefix(denom) {
		// non-uTokens cannot be collateral
		return sdk.Coin{}
	}

	// uTokens in the module account are always from collateral
	return sdk.NewCoin(denom, k.ModuleBalance(ctx, denom))
}

// CalculateCollateralValue uses the price oracle to determine the value (in USD) provided by
// collateral sdk.Coins, using each token's uToken exchange rate.
// An error is returned if any input coins are not uTokens or if value calculation fails.
func (k Keeper) CalculateCollateralValue(ctx sdk.Context, collateral sdk.Coins) (sdk.Dec, error) {
	limit := sdk.ZeroDec()

	for _, coin := range collateral {
		// convert uToken collateral to base assets
		baseAsset, err := k.ExchangeUToken(ctx, coin)
		if err != nil {
			return sdk.ZeroDec(), err
		}

		// get USD value of base assets
		v, err := k.TokenValue(ctx, baseAsset)
		if err != nil {
			return sdk.ZeroDec(), err
		}

		// add each collateral coin's weighted value to borrow limit
		limit = limit.Add(v)
	}

	return limit, nil
}

<<<<<<< HEAD
// GetAllTotalCollateral returns total collateral across all uToken denominations.
=======
// GetAllTotalCollateral returns total collateral across all uTokens.
>>>>>>> 4c59acec
func (k Keeper) GetAllTotalCollateral(ctx sdk.Context) sdk.Coins {
	total := sdk.NewCoins()

	tokens := k.GetAllRegisteredTokens(ctx)
	for _, t := range tokens {
		uDenom := types.ToUTokenDenom(t.BaseDenom)
		total = total.Add(k.GetTotalCollateral(ctx, uDenom))
	}
	return total
<<<<<<< HEAD
=======
}

// CollateralShare calculates the portion of overall collateral
// (measured in USD value) that a given uToken denom represents.
func (k *Keeper) CollateralShare(ctx sdk.Context, denom string) (sdk.Dec, error) {
	systemCollateral := k.GetAllTotalCollateral(ctx)
	thisCollateral := sdk.NewCoins(sdk.NewCoin(denom, systemCollateral.AmountOf(denom)))

	// get USD collateral value for all uTokens combined
	totalValue, err := k.CalculateCollateralValue(ctx, systemCollateral)
	if err != nil {
		return sdk.ZeroDec(), err
	}

	// get USD collateral value for this uToken only
	thisValue, err := k.CalculateCollateralValue(ctx, thisCollateral)
	if err != nil {
		return sdk.ZeroDec(), err
	}

	if !totalValue.IsPositive() {
		return sdk.ZeroDec(), nil
	}
	return thisValue.Quo(totalValue), nil
}

// checkCollateralShare returns an error if a given uToken is above its collateral share
func (k *Keeper) checkCollateralShare(ctx sdk.Context, denom string) error {
	token, err := k.GetTokenSettings(ctx, types.ToTokenDenom(denom))
	if err != nil {
		return err
	}

	share, err := k.CollateralShare(ctx, denom)
	if err != nil {
		return err
	}

	if share.GT(token.MaxCollateralShare) {
		return types.ErrMaxCollateralShare.Wrapf("%s share is %s", denom, share)
	}
	return nil
>>>>>>> 4c59acec
}<|MERGE_RESOLUTION|>--- conflicted
+++ resolved
@@ -124,11 +124,7 @@
 	return limit, nil
 }
 
-<<<<<<< HEAD
-// GetAllTotalCollateral returns total collateral across all uToken denominations.
-=======
 // GetAllTotalCollateral returns total collateral across all uTokens.
->>>>>>> 4c59acec
 func (k Keeper) GetAllTotalCollateral(ctx sdk.Context) sdk.Coins {
 	total := sdk.NewCoins()
 
@@ -138,8 +134,6 @@
 		total = total.Add(k.GetTotalCollateral(ctx, uDenom))
 	}
 	return total
-<<<<<<< HEAD
-=======
 }
 
 // CollateralShare calculates the portion of overall collateral
@@ -182,5 +176,4 @@
 		return types.ErrMaxCollateralShare.Wrapf("%s share is %s", denom, share)
 	}
 	return nil
->>>>>>> 4c59acec
 }