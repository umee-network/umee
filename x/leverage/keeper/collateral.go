package keeper

import (
	sdk "github.com/cosmos/cosmos-sdk/types"

	"github.com/umee-network/umee/v3/x/leverage/types"
)

// liquidateCollateral burns uToken collateral and sends the base token reward to the liquidator.
// This occurs during direct liquidation.
func (k Keeper) liquidateCollateral(ctx sdk.Context, borrower, liquidator sdk.AccAddress, uToken, token sdk.Coin,
) error {
	if err := k.burnCollateral(ctx, borrower, uToken); err != nil {
		return err
	}
	return k.bankKeeper.SendCoinsFromModuleToAccount(ctx, types.ModuleName, liquidator, sdk.NewCoins(token))
}

// burnCollateral removes some uTokens from an account's collateral and burns them. This occurs
// during liquidations.
func (k Keeper) burnCollateral(ctx sdk.Context, addr sdk.AccAddress, uToken sdk.Coin) error {
	err := k.setCollateralAmount(ctx, addr, k.GetCollateralAmount(ctx, addr, uToken.Denom).Sub(uToken))
	if err != nil {
		return err
	}
	if err = k.bankKeeper.BurnCoins(ctx, types.ModuleName, sdk.NewCoins(uToken)); err != nil {
		return err
	}
	return k.setUTokenSupply(ctx, k.GetUTokenSupply(ctx, uToken.Denom).Sub(uToken))
}

// decollateralize removes fromAddr's uTokens from the module and sends them to toAddr.
// It occurs when decollateralizing uTokens (in which case fromAddr and toAddr are the
// same) as well as during non-direct liquidations, where toAddr is the liquidator.
func (k Keeper) decollateralize(ctx sdk.Context, fromAddr, toAddr sdk.AccAddress, uToken sdk.Coin) error {
	err := k.setCollateralAmount(ctx, fromAddr, k.GetCollateralAmount(ctx, fromAddr, uToken.Denom).Sub(uToken))
	if err != nil {
		return err
	}
	return k.bankKeeper.SendCoinsFromModuleToAccount(ctx, types.ModuleName, toAddr, sdk.NewCoins(uToken))
}

// GetCollateralAmount returns an sdk.Coin representing how much of a given denom the
// x/leverage module account currently holds as collateral for a given borrower.
func (k Keeper) GetCollateralAmount(ctx sdk.Context, borrowerAddr sdk.AccAddress, denom string) sdk.Coin {
	store := ctx.KVStore(k.storeKey)
	collateral := sdk.NewCoin(denom, sdk.ZeroInt())
	key := types.CreateCollateralAmountKey(borrowerAddr, denom)

	if bz := store.Get(key); bz != nil {
		err := collateral.Amount.Unmarshal(bz)
		if err != nil {
			panic(err)
		}
	}

	return collateral
}

// setCollateralAmount sets the amount of a given denom the x/leverage module account
// currently holds as collateral for a given borrower. If the amount is zero, any
// stored value is cleared. A negative amount or invalid coin causes an error.
// This function does not move coins to or from the module account.
func (k Keeper) setCollateralAmount(ctx sdk.Context, borrowerAddr sdk.AccAddress, collateral sdk.Coin) error {
	if err := collateral.Validate(); err != nil {
		return err
	}

	if borrowerAddr.Empty() {
		return types.ErrEmptyAddress
	}

	bz, err := collateral.Amount.Marshal()
	if err != nil {
		return err
	}

	store := ctx.KVStore(k.storeKey)
	key := types.CreateCollateralAmountKey(borrowerAddr, collateral.Denom)

	if collateral.Amount.IsZero() {
		store.Delete(key)
	} else {
		store.Set(key, bz)
	}
	return nil
}

// GetTotalCollateral returns an sdk.Coin representing how much of a given uToken
// the x/leverage module account currently holds as collateral. Non-uTokens return zero.
func (k Keeper) GetTotalCollateral(ctx sdk.Context, denom string) sdk.Coin {
	if !types.HasUTokenPrefix(denom) {
		// non-uTokens cannot be collateral
		return sdk.Coin{}
	}

	// uTokens in the module account are always from collateral
	return sdk.NewCoin(denom, k.ModuleBalance(ctx, denom))
}

// CalculateCollateralValue uses the price oracle to determine the value (in USD) provided by
// collateral sdk.Coins, using each token's uToken exchange rate.
// An error is returned if any input coins are not uTokens or if value calculation fails.
func (k Keeper) CalculateCollateralValue(ctx sdk.Context, collateral sdk.Coins) (sdk.Dec, error) {
	limit := sdk.ZeroDec()

	for _, coin := range collateral {
		// convert uToken collateral to base assets
		baseAsset, err := k.ExchangeUToken(ctx, coin)
		if err != nil {
			return sdk.ZeroDec(), err
		}

		// get USD value of base assets
		v, err := k.TokenValue(ctx, baseAsset)
		if err != nil {
			return sdk.ZeroDec(), err
		}

		// add each collateral coin's weighted value to borrow limit
		limit = limit.Add(v)
	}

	return limit, nil
}

<<<<<<< HEAD
// CollateralLiquidity calculates the current collateral liquidity of a token denom,
// which is defines as the token's liquidity, divided by the base token equivalent
// of associated uToken's total collateral. Ranges from 0 to 1.0
func (k Keeper) CollateralLiquidity(ctx sdk.Context, denom string) sdk.Dec {
	totalCollateral := k.GetTotalCollateral(ctx, types.ToUTokenDenom(denom))
	exchangeRate := k.DeriveExchangeRate(ctx, denom)
	liquidity := k.Liquidity(ctx, denom)

	// Zero collateral will be interpreted as having no liquidity
	if totalCollateral.IsZero() {
		return sdk.ZeroDec()
	}

	collateralLiquidity := toDec(liquidity).Quo(exchangeRate.MulInt(totalCollateral))

	// Liquidity above 100% is ignored
	return sdk.MinDec(collateralLiquidity, sdk.OneDec())
}

// checkCollateralLiquidity returns the appropriate error if a token denom's
// collateral liquidity is below its MinCollateralLiquidity
func (k Keeper) checkCollateralLiquidity(ctx sdk.Context, denom string) error {
	token, err := k.GetTokenSettings(ctx, denom)
	if err != nil {
		return err
	}

	collateralLiquidity := k.CollateralLiquidity(ctx, denom)
	if collateralLiquidity.LT(token.MinCollateralLiquidity) {
		return types.ErrMinCollateralLiquidity.Wrap(collateralLiquidity.String())
	}
	return nil
=======
// GetAllTotalCollateral returns total collateral across all uToken denominations.
func (k Keeper) GetAllTotalCollateral(ctx sdk.Context) sdk.Coins {
	total := sdk.NewCoins()

	tokens := k.GetAllRegisteredTokens(ctx)
	for _, t := range tokens {
		uDenom := types.ToUTokenDenom(t.BaseDenom)
		total = total.Add(k.GetTotalCollateral(ctx, uDenom))
	}
	return total
>>>>>>> fc5b041e
}<|MERGE_RESOLUTION|>--- conflicted
+++ resolved
@@ -124,7 +124,18 @@
 	return limit, nil
 }
 
-<<<<<<< HEAD
+// GetAllTotalCollateral returns total collateral across all uToken denominations.
+func (k Keeper) GetAllTotalCollateral(ctx sdk.Context) sdk.Coins {
+	total := sdk.NewCoins()
+
+	tokens := k.GetAllRegisteredTokens(ctx)
+	for _, t := range tokens {
+		uDenom := types.ToUTokenDenom(t.BaseDenom)
+		total = total.Add(k.GetTotalCollateral(ctx, uDenom))
+	}
+	return total
+}
+
 // CollateralLiquidity calculates the current collateral liquidity of a token denom,
 // which is defines as the token's liquidity, divided by the base token equivalent
 // of associated uToken's total collateral. Ranges from 0 to 1.0
@@ -157,16 +168,4 @@
 		return types.ErrMinCollateralLiquidity.Wrap(collateralLiquidity.String())
 	}
 	return nil
-=======
-// GetAllTotalCollateral returns total collateral across all uToken denominations.
-func (k Keeper) GetAllTotalCollateral(ctx sdk.Context) sdk.Coins {
-	total := sdk.NewCoins()
-
-	tokens := k.GetAllRegisteredTokens(ctx)
-	for _, t := range tokens {
-		uDenom := types.ToUTokenDenom(t.BaseDenom)
-		total = total.Add(k.GetTotalCollateral(ctx, uDenom))
-	}
-	return total
->>>>>>> fc5b041e
 }