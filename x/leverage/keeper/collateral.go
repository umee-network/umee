package keeper

import (
	sdk "github.com/cosmos/cosmos-sdk/types"

	"github.com/umee-network/umee/v3/x/leverage/types"
)

// liquidateCollateral burns uToken collateral and sends the base token reward to the liquidator.
// This occurs during direct liquidation.
func (k Keeper) liquidateCollateral(ctx sdk.Context, borrower, liquidator sdk.AccAddress, uToken, token sdk.Coin,
) error {
	if err := k.burnCollateral(ctx, borrower, uToken); err != nil {
		return err
	}
	return k.bankKeeper.SendCoinsFromModuleToAccount(ctx, types.ModuleName, liquidator, sdk.NewCoins(token))
}

// burnCollateral removes some uTokens from an account's collateral and burns them. This occurs
// during liquidations.
func (k Keeper) burnCollateral(ctx sdk.Context, addr sdk.AccAddress, uToken sdk.Coin) error {
	err := k.setCollateralAmount(ctx, addr, k.GetCollateralAmount(ctx, addr, uToken.Denom).Sub(uToken))
	if err != nil {
		return err
	}
	if err = k.bankKeeper.BurnCoins(ctx, types.ModuleName, sdk.NewCoins(uToken)); err != nil {
		return err
	}
	return k.setUTokenSupply(ctx, k.GetUTokenSupply(ctx, uToken.Denom).Sub(uToken))
}

// decollateralize removes fromAddr's uTokens from the module and sends them to toAddr.
// It occurs when decollateralizing uTokens (in which case fromAddr and toAddr are the
// same) as well as during non-direct liquidations, where toAddr is the liquidator.
func (k Keeper) decollateralize(ctx sdk.Context, fromAddr, toAddr sdk.AccAddress, uToken sdk.Coin) error {
	err := k.setCollateralAmount(ctx, fromAddr, k.GetCollateralAmount(ctx, fromAddr, uToken.Denom).Sub(uToken))
	if err != nil {
		return err
	}
	return k.bankKeeper.SendCoinsFromModuleToAccount(ctx, types.ModuleName, toAddr, sdk.NewCoins(uToken))
}

// GetCollateralAmount returns an sdk.Coin representing how much of a given denom the
// x/leverage module account currently holds as collateral for a given borrower.
func (k Keeper) GetCollateralAmount(ctx sdk.Context, borrowerAddr sdk.AccAddress, denom string) sdk.Coin {
	store := ctx.KVStore(k.storeKey)
	collateral := sdk.NewCoin(denom, sdk.ZeroInt())
	key := types.CreateCollateralAmountKey(borrowerAddr, denom)

	if bz := store.Get(key); bz != nil {
		err := collateral.Amount.Unmarshal(bz)
		if err != nil {
			panic(err)
		}
	}

	return collateral
}

// setCollateralAmount sets the amount of a given denom the x/leverage module account
// currently holds as collateral for a given borrower. If the amount is zero, any
// stored value is cleared. A negative amount or invalid coin causes an error.
// This function does not move coins to or from the module account.
func (k Keeper) setCollateralAmount(ctx sdk.Context, borrowerAddr sdk.AccAddress, collateral sdk.Coin) error {
	if err := collateral.Validate(); err != nil {
		return err
	}

	if borrowerAddr.Empty() {
		return types.ErrEmptyAddress
	}

	bz, err := collateral.Amount.Marshal()
	if err != nil {
		return err
	}

	store := ctx.KVStore(k.storeKey)
	key := types.CreateCollateralAmountKey(borrowerAddr, collateral.Denom)

	if collateral.Amount.IsZero() {
		store.Delete(key)
	} else {
		store.Set(key, bz)
	}
	return nil
}

// GetTotalCollateral returns an sdk.Coin representing how much of a given uToken
// the x/leverage module account currently holds as collateral. Non-uTokens return zero.
func (k Keeper) GetTotalCollateral(ctx sdk.Context, denom string) sdk.Coin {
	if !types.HasUTokenPrefix(denom) {
		// non-uTokens cannot be collateral
		return sdk.Coin{}
	}

	// uTokens in the module account are always from collateral
	return sdk.NewCoin(denom, k.ModuleBalance(ctx, denom))
}

// CalculateCollateralValue uses the price oracle to determine the value (in USD) provided by
// collateral sdk.Coins, using each token's uToken exchange rate.
// An error is returned if any input coins are not uTokens or if value calculation fails.
func (k Keeper) CalculateCollateralValue(ctx sdk.Context, collateral sdk.Coins) (sdk.Dec, error) {
	limit := sdk.ZeroDec()

	for _, coin := range collateral {
		// convert uToken collateral to base assets
		baseAsset, err := k.ExchangeUToken(ctx, coin)
		if err != nil {
			return sdk.ZeroDec(), err
		}

		// get USD value of base assets
		v, err := k.TokenValue(ctx, baseAsset)
		if err != nil {
			return sdk.ZeroDec(), err
		}

		// add each collateral coin's weighted value to borrow limit
		limit = limit.Add(v)
	}

	return limit, nil
}

// GetAllTotalCollateral returns total collateral across all uTokens.
func (k Keeper) GetAllTotalCollateral(ctx sdk.Context) sdk.Coins {
	total := sdk.NewCoins()

	tokens := k.GetAllRegisteredTokens(ctx)
	for _, t := range tokens {
		uDenom := types.ToUTokenDenom(t.BaseDenom)
		total = total.Add(k.GetTotalCollateral(ctx, uDenom))
	}
	return total
}

<<<<<<< HEAD
// CollateralLiquidity calculates the current collateral liquidity of a token denom,
// which is defines as the token's liquidity, divided by the base token equivalent
// of associated uToken's total collateral. Ranges from 0 to 1.0
func (k Keeper) CollateralLiquidity(ctx sdk.Context, denom string) sdk.Dec {
	totalCollateral := k.GetTotalCollateral(ctx, types.ToUTokenDenom(denom))
	exchangeRate := k.DeriveExchangeRate(ctx, denom)
	liquidity := k.Liquidity(ctx, denom)

	// Zero collateral will be interpreted as having no liquidity
	if totalCollateral.IsZero() {
		return sdk.ZeroDec()
	}

	collateralLiquidity := toDec(liquidity).Quo(exchangeRate.MulInt(totalCollateral.Amount))

	// Liquidity above 100% is ignored
	return sdk.MinDec(collateralLiquidity, sdk.OneDec())
}

// checkCollateralLiquidity returns the appropriate error if a token denom's
// collateral liquidity is below its MinCollateralLiquidity
func (k Keeper) checkCollateralLiquidity(ctx sdk.Context, denom string) error {
	token, err := k.GetTokenSettings(ctx, denom)
=======
// CollateralShare calculates the portion of overall collateral
// (measured in USD value) that a given uToken denom represents.
func (k *Keeper) CollateralShare(ctx sdk.Context, denom string) (sdk.Dec, error) {
	systemCollateral := k.GetAllTotalCollateral(ctx)
	thisCollateral := sdk.NewCoins(sdk.NewCoin(denom, systemCollateral.AmountOf(denom)))

	// get USD collateral value for all uTokens combined
	totalValue, err := k.CalculateCollateralValue(ctx, systemCollateral)
	if err != nil {
		return sdk.ZeroDec(), err
	}

	// get USD collateral value for this uToken only
	thisValue, err := k.CalculateCollateralValue(ctx, thisCollateral)
	if err != nil {
		return sdk.ZeroDec(), err
	}

	if !totalValue.IsPositive() {
		return sdk.ZeroDec(), nil
	}
	return thisValue.Quo(totalValue), nil
}

// checkCollateralShare returns an error if a given uToken is above its collateral share
func (k *Keeper) checkCollateralShare(ctx sdk.Context, denom string) error {
	token, err := k.GetTokenSettings(ctx, types.ToTokenDenom(denom))
	if err != nil {
		return err
	}

	share, err := k.CollateralShare(ctx, denom)
>>>>>>> 08c95aca
	if err != nil {
		return err
	}

<<<<<<< HEAD
	collateralLiquidity := k.CollateralLiquidity(ctx, denom)
	if collateralLiquidity.LT(token.MinCollateralLiquidity) {
		return types.ErrMinCollateralLiquidity.Wrap(collateralLiquidity.String())
=======
	if share.GT(token.MaxCollateralShare) {
		return types.ErrMaxCollateralShare.Wrapf("%s share is %s", denom, share)
>>>>>>> 08c95aca
	}
	return nil
}<|MERGE_RESOLUTION|>--- conflicted
+++ resolved
@@ -136,7 +136,6 @@
 	return total
 }
 
-<<<<<<< HEAD
 // CollateralLiquidity calculates the current collateral liquidity of a token denom,
 // which is defines as the token's liquidity, divided by the base token equivalent
 // of associated uToken's total collateral. Ranges from 0 to 1.0
@@ -156,11 +155,6 @@
 	return sdk.MinDec(collateralLiquidity, sdk.OneDec())
 }
 
-// checkCollateralLiquidity returns the appropriate error if a token denom's
-// collateral liquidity is below its MinCollateralLiquidity
-func (k Keeper) checkCollateralLiquidity(ctx sdk.Context, denom string) error {
-	token, err := k.GetTokenSettings(ctx, denom)
-=======
 // CollateralShare calculates the portion of overall collateral
 // (measured in USD value) that a given uToken denom represents.
 func (k *Keeper) CollateralShare(ctx sdk.Context, denom string) (sdk.Dec, error) {
@@ -185,6 +179,21 @@
 	return thisValue.Quo(totalValue), nil
 }
 
+// checkCollateralLiquidity returns the appropriate error if a token denom's
+// collateral liquidity is below its MinCollateralLiquidity
+func (k Keeper) checkCollateralLiquidity(ctx sdk.Context, denom string) error {
+	token, err := k.GetTokenSettings(ctx, denom)
+	if err != nil {
+		return err
+	}
+
+	collateralLiquidity := k.CollateralLiquidity(ctx, denom)
+	if collateralLiquidity.LT(token.MinCollateralLiquidity) {
+		return types.ErrMinCollateralLiquidity.Wrap(collateralLiquidity.String())
+	}
+	return nil
+}
+
 // checkCollateralShare returns an error if a given uToken is above its collateral share
 func (k *Keeper) checkCollateralShare(ctx sdk.Context, denom string) error {
 	token, err := k.GetTokenSettings(ctx, types.ToTokenDenom(denom))
@@ -193,19 +202,12 @@
 	}
 
 	share, err := k.CollateralShare(ctx, denom)
->>>>>>> 08c95aca
-	if err != nil {
-		return err
-	}
-
-<<<<<<< HEAD
-	collateralLiquidity := k.CollateralLiquidity(ctx, denom)
-	if collateralLiquidity.LT(token.MinCollateralLiquidity) {
-		return types.ErrMinCollateralLiquidity.Wrap(collateralLiquidity.String())
-=======
+	if err != nil {
+		return err
+	}
+
 	if share.GT(token.MaxCollateralShare) {
 		return types.ErrMaxCollateralShare.Wrapf("%s share is %s", denom, share)
->>>>>>> 08c95aca
 	}
 	return nil
 }