--- conflicted
+++ resolved
@@ -63,17 +63,12 @@
 	return nil
 }
 
-<<<<<<< HEAD
-// GetRegisteredToken gets a token from the x/leverage module's KVStore.
-func (k Keeper) GetRegisteredToken(ctx sdk.Context, denom string) (types.Token, error) {
+// GetTokenSettings gets a token from the x/leverage module's KVStore.
+func (k Keeper) GetTokenSettings(ctx sdk.Context, denom string) (types.Token, error) {
 	ctx.BlockGasMeter().ConsumeGas(gasCacheAccess, "cache access")
 	if v, ok := k.tokenRegCache.Get(denom); ok {
 		return v.(types.Token), nil
 	}
-=======
-// GetTokenSettings gets a token from the x/leverage module's KVStore.
-func (k Keeper) GetTokenSettings(ctx sdk.Context, denom string) (types.Token, error) {
->>>>>>> 6c32f680
 	store := ctx.KVStore(k.storeKey)
 	tokenKey := types.CreateRegisteredTokenKey(denom)
 
