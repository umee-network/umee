--- conflicted
+++ resolved
@@ -77,21 +77,8 @@
 		return err
 	}
 
-<<<<<<< HEAD
-	store := ctx.KVStore(k.storeKey)
-	key := types.KeySpecialAssetPair(pair.Collateral, pair.Borrow)
-
-	bz, err := k.cdc.Marshal(&pair)
-	if err != nil {
-		return err
-	}
-
-	store.Set(key, bz)
-	return nil
-=======
 	key := types.KeySpecialAssetPair(pair.Collateral, pair.Borrow)
 	return store.SetValue(ctx.KVStore(k.storeKey), key, &pair bz, "leverage-special-asset")
->>>>>>> ea72c674
 }
 
 // DeleteSpecialAssetPair removes a SpecialAssetPair from the x/leverage module's KVStore.
