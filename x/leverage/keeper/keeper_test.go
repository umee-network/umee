package keeper_test

import (
	sdk "github.com/cosmos/cosmos-sdk/types"
	sdkerrors "github.com/cosmos/cosmos-sdk/types/errors"

	"github.com/umee-network/umee/v3/x/leverage/types"
)

func (s *IntegrationTestSuite) TestSupply() {
	type testCase struct {
		msg             string
		addr            sdk.AccAddress
		coin            sdk.Coin
		expectedUTokens sdk.Coin
		err             error
	}

	app, ctx, require := s.app, s.ctx, s.Require()

	// create and fund a supplier with 100 UMEE and 100 ATOM
	supplier := s.newAccount(coin(umeeDenom, 100_000000), coin(atomDenom, 100_000000))

	// create and modify a borrower to force the uToken exchange rate of ATOM from 1 to 1.5
	borrower := s.newAccount(coin(atomDenom, 100_000000))
	s.supply(borrower, coin(atomDenom, 100_000000))
	s.collateralize(borrower, coin("u/"+atomDenom, 100_000000))
	s.borrow(borrower, coin(atomDenom, 10_000000))
	s.tk.SetBorrow(ctx, borrower, coin(atomDenom, 60_000000))

	tcs := []testCase{
		{
			"unregistered denom",
			supplier,
			coin("abcd", 80_000000),
			sdk.Coin{},
			types.ErrNotRegisteredToken,
		},
		{
			"uToken",
			supplier,
			coin("u/"+umeeDenom, 80_000000),
			sdk.Coin{},
			types.ErrUToken,
		},
		{
			"no balance",
			borrower,
			coin(umeeDenom, 20_000000),
			sdk.Coin{},
			sdkerrors.ErrInsufficientFunds,
		},
		{
			"insufficient balance",
			supplier,
			coin(umeeDenom, 120_000000),
			sdk.Coin{},
			sdkerrors.ErrInsufficientFunds,
		},
		{
			"valid supply",
			supplier,
			coin(umeeDenom, 80_000000),
			coin("u/"+umeeDenom, 80_000000),
			nil,
		},
		{
			"additional supply",
			supplier,
			coin(umeeDenom, 20_000000),
			coin("u/"+umeeDenom, 20_000000),
			nil,
		},
		{
			"high exchange rate",
			supplier,
			coin(atomDenom, 60_000000),
			coin("u/"+atomDenom, 40_000000),
			nil,
		},
	}

	for _, tc := range tcs {
		if tc.err != nil {
			_, err := app.LeverageKeeper.Supply(ctx, tc.addr, tc.coin)
			require.ErrorIs(err, tc.err, tc.msg)
		} else {
			denom := tc.coin.Denom

			// initial state
			iBalance := app.BankKeeper.GetAllBalances(ctx, tc.addr)
			iCollateral := app.LeverageKeeper.GetBorrowerCollateral(ctx, tc.addr)
			iUTokenSupply := app.LeverageKeeper.GetAllUTokenSupply(ctx)
			iExchangeRate := app.LeverageKeeper.DeriveExchangeRate(ctx, denom)
			iBorrowed := app.LeverageKeeper.GetBorrowerBorrows(ctx, tc.addr)

			// verify the outputs of supply function
			uToken, err := app.LeverageKeeper.Supply(ctx, tc.addr, tc.coin)
			require.NoError(err, tc.msg)
			require.Equal(tc.expectedUTokens, uToken, tc.msg)

			// final state
			fBalance := app.BankKeeper.GetAllBalances(ctx, tc.addr)
			fCollateral := app.LeverageKeeper.GetBorrowerCollateral(ctx, tc.addr)
			fUTokenSupply := app.LeverageKeeper.GetAllUTokenSupply(ctx)
			fExchangeRate := app.LeverageKeeper.DeriveExchangeRate(ctx, denom)
			fBorrowed := app.LeverageKeeper.GetBorrowerBorrows(ctx, tc.addr)

			// verify token balance decreased and uToken balance increased by the expected amounts
			require.Equal(iBalance.Sub(tc.coin).Add(tc.expectedUTokens), fBalance, tc.msg, "token balance")
			// verify uToken collateral unchanged
			require.Equal(iCollateral, fCollateral, tc.msg, "uToken collateral")
			// verify uToken supply increased by the expected amount
			require.Equal(iUTokenSupply.Add(tc.expectedUTokens), fUTokenSupply, tc.msg, "uToken supply")
			// verify uToken exchange rate is unchanged
			require.Equal(iExchangeRate, fExchangeRate, tc.msg, "uToken exchange rate")
			// verify borrowed coins are unchanged
			require.Equal(iBorrowed, fBorrowed, tc.msg, "borrowed coins")

			// check all available invariants
			s.checkInvariants(tc.msg)
		}
	}
}

func (s *IntegrationTestSuite) TestWithdraw() {
	type testCase struct {
		msg                  string
		addr                 sdk.AccAddress
		uToken               sdk.Coin
		expectFromBalance    sdk.Coins
		expectFromCollateral sdk.Coins
		expectedTokens       sdk.Coin
		err                  error
	}

	app, ctx, require := s.app, s.ctx, s.Require()

	// create and fund a supplier with 100 UMEE and 100 ATOM, then supply 100 UMEE and 50 ATOM
	// also collateralize 75 of supplied UMEE
	supplier := s.newAccount(coin(umeeDenom, 100_000000), coin(atomDenom, 100_000000))
	s.supply(supplier, coin(umeeDenom, 100_000000))
	s.collateralize(supplier, coin("u/"+umeeDenom, 75_000000))
	s.supply(supplier, coin(atomDenom, 50_000000))

	// create and modify a borrower to force the uToken exchange rate of ATOM from 1 to 1.2
	borrower := s.newAccount(coin(atomDenom, 100_000000))
	s.supply(borrower, coin(atomDenom, 100_000000))
	s.collateralize(borrower, coin("u/"+atomDenom, 100_000000))
	s.borrow(borrower, coin(atomDenom, 10_000000))
	s.tk.SetBorrow(ctx, borrower, coin(atomDenom, 40_000000))

	// create an additional UMEE supplier
	other := s.newAccount(coin(umeeDenom, 100_000000))
	s.supply(other, coin(umeeDenom, 100_000000))

	tcs := []testCase{
		{
			"unregistered base token",
			supplier,
			coin("abcd", 80_000000),
			nil,
			nil,
			sdk.Coin{},
			types.ErrNotUToken,
		},
		{
			"base token",
			supplier,
			coin(umeeDenom, 80_000000),
			nil,
			nil,
			sdk.Coin{},
			types.ErrNotUToken,
		},
		{
			"insufficient uTokens",
			supplier,
			coin("u/"+umeeDenom, 120_000000),
			nil,
			nil,
			sdk.Coin{},
			types.ErrInsufficientBalance,
		},
		{
			"withdraw from balance",
			supplier,
			coin("u/"+umeeDenom, 10_000000),
			sdk.NewCoins(coin("u/"+umeeDenom, 10_000000)),
			nil,
			coin(umeeDenom, 10_000000),
			nil,
		},
		{
			"some from collateral",
			supplier,
			coin("u/"+umeeDenom, 80_000000),
			sdk.NewCoins(coin("u/"+umeeDenom, 15_000000)),
			sdk.NewCoins(coin("u/"+umeeDenom, 65_000000)),
			coin(umeeDenom, 80_000000),
			nil,
		},
		{
			"only from collateral",
			supplier,
			coin("u/"+umeeDenom, 10_000000),
			nil,
			sdk.NewCoins(coin("u/"+umeeDenom, 10_000000)),
			coin(umeeDenom, 10_000000),
			nil,
		},
		{
			"high exchange rate",
			supplier,
			coin("u/"+atomDenom, 50_000000),
			sdk.NewCoins(coin("u/"+atomDenom, 50_000000)),
			nil,
			coin(atomDenom, 60_000000),
			nil,
		},
		{
			"borrow limit",
			borrower,
			coin("u/"+atomDenom, 50_000000),
			nil,
			nil,
			sdk.Coin{},
			types.ErrUndercollaterized,
		},
	}

	for _, tc := range tcs {
		if tc.err != nil {
			_, err := app.LeverageKeeper.Withdraw(ctx, tc.addr, tc.uToken)
			require.ErrorIs(err, tc.err, tc.msg)
		} else {
			denom := types.ToTokenDenom(tc.uToken.Denom)

			// initial state
			iBalance := app.BankKeeper.GetAllBalances(ctx, tc.addr)
			iCollateral := app.LeverageKeeper.GetBorrowerCollateral(ctx, tc.addr)
			iUTokenSupply := app.LeverageKeeper.GetAllUTokenSupply(ctx)
			iExchangeRate := app.LeverageKeeper.DeriveExchangeRate(ctx, denom)
			iBorrowed := app.LeverageKeeper.GetBorrowerBorrows(ctx, tc.addr)

			// verify the outputs of withdraw function
			token, err := app.LeverageKeeper.Withdraw(ctx, tc.addr, tc.uToken)

			require.NoError(err, tc.msg)
			require.Equal(tc.expectedTokens, token, tc.msg)

			// final state
			fBalance := app.BankKeeper.GetAllBalances(ctx, tc.addr)
			fCollateral := app.LeverageKeeper.GetBorrowerCollateral(ctx, tc.addr)
			fUTokenSupply := app.LeverageKeeper.GetAllUTokenSupply(ctx)
			fExchangeRate := app.LeverageKeeper.DeriveExchangeRate(ctx, denom)
			fBorrowed := app.LeverageKeeper.GetBorrowerBorrows(ctx, tc.addr)

			// verify token balance increased by the expected amount
			require.Equal(iBalance.Add(tc.expectedTokens).Sub(tc.expectFromBalance...),
				fBalance, tc.msg, "token balance")
			// verify uToken collateral decreased by the expected amount
			s.requireEqualCoins(iCollateral.Sub(tc.expectFromCollateral...), fCollateral, tc.msg, "uToken collateral")
			// verify uToken supply decreased by the expected amount
			require.Equal(iUTokenSupply.Sub(tc.uToken), fUTokenSupply, tc.msg, "uToken supply")
			// verify uToken exchange rate is unchanged
			require.Equal(iExchangeRate, fExchangeRate, tc.msg, "uToken exchange rate")
			// verify borrowed coins are unchanged
			require.Equal(iBorrowed, fBorrowed, tc.msg, "borrowed coins")

			// check all available invariants
			s.checkInvariants(tc.msg)
		}
	}
}

func (s *IntegrationTestSuite) TestCollateralize() {
	type testCase struct {
		msg    string
		addr   sdk.AccAddress
		uToken sdk.Coin
		err    error
	}

	app, ctx, require := s.app, s.ctx, s.Require()

	// create and fund a supplier with 200 UMEE, then supply 100 UMEE
	supplier := s.newAccount(coin(umeeDenom, 200_000000))
	s.supply(supplier, coin(umeeDenom, 100_000000))

	// create and fund another supplier
	otherSupplier := s.newAccount(coin(umeeDenom, 200_000000), coin(atomDenom, 200_000000))
	s.supply(otherSupplier, coin(umeeDenom, 200_000000), coin(atomDenom, 200_000000))

	tcs := []testCase{
		{
			"base token",
			supplier,
			coin(umeeDenom, 80_000000),
			types.ErrNotUToken,
		},
		{
			"unregistered uToken",
			supplier,
			coin("u/abcd", 80_000000),
			types.ErrNotRegisteredToken,
		},
		{
			"wrong balance",
			supplier,
			coin("u/"+atomDenom, 10_000000),
			sdkerrors.ErrInsufficientFunds,
		},
		{
			"valid collateralize",
			supplier,
			coin("u/"+umeeDenom, 80_000000),
			nil,
		},
		{
			"additional collateralize",
			supplier,
			coin("u/"+umeeDenom, 10_000000),
			nil,
		},
		{
			"insufficient balance",
			supplier,
			coin("u/"+umeeDenom, 40_000000),
			sdkerrors.ErrInsufficientFunds,
		},
	}

	for _, tc := range tcs {
		if tc.err != nil {
			err := app.LeverageKeeper.Collateralize(ctx, tc.addr, tc.uToken)
			require.ErrorIs(err, tc.err, tc.msg)
		} else {
			denom := types.ToTokenDenom(tc.uToken.Denom)

			// initial state
			iBalance := app.BankKeeper.GetAllBalances(ctx, tc.addr)
			iCollateral := app.LeverageKeeper.GetBorrowerCollateral(ctx, tc.addr)
			iUTokenSupply := app.LeverageKeeper.GetAllUTokenSupply(ctx)
			iExchangeRate := app.LeverageKeeper.DeriveExchangeRate(ctx, denom)
			iBorrowed := app.LeverageKeeper.GetBorrowerBorrows(ctx, tc.addr)

			// verify the output of collateralize function
			err := app.LeverageKeeper.Collateralize(ctx, tc.addr, tc.uToken)
			require.NoError(err, tc.msg)

			// final state
			fBalance := app.BankKeeper.GetAllBalances(ctx, tc.addr)
			fCollateral := app.LeverageKeeper.GetBorrowerCollateral(ctx, tc.addr)
			fUTokenSupply := app.LeverageKeeper.GetAllUTokenSupply(ctx)
			fExchangeRate := app.LeverageKeeper.DeriveExchangeRate(ctx, denom)
			fBorrowed := app.LeverageKeeper.GetBorrowerBorrows(ctx, tc.addr)

			// verify uToken balance decreased by the expected amount
			require.Equal(iBalance.Sub(tc.uToken), fBalance, tc.msg, "uToken balance")
			// verify uToken collateral increased by the expected amount
			require.Equal(iCollateral.Add(tc.uToken), fCollateral, tc.msg, "uToken collateral")
			// verify uToken supply is unchanged
			require.Equal(iUTokenSupply, fUTokenSupply, tc.msg, "uToken supply")
			// verify uToken exchange rate is unchanged
			require.Equal(iExchangeRate, fExchangeRate, tc.msg, "uToken exchange rate")
			// verify borrowed coins are unchanged
			require.Equal(iBorrowed, fBorrowed, tc.msg, "borrowed coins")

			// check all available invariants
			s.checkInvariants(tc.msg)
		}
	}
}

func (s *IntegrationTestSuite) TestDecollateralize() {
	type testCase struct {
		msg    string
		addr   sdk.AccAddress
		uToken sdk.Coin
		err    error
	}

	app, ctx, require := s.app, s.ctx, s.Require()

	// create and fund a supplier with 200 UMEE, then supply and collateralize 100 UMEE
	supplier := s.newAccount(coin(umeeDenom, 200_000000))
	s.supply(supplier, coin(umeeDenom, 100_000000))
	s.collateralize(supplier, coin("u/"+umeeDenom, 100_000000))

	// create a borrower which supplies, collateralizes, then borrows ATOM
	borrower := s.newAccount(coin(atomDenom, 100_000000))
	s.supply(borrower, coin(atomDenom, 100_000000))
	s.collateralize(borrower, coin("u/"+atomDenom, 100_000000))
	s.borrow(borrower, coin(atomDenom, 10_000000))

	tcs := []testCase{
		{
			"base token",
			supplier,
			coin(umeeDenom, 80_000000),
			types.ErrNotUToken,
		},
		{
			"no collateral",
			supplier,
			coin("u/"+atomDenom, 40_000000),
			types.ErrInsufficientCollateral,
		},
		{
			"valid decollateralize",
			supplier,
			coin("u/"+umeeDenom, 80_000000),
			nil,
		},
		{
			"additional decollateralize",
			supplier,
			coin("u/"+umeeDenom, 10_000000),
			nil,
		},
		{
			"insufficient collateral",
			supplier,
			coin("u/"+umeeDenom, 40_000000),
			types.ErrInsufficientCollateral,
		},
		{
			"borrow limit",
			borrower,
			coin("u/"+atomDenom, 100_000000),
			types.ErrUndercollaterized,
		},
	}

	for _, tc := range tcs {
		if tc.err != nil {
			err := app.LeverageKeeper.Decollateralize(ctx, tc.addr, tc.uToken)
			require.ErrorIs(err, tc.err, tc.msg)
		} else {
			denom := types.ToTokenDenom(tc.uToken.Denom)

			// initial state
			iBalance := app.BankKeeper.GetAllBalances(ctx, tc.addr)
			iCollateral := app.LeverageKeeper.GetBorrowerCollateral(ctx, tc.addr)
			iUTokenSupply := app.LeverageKeeper.GetAllUTokenSupply(ctx)
			iExchangeRate := app.LeverageKeeper.DeriveExchangeRate(ctx, denom)
			iBorrowed := app.LeverageKeeper.GetBorrowerBorrows(ctx, tc.addr)

			// verify the output of decollateralize function
			err := app.LeverageKeeper.Decollateralize(ctx, tc.addr, tc.uToken)
			require.NoError(err, tc.msg)

			// final state
			fBalance := app.BankKeeper.GetAllBalances(ctx, tc.addr)
			fCollateral := app.LeverageKeeper.GetBorrowerCollateral(ctx, tc.addr)
			fUTokenSupply := app.LeverageKeeper.GetAllUTokenSupply(ctx)
			fExchangeRate := app.LeverageKeeper.DeriveExchangeRate(ctx, denom)
			fBorrowed := app.LeverageKeeper.GetBorrowerBorrows(ctx, tc.addr)

			// verify uToken balance increased by the expected amount
			require.Equal(iBalance.Add(tc.uToken), fBalance, tc.msg, "uToken balance")
			// verify uToken collateral decreased by the expected amount
			require.Equal(iCollateral.Sub(tc.uToken), fCollateral, tc.msg, "uToken collateral")
			// verify uToken supply is unchanged
			require.Equal(iUTokenSupply, fUTokenSupply, tc.msg, "uToken supply")
			// verify uToken exchange rate is unchanged
			require.Equal(iExchangeRate, fExchangeRate, tc.msg, "uToken exchange rate")
			// verify borrowed coins are unchanged
			require.Equal(iBorrowed, fBorrowed, tc.msg, "borrowed coins")

			// check all available invariants
			s.checkInvariants(tc.msg)
		}
	}
}

func (s *IntegrationTestSuite) TestBorrow() {
	type testCase struct {
		msg  string
		addr sdk.AccAddress
		coin sdk.Coin
		err  error
	}

	app, ctx, require := s.app, s.ctx, s.Require()

	// create and fund a supplier which supplies UMEE and ATOM
	supplier := s.newAccount(coin(umeeDenom, 100_000000), coin(atomDenom, 100_000000))
	s.supply(supplier, coin(umeeDenom, 100_000000), coin(atomDenom, 100_000000))

	// create a borrower which supplies and collateralizes 100 ATOM
	borrower := s.newAccount(coin(atomDenom, 100_000000))
	s.supply(borrower, coin(atomDenom, 100_000000))
	s.collateralize(borrower, coin("u/"+atomDenom, 100_000000))

	tcs := []testCase{
		{
			"uToken",
			borrower,
			coin("u/"+umeeDenom, 100_000000),
			types.ErrUToken,
		},
		{
			"unregistered token",
			borrower,
			coin("abcd", 100_000000),
			types.ErrNotRegisteredToken,
		},
		{
			"lending pool insufficient",
			borrower,
			coin(umeeDenom, 200_000000),
			types.ErrLendingPoolInsufficient,
		},
		{
			"valid borrow",
			borrower,
			coin(umeeDenom, 70_000000),
			nil,
		},
		{
			"additional borrow",
			borrower,
			coin(umeeDenom, 20_000000),
			nil,
		},
		{
			"max supply utilization",
			borrower,
			coin(umeeDenom, 10_000000),
			types.ErrMaxSupplyUtilization,
		},
		{
			"atom borrow",
			borrower,
			coin(atomDenom, 1_000000),
			nil,
		},
		{
			"borrow limit",
			borrower,
			coin(atomDenom, 100_000000),
			types.ErrUndercollaterized,
		},
		{
			"zero collateral",
			supplier,
			coin(atomDenom, 100_000000),
			types.ErrUndercollaterized,
		},
	}

	for _, tc := range tcs {
		if tc.err != nil {
			err := app.LeverageKeeper.Borrow(ctx, tc.addr, tc.coin)
			require.ErrorIs(err, tc.err, tc.msg)
		} else {
			// initial state
			iBalance := app.BankKeeper.GetAllBalances(ctx, tc.addr)
			iCollateral := app.LeverageKeeper.GetBorrowerCollateral(ctx, tc.addr)
			iUTokenSupply := app.LeverageKeeper.GetAllUTokenSupply(ctx)
			iExchangeRate := app.LeverageKeeper.DeriveExchangeRate(ctx, tc.coin.Denom)
			iBorrowed := app.LeverageKeeper.GetBorrowerBorrows(ctx, tc.addr)

			// verify the output of borrow function
			err := app.LeverageKeeper.Borrow(ctx, tc.addr, tc.coin)
			require.NoError(err, tc.msg)

			// final state
			fBalance := app.BankKeeper.GetAllBalances(ctx, tc.addr)
			fCollateral := app.LeverageKeeper.GetBorrowerCollateral(ctx, tc.addr)
			fUTokenSupply := app.LeverageKeeper.GetAllUTokenSupply(ctx)
			fExchangeRate := app.LeverageKeeper.DeriveExchangeRate(ctx, tc.coin.Denom)
			fBorrowed := app.LeverageKeeper.GetBorrowerBorrows(ctx, tc.addr)

			// verify token balance is increased by expected amount
			require.Equal(iBalance.Add(tc.coin), fBalance, tc.msg, "balances")
			// verify uToken collateral unchanged
			require.Equal(iCollateral, fCollateral, tc.msg, "collateral")
			// verify uToken supply is unchanged
			require.Equal(iUTokenSupply, fUTokenSupply, tc.msg, "uToken supply")
			// verify uToken exchange rate is unchanged
			require.Equal(iExchangeRate, fExchangeRate, tc.msg, "uToken exchange rate")
			// verify borrowed coins increased by expected amount
			require.Equal(iBorrowed.Add(tc.coin), fBorrowed, "borrowed coins")

			// check all available invariants
			s.checkInvariants(tc.msg)
		}
	}
}

func (s *IntegrationTestSuite) TestRepay() {
	type testCase struct {
		msg           string
		addr          sdk.AccAddress
		coin          sdk.Coin
		expectedRepay sdk.Coin
		err           error
	}

	app, ctx, require := s.app, s.ctx, s.Require()

	// create and fund a borrower which supplies and collateralizes UMEE, then borrows 10 UMEE
	borrower := s.newAccount(coin(umeeDenom, 200_000000))
	s.supply(borrower, coin(umeeDenom, 150_000000))
	s.collateralize(borrower, coin("u/"+umeeDenom, 120_000000))
	s.borrow(borrower, coin(umeeDenom, 10_000000))

	// create and fund a borrower which engages in a supply->borrow->supply loop
	looper := s.newAccount(coin(umeeDenom, 50_000000))
	s.supply(looper, coin(umeeDenom, 50_000000))
	s.collateralize(looper, coin("u/"+umeeDenom, 50_000000))
	s.borrow(looper, coin(umeeDenom, 5_000000))
	s.supply(looper, coin(umeeDenom, 5_000000))

	tcs := []testCase{
		{
			"uToken",
			borrower,
			coin("u/"+umeeDenom, 100_000000),
			sdk.Coin{},
			types.ErrUToken,
		},
		{
			"unregistered token",
			borrower,
			coin("abcd", 100_000000),
			sdk.Coin{},
			types.ErrDenomNotBorrowed,
		},
		{
			"not borrowed",
			borrower,
			coin(atomDenom, 100_000000),
			sdk.Coin{},
			types.ErrDenomNotBorrowed,
		},
		{
			"valid repay",
			borrower,
			coin(umeeDenom, 1_000000),
			coin(umeeDenom, 1_000000),
			nil,
		},
		{
			"additional repay",
			borrower,
			coin(umeeDenom, 3_000000),
			coin(umeeDenom, 3_000000),
			nil,
		},
		{
			"overpay",
			borrower,
			coin(umeeDenom, 30_000000),
			coin(umeeDenom, 6_000000),
			nil,
		},
		{
			"insufficient balance",
			looper,
			coin(umeeDenom, 1_000000),
			sdk.Coin{},
			sdkerrors.ErrInsufficientFunds,
		},
	}

	for _, tc := range tcs {
		if tc.err != nil {
			_, err := app.LeverageKeeper.Repay(ctx, tc.addr, tc.coin)
			require.ErrorIs(err, tc.err, tc.msg)
		} else {
			// initial state
			iBalance := app.BankKeeper.GetAllBalances(ctx, tc.addr)
			iCollateral := app.LeverageKeeper.GetBorrowerCollateral(ctx, tc.addr)
			iUTokenSupply := app.LeverageKeeper.GetAllUTokenSupply(ctx)
			iExchangeRate := app.LeverageKeeper.DeriveExchangeRate(ctx, tc.coin.Denom)
			iBorrowed := app.LeverageKeeper.GetBorrowerBorrows(ctx, tc.addr)

			// verify the output of repay function
			repaid, err := app.LeverageKeeper.Repay(ctx, tc.addr, tc.coin)
			require.NoError(err, tc.msg)
			require.Equal(tc.expectedRepay, repaid, tc.msg)

			// final state
			fBalance := app.BankKeeper.GetAllBalances(ctx, tc.addr)
			fCollateral := app.LeverageKeeper.GetBorrowerCollateral(ctx, tc.addr)
			fUTokenSupply := app.LeverageKeeper.GetAllUTokenSupply(ctx)
			fExchangeRate := app.LeverageKeeper.DeriveExchangeRate(ctx, tc.coin.Denom)
			fBorrowed := app.LeverageKeeper.GetBorrowerBorrows(ctx, tc.addr)

			// verify token balance is decreased by expected amount
			require.Equal(iBalance.Sub(tc.expectedRepay), fBalance, tc.msg, "balances")
			// verify uToken collateral unchanged
			require.Equal(iCollateral, fCollateral, tc.msg, "collateral")
			// verify uToken supply is unchanged
			require.Equal(iUTokenSupply, fUTokenSupply, tc.msg, "uToken supply")
			// verify uToken exchange rate is unchanged
			require.Equal(iExchangeRate, fExchangeRate, tc.msg, "uToken exchange rate")
			// verify borrowed coins decreased by expected amount
			s.requireEqualCoins(iBorrowed.Sub(tc.expectedRepay), fBorrowed, "borrowed coins")

			// check all available invariants
			s.checkInvariants(tc.msg)
		}
	}
}

func (s *IntegrationTestSuite) TestLiquidate() {
	type testCase struct {
		msg               string
		liquidator        sdk.AccAddress
		borrower          sdk.AccAddress
		attemptedRepay    sdk.Coin
		rewardDenom       string
		expectedRepay     sdk.Coin
		expectedLiquidate sdk.Coin
		expectedReward    sdk.Coin
		err               error
	}

	app, ctx, require := s.app, s.ctx, s.Require()

	// create and fund a liquidator which supplies plenty of UMEE and ATOM to the module
	supplier := s.newAccount(coin(umeeDenom, 1000_000000), coin(atomDenom, 1000_000000))
	s.supply(supplier, coin(umeeDenom, 1000_000000), coin(atomDenom, 1000_000000))

	// create and fund a liquidator which has 1000 UMEE and 1000 ATOM
	liquidator := s.newAccount(coin(umeeDenom, 1000_000000), coin(atomDenom, 1000_000000))

	// create a healthy borrower
	healthyBorrower := s.newAccount(coin(umeeDenom, 100_000000))
	s.supply(healthyBorrower, coin(umeeDenom, 100_000000))
	s.collateralize(healthyBorrower, coin("u/"+umeeDenom, 100_000000))
	s.borrow(healthyBorrower, coin(umeeDenom, 10_000000))

	// create a borrower which supplies and collateralizes 1000 ATOM
	atomBorrower := s.newAccount(coin(atomDenom, 1000_000000))
	s.supply(atomBorrower, coin(atomDenom, 1000_000000))
	s.collateralize(atomBorrower, coin("u/"+atomDenom, 1000_000000))
	// artificially borrow 500 ATOM - this can be liquidated without bad debt
	s.forceBorrow(atomBorrower, coin(atomDenom, 500_000000))

	// create a borrower which collateralizes 110 UMEE
	umeeBorrower := s.newAccount(coin(umeeDenom, 300_000000))
	s.supply(umeeBorrower, coin(umeeDenom, 200_000000))
	s.collateralize(umeeBorrower, coin("u/"+umeeDenom, 110_000000))
	// artificially borrow 200 UMEE - this will create a bad debt when liquidated
	s.forceBorrow(umeeBorrower, coin(umeeDenom, 200_000000))

	// creates a complex borrower with multiple denoms active
	complexBorrower := s.newAccount(coin(umeeDenom, 100_000000), coin(atomDenom, 100_000000))
	s.supply(complexBorrower, coin(umeeDenom, 100_000000), coin(atomDenom, 100_000000))
	s.collateralize(complexBorrower, coin("u/"+umeeDenom, 100_000000), coin("u/"+atomDenom, 100_000000))
	// artificially borrow multiple denoms
	s.forceBorrow(complexBorrower, coin(atomDenom, 30_000000), coin(umeeDenom, 30_000000))

	// creates a realistic borrower with 400 UMEE collateral which will have a close factor < 1
	closeBorrower := s.newAccount(coin(umeeDenom, 400_000000))
	s.supply(closeBorrower, coin(umeeDenom, 400_000000))
	s.collateralize(closeBorrower, coin("u/"+umeeDenom, 400_000000))
	// artificially borrow just barely above liquidation threshold to simulate interest accruing
	s.forceBorrow(closeBorrower, coin(umeeDenom, 102_000000))

	tcs := []testCase{
		{
			"healthy borrower",
			liquidator,
			healthyBorrower,
			coin(atomDenom, 1_000000),
			atomDenom,
			sdk.Coin{},
			sdk.Coin{},
			sdk.Coin{},
			types.ErrLiquidationIneligible,
		},
		{
			"not borrowed denom",
			liquidator,
			umeeBorrower,
			coin(atomDenom, 1_000000),
			atomDenom,
			sdk.Coin{},
			sdk.Coin{},
			sdk.Coin{},
			types.ErrLiquidationRepayZero,
		},
		{
			"direct atom liquidation",
			liquidator,
			atomBorrower,
			coin(atomDenom, 100_000000),
			atomDenom,
			coin(atomDenom, 100_000000),
			coin("u/"+atomDenom, 109_000000),
			coin(atomDenom, 109_000000),
			nil,
		},
		{
			"u/atom liquidation",
			liquidator,
			atomBorrower,
			coin(atomDenom, 100_000000),
			"u/" + atomDenom,
			coin(atomDenom, 100_000000),
			coin("u/"+atomDenom, 110_000000),
			coin("u/"+atomDenom, 110_000000),
			nil,
		},
		{
			"complete u/atom liquidation",
			liquidator,
			atomBorrower,
			coin(atomDenom, 500_000000),
			"u/" + atomDenom,
			coin(atomDenom, 300_000000),
			coin("u/"+atomDenom, 330_000000),
			coin("u/"+atomDenom, 330_000000),
			nil,
		},
		{
			"bad debt u/umee liquidation",
			liquidator,
			umeeBorrower,
			coin(umeeDenom, 200_000000),
			"u/" + umeeDenom,
			coin(umeeDenom, 100_000000),
			coin("u/"+umeeDenom, 110_000000),
			coin("u/"+umeeDenom, 110_000000),
			nil,
		},
		{
			"complex borrower",
			liquidator,
			complexBorrower,
			coin(umeeDenom, 200_000000),
			"u/" + atomDenom,
			coin(umeeDenom, 30_000000),
			coin("u/"+atomDenom, 3_527932),
			coin("u/"+atomDenom, 3_527932),
			nil,
		},
		{
			"close factor < 1",
			liquidator,
			closeBorrower,
			coin(umeeDenom, 200_000000),
			"u/" + umeeDenom,
			coin(umeeDenom, 21_216000),
			coin("u/"+umeeDenom, 23_337600),
			coin("u/"+umeeDenom, 23_337600),
			nil,
		},
	}

	for _, tc := range tcs {
		if tc.err != nil {
			_, _, _, err := app.LeverageKeeper.Liquidate(
				ctx, tc.liquidator, tc.borrower, tc.attemptedRepay, tc.rewardDenom,
			)
			require.ErrorIs(err, tc.err, tc.msg)
		} else {
			baseRewardDenom := types.ToTokenDenom(tc.expectedLiquidate.Denom)

			// initial state (borrowed denom)
			biUTokenSupply := app.LeverageKeeper.GetAllUTokenSupply(ctx)
			biExchangeRate := app.LeverageKeeper.DeriveExchangeRate(ctx, tc.attemptedRepay.Denom)

			// initial state (liquidated denom)
			liUTokenSupply := app.LeverageKeeper.GetAllUTokenSupply(ctx)
			liExchangeRate := app.LeverageKeeper.DeriveExchangeRate(ctx, baseRewardDenom)

			// borrower initial state
			biBalance := app.BankKeeper.GetAllBalances(ctx, tc.borrower)
			biCollateral := app.LeverageKeeper.GetBorrowerCollateral(ctx, tc.borrower)
			biBorrowed := app.LeverageKeeper.GetBorrowerBorrows(ctx, tc.borrower)

			// liquidator initial state
			liBalance := app.BankKeeper.GetAllBalances(ctx, tc.liquidator)
			liCollateral := app.LeverageKeeper.GetBorrowerCollateral(ctx, tc.liquidator)
			liBorrowed := app.LeverageKeeper.GetBorrowerBorrows(ctx, tc.liquidator)

			// verify the output of liquidate function
			repaid, liquidated, reward, err := app.LeverageKeeper.Liquidate(
				ctx, tc.liquidator, tc.borrower, tc.attemptedRepay, tc.rewardDenom,
			)
			require.NoError(err, tc.msg)
			require.Equal(tc.expectedRepay, repaid, tc.msg, "repaid")
			require.Equal(tc.expectedLiquidate, liquidated, tc.msg, "liquidated")
			require.Equal(tc.expectedReward, reward, tc.msg, "reward")

			// final state (liquidated denom)
			lfUTokenSupply := app.LeverageKeeper.GetAllUTokenSupply(ctx)
			lfExchangeRate := app.LeverageKeeper.DeriveExchangeRate(ctx, baseRewardDenom)

			// borrower final state
			bfBalance := app.BankKeeper.GetAllBalances(ctx, tc.borrower)
			bfCollateral := app.LeverageKeeper.GetBorrowerCollateral(ctx, tc.borrower)
			bfBorrowed := app.LeverageKeeper.GetBorrowerBorrows(ctx, tc.borrower)

			// liquidator final state
			lfBalance := app.BankKeeper.GetAllBalances(ctx, tc.liquidator)
			lfCollateral := app.LeverageKeeper.GetBorrowerCollateral(ctx, tc.liquidator)
			lfBorrowed := app.LeverageKeeper.GetBorrowerBorrows(ctx, tc.liquidator)

			// if borrowed denom and reward denom are different, then borrowed denom uTokens should be unaffected
			if tc.rewardDenom != tc.attemptedRepay.Denom {
				// final state (borrowed denom)
				bfUTokenSupply := app.LeverageKeeper.GetAllUTokenSupply(ctx)
				bfExchangeRate := app.LeverageKeeper.DeriveExchangeRate(ctx, tc.attemptedRepay.Denom)

				// verify borrowed denom uToken supply is unchanged
				require.Equal(biUTokenSupply, bfUTokenSupply, tc.msg, "uToken supply (borrowed denom")
				// verify borrowed denom uToken exchange rate is unchanged
				require.Equal(biExchangeRate, bfExchangeRate, tc.msg, "uToken exchange rate (borrowed denom")
			}

			// verify liquidated denom uToken supply is unchanged if indirect liquidation, or reduced if direct
			expectedLiquidatedUTokenSupply := liUTokenSupply
			if !types.HasUTokenPrefix(tc.rewardDenom) {
				expectedLiquidatedUTokenSupply = expectedLiquidatedUTokenSupply.Sub(tc.expectedLiquidate)
			}
			require.Equal(expectedLiquidatedUTokenSupply, lfUTokenSupply, tc.msg, "uToken supply (liquidated denom")
			// verify liquidated denom uToken exchange rate is unchanged
			require.Equal(liExchangeRate, lfExchangeRate, tc.msg, "uToken exchange rate (liquidated denom")

			// verify borrower balances unchanged
			require.Equal(biBalance, bfBalance, tc.msg, "borrower balances")
			// verify borrower collateral reduced by the expected amount
			s.requireEqualCoins(biCollateral.Sub(tc.expectedLiquidate), bfCollateral, tc.msg, "borrower collateral")
			// verify borrowed coins decreased by expected amount
			s.requireEqualCoins(biBorrowed.Sub(tc.expectedRepay), bfBorrowed, "borrowed coins")

			// verify liquidator balance changes by expected amounts
			require.Equal(liBalance.Sub(tc.expectedRepay).Add(tc.expectedReward), lfBalance,
				tc.msg, "liquidator balances")
			// verify liquidator collateral unchanged
			require.Equal(liCollateral, lfCollateral, tc.msg, "liquidator collateral")
			// verify liquidator borrowed coins unchanged
			s.requireEqualCoins(liBorrowed, lfBorrowed, "liquidator borrowed coins")

			// check all available invariants
			s.checkInvariants(tc.msg)
		}
	}
}

<<<<<<< HEAD
func (s *IntegrationTestSuite) TestMinCollateralLiquidity() {
	app, ctx, require := s.app, s.ctx, s.Require()

	// update initial UMEE to have a limited MinCollateralLiquidity
	umee, err := app.LeverageKeeper.GetTokenSettings(ctx, umeeDenom)
	require.NoError(err)
	umee.MinCollateralLiquidity = sdk.MustNewDecFromStr("0.5")
	s.registerToken(umee)

	// create a supplier to collateralize 100 UMEE
=======
func (s *IntegrationTestSuite) TestMaxCollateralShare() {
	app, ctx, require := s.app, s.ctx, s.Require()

	// update initial ATOM to have a limited MaxCollateralShare
	atom, err := app.LeverageKeeper.GetTokenSettings(ctx, atomDenom)
	require.NoError(err)
	atom.MaxCollateralShare = sdk.MustNewDecFromStr("0.1")
	s.registerToken(atom)

	// Mock oracle prices:
	// UMEE $4.21
	// ATOM $39.38

	// create a supplier to collateralize 100 UMEE, worth $421.00
>>>>>>> fc5b041e
	umeeSupplier := s.newAccount(coin(umeeDenom, 100_000000))
	s.supply(umeeSupplier, coin(umeeDenom, 100_000000))
	s.collateralize(umeeSupplier, coin("u/"+umeeDenom, 100_000000))

<<<<<<< HEAD
	// create an ATOM supplier and borrow 49 UMEE
	atomSupplier := s.newAccount(coin(atomDenom, 100_000000))
	s.supply(atomSupplier, coin(atomDenom, 100_000000))
	s.collateralize(atomSupplier, coin("u/"+atomDenom, 100_000000))
	s.borrow(atomSupplier, coin(umeeDenom, 49_000000))

	// collateral liquidity (liquidity / collateral) of UMEE is 51/100

	// withdrawal would reduce collateral liquidity to 41/90
	_, err = app.LeverageKeeper.Withdraw(ctx, umeeSupplier, coin("u/"+umeeDenom, 10_000000))
	require.ErrorIs(err, types.ErrMinCollateralLiquidity, "withdraw")

	// borrow would reduce collateral liquidity to 41/100
	err = app.LeverageKeeper.Borrow(ctx, umeeSupplier, coin(umeeDenom, 10_000000))
	require.ErrorIs(err, types.ErrMinCollateralLiquidity, "borrow")
}

func (s *IntegrationTestSuite) TestMinCollateralLiquidity_Collateralize() {
	app, ctx, require := s.app, s.ctx, s.Require()

	// update initial UMEE to have a limited MinCollateralLiquidity
	umee, err := app.LeverageKeeper.GetTokenSettings(ctx, umeeDenom)
	require.NoError(err)
	umee.MinCollateralLiquidity = sdk.MustNewDecFromStr("0.5")
	s.registerToken(umee)

	// create a supplier to supply 200 UMEE, and collateralize 100 UMEE
	umeeSupplier := s.newAccount(coin(umeeDenom, 200))
	s.supply(umeeSupplier, coin(umeeDenom, 200))
	s.collateralize(umeeSupplier, coin("u/"+umeeDenom, 100))

	// create an ATOM supplier and borrow 149 UMEE
	atomSupplier := s.newAccount(coin(atomDenom, 100))
	s.supply(atomSupplier, coin(atomDenom, 100))
	s.collateralize(atomSupplier, coin("u/"+atomDenom, 100))
	s.borrow(atomSupplier, coin(umeeDenom, 149))

	// collateral liquidity (liquidity / collateral) of UMEE is 51/100

	// collateralize would reduce collateral liquidity to 51/200
	err = app.LeverageKeeper.Collateralize(ctx, umeeSupplier, coin("u/"+umeeDenom, 100))
	require.ErrorIs(err, types.ErrMinCollateralLiquidity, "collateralize")
=======
	// create an ATOM supplier
	atomSupplier := s.newAccount(coin(atomDenom, 100_000000))
	s.supply(atomSupplier, coin(atomDenom, 100_000000))

	// collateralize 1.18 ATOM, worth $46.46, with no error.
	// total collateral value (across all denoms) will be $467.46
	// so ATOM's collateral share ($46.46 / $467.46) is barely below 10%
	s.collateralize(atomSupplier, coin("u/"+atomDenom, 1_180000))

	// attempt to collateralize another 0.01 ATOM, which would result in too much collateral share for ATOM
	err = app.LeverageKeeper.Collateralize(ctx, atomSupplier, coin("u/"+atomDenom, 10000))
	require.ErrorIs(err, types.ErrMaxCollateralShare)
>>>>>>> fc5b041e
}<|MERGE_RESOLUTION|>--- conflicted
+++ resolved
@@ -947,7 +947,38 @@
 	}
 }
 
-<<<<<<< HEAD
+func (s *IntegrationTestSuite) TestMaxCollateralShare() {
+	app, ctx, require := s.app, s.ctx, s.Require()
+
+	// update initial ATOM to have a limited MaxCollateralShare
+	atom, err := app.LeverageKeeper.GetTokenSettings(ctx, atomDenom)
+	require.NoError(err)
+	atom.MaxCollateralShare = sdk.MustNewDecFromStr("0.1")
+	s.registerToken(atom)
+
+	// Mock oracle prices:
+	// UMEE $4.21
+	// ATOM $39.38
+
+	// create a supplier to collateralize 100 UMEE, worth $421.00
+	umeeSupplier := s.newAccount(coin(umeeDenom, 100_000000))
+	s.supply(umeeSupplier, coin(umeeDenom, 100_000000))
+	s.collateralize(umeeSupplier, coin("u/"+umeeDenom, 100_000000))
+
+	// create an ATOM supplier
+	atomSupplier := s.newAccount(coin(atomDenom, 100_000000))
+	s.supply(atomSupplier, coin(atomDenom, 100_000000))
+
+	// collateralize 1.18 ATOM, worth $46.46, with no error.
+	// total collateral value (across all denoms) will be $467.46
+	// so ATOM's collateral share ($46.46 / $467.46) is barely below 10%
+	s.collateralize(atomSupplier, coin("u/"+atomDenom, 1_180000))
+
+	// attempt to collateralize another 0.01 ATOM, which would result in too much collateral share for ATOM
+	err = app.LeverageKeeper.Collateralize(ctx, atomSupplier, coin("u/"+atomDenom, 10000))
+	require.ErrorIs(err, types.ErrMaxCollateralShare)
+}
+
 func (s *IntegrationTestSuite) TestMinCollateralLiquidity() {
 	app, ctx, require := s.app, s.ctx, s.Require()
 
@@ -958,27 +989,10 @@
 	s.registerToken(umee)
 
 	// create a supplier to collateralize 100 UMEE
-=======
-func (s *IntegrationTestSuite) TestMaxCollateralShare() {
-	app, ctx, require := s.app, s.ctx, s.Require()
-
-	// update initial ATOM to have a limited MaxCollateralShare
-	atom, err := app.LeverageKeeper.GetTokenSettings(ctx, atomDenom)
-	require.NoError(err)
-	atom.MaxCollateralShare = sdk.MustNewDecFromStr("0.1")
-	s.registerToken(atom)
-
-	// Mock oracle prices:
-	// UMEE $4.21
-	// ATOM $39.38
-
-	// create a supplier to collateralize 100 UMEE, worth $421.00
->>>>>>> fc5b041e
 	umeeSupplier := s.newAccount(coin(umeeDenom, 100_000000))
 	s.supply(umeeSupplier, coin(umeeDenom, 100_000000))
 	s.collateralize(umeeSupplier, coin("u/"+umeeDenom, 100_000000))
 
-<<<<<<< HEAD
 	// create an ATOM supplier and borrow 49 UMEE
 	atomSupplier := s.newAccount(coin(atomDenom, 100_000000))
 	s.supply(atomSupplier, coin(atomDenom, 100_000000))
@@ -1021,18 +1035,4 @@
 	// collateralize would reduce collateral liquidity to 51/200
 	err = app.LeverageKeeper.Collateralize(ctx, umeeSupplier, coin("u/"+umeeDenom, 100))
 	require.ErrorIs(err, types.ErrMinCollateralLiquidity, "collateralize")
-=======
-	// create an ATOM supplier
-	atomSupplier := s.newAccount(coin(atomDenom, 100_000000))
-	s.supply(atomSupplier, coin(atomDenom, 100_000000))
-
-	// collateralize 1.18 ATOM, worth $46.46, with no error.
-	// total collateral value (across all denoms) will be $467.46
-	// so ATOM's collateral share ($46.46 / $467.46) is barely below 10%
-	s.collateralize(atomSupplier, coin("u/"+atomDenom, 1_180000))
-
-	// attempt to collateralize another 0.01 ATOM, which would result in too much collateral share for ATOM
-	err = app.LeverageKeeper.Collateralize(ctx, atomSupplier, coin("u/"+atomDenom, 10000))
-	require.ErrorIs(err, types.ErrMaxCollateralShare)
->>>>>>> fc5b041e
 }