package keeper

import (
	"strings"

	"cosmossdk.io/errors"
	sdkmath "cosmossdk.io/math"
	sdk "github.com/cosmos/cosmos-sdk/types"

	"github.com/umee-network/umee/v6/util/coin"
	"github.com/umee-network/umee/v6/util/sdkutil"
	"github.com/umee-network/umee/v6/x/auction"
	"github.com/umee-network/umee/v6/x/leverage/types"
	oracletypes "github.com/umee-network/umee/v6/x/oracle/types"
)

// TODO: parameterize this
const MaxSpotPriceAge = 180 // 180 seconds = 3 minutes

var ten = sdkmath.LegacyMustNewDecFromStr("10")

// TokenPrice returns the USD value of a token's symbol denom, e.g. `UMEE` (rather than `uumee`).
// Note, the input denom must still be the base denomination, e.g. uumee. When error is nil, price is
// guaranteed to be positive. Also returns the token's exponent to reduce redundant registry reads.
func (k Keeper) TokenPrice(ctx sdk.Context, baseDenom string, mode types.PriceMode) (sdkmath.LegacyDec, uint32, error) {
	t, err := k.GetTokenSettings(ctx, baseDenom)
	if err != nil {
		return sdkmath.LegacyZeroDec(), 0, err
	}
	if t.Blacklist {
		return sdkmath.LegacyZeroDec(), t.Exponent, types.ErrBlacklisted
	}

	// if a token is exempt from historic pricing, all price modes ignore historic prices
	// and use spot prices instead, sometimes also allowing expired prices.
	if t.HistoricMedians == 0 {
		mode = mode.IgnoreHistoric()
	}

	var price, historicPrice sdkmath.LegacyDec
	var spotPrice oracletypes.ExchangeRate
	if mode != types.PriceModeHistoric {
		// spot price is required for modes other than historic
		spotPrice, err = k.oracleKeeper.GetExchangeRate(ctx, t.SymbolDenom)
		if err != nil {
			return sdkmath.LegacyZeroDec(), t.Exponent, errors.Wrap(err, "oracle")
		}
		if !mode.AllowsExpired() {
			// with the exception of account summary queries, require spot prices to be recent
			moduleTime := k.getLastInterestTime(ctx)
			priceTime := spotPrice.Timestamp.Unix()
			priceAge := moduleTime - priceTime
			if priceAge < 0 || priceAge > MaxSpotPriceAge {
				return sdkmath.LegacyZeroDec(), t.Exponent, types.ErrExpiredOraclePrice.Wrapf(
					"price: %d, module: %d", priceTime, moduleTime)
			}
		}
	}

	if mode != types.PriceModeSpot && mode != types.PriceModeQuery {
		// historic price is required for modes other than spot and query
		var numStamps uint32
		historicPrice, numStamps, err = k.oracleKeeper.MedianOfHistoricMedians(
			ctx, strings.ToUpper(t.SymbolDenom), uint64(t.HistoricMedians))
		if err != nil {
			return sdkmath.LegacyZeroDec(), t.Exponent, errors.Wrap(err, "oracle")
		}
		if numStamps < t.HistoricMedians {
			return sdkmath.LegacyZeroDec(), t.Exponent, types.ErrNoHistoricMedians.Wrapf(
				"requested %d, got %d",
				t.HistoricMedians,
				numStamps,
			)
		}
	}

	switch mode {
	case types.PriceModeSpot, types.PriceModeQuery:
		price = spotPrice.Rate
	case types.PriceModeHistoric:
		price = historicPrice
	case types.PriceModeHigh, types.PriceModeQueryHigh:
		price = sdkmath.LegacyMaxDec(spotPrice.Rate, historicPrice)
	case types.PriceModeLow, types.PriceModeQueryLow:
		price = sdkmath.LegacyMinDec(spotPrice.Rate, historicPrice)
	default:
		return sdkmath.LegacyZeroDec(), t.Exponent, types.ErrInvalidPriceMode.Wrapf("%d", mode)
	}

	if price.IsNil() || !price.IsPositive() {
		return sdkmath.LegacyZeroDec(), t.Exponent, types.ErrInvalidOraclePrice.Wrap(baseDenom)
	}

	return price, t.Exponent, nil
}

// exponent multiplies an sdkmath.LegacyDec by 10^n. n can be negative.
func exponent(input sdkmath.LegacyDec, n int32) sdkmath.LegacyDec {
	if n == 0 {
		return input
	}
	if n < 0 {
		quotient := ten.Power(uint64(n * -1))
		return input.Quo(quotient)
	}
	return input.Mul(ten.Power(uint64(n)))
}

// TokenValue returns the total token value given a Coin. An error is
// returned if we cannot get the token's price or if it's not an accepted token.
// Computation uses price of token's default denom to avoid rounding errors
// for exponent >= 18 tokens.
func (k Keeper) TokenValue(ctx sdk.Context, coin sdk.Coin, mode types.PriceMode) (sdkmath.LegacyDec, error) {
	p, exp, err := k.TokenPrice(ctx, coin.Denom, mode)
	if err != nil {
		return sdkmath.LegacyZeroDec(), err
	}
	return exponent(p.Mul(toDec(coin.Amount)), int32(exp)*-1), nil
}

// TotalTokenValue returns the total value of all supplied tokens. It is
// equivalent to the sum of TokenValue on each coin individually, except it
// ignores unregistered and blacklisted tokens instead of returning an error.
func (k Keeper) TotalTokenValue(ctx sdk.Context, coins sdk.Coins, mode types.PriceMode) (sdkmath.LegacyDec, error) {
	total := sdkmath.LegacyZeroDec()

	accepted := k.filterAcceptedCoins(ctx, coins)

	for _, c := range accepted {
		v, err := k.TokenValue(ctx, c, mode)
		if err != nil {
			return sdkmath.LegacyZeroDec(), err
		}

		total = total.Add(v)
	}

	return total, nil
}

// ValueWithBorrowFactor returns the total value of all input tokens, each multiplied
// by borrow factor (which is the minimum of 2.0 and 1/collateral weight). It
// ignores unregistered and blacklisted tokens instead of returning an error, but
// will error on unavailable prices.
func (k Keeper) ValueWithBorrowFactor(ctx sdk.Context, coins sdk.Coins,
	mode types.PriceMode) (sdkmath.LegacyDec, error) {
	total := sdkmath.LegacyZeroDec()

	for _, c := range coins {
		token, err := k.GetTokenSettings(ctx, c.Denom)
		if err != nil {
			continue
		}
		v, err := k.TokenValue(ctx, c, mode)
		if err != nil {
			return sdkmath.LegacyZeroDec(), err
		}

		total = total.Add(v.Mul(token.BorrowFactor()))
	}

	return total, nil
}

// VisibleTokenValue functions like TotalTokenValue, but interprets missing oracle prices
// as zero value instead of returning an error.
func (k Keeper) VisibleTokenValue(ctx sdk.Context, coins sdk.Coins, mode types.PriceMode) (sdkmath.LegacyDec, error) {
	total := sdkmath.LegacyZeroDec()

	accepted := k.filterAcceptedCoins(ctx, coins)

	for _, c := range accepted {
		v, err := k.TokenValue(ctx, c, mode)
		if err == nil {
			total = total.Add(v)
		}
		if nonOracleError(err) {
			return sdkmath.LegacyZeroDec(), err
		}
	}

	return total, nil
}

// VisibleUTokensValue converts uTokens to tokens and calls VisibleTokenValue. Errors on non-uTokens.
func (k Keeper) VisibleUTokensValue(ctx sdk.Context, uTokens sdk.Coins,
	mode types.PriceMode) (sdkmath.LegacyDec, error) {
	tokens := sdk.NewCoins()

	for _, u := range uTokens {
		t, err := k.ToToken(ctx, u)
		if err != nil {
			return sdkmath.LegacyZeroDec(), err
		}
		tokens = tokens.Add(t)
	}

	return k.VisibleTokenValue(ctx, tokens, mode)
}

// TokenWithValue creates a token of a given denom with an given USD value.
// Returns an error on invalid price or denom. Rounds down, i.e. the
// value of the token returned may be slightly less than the requested value.
func (k Keeper) TokenWithValue(ctx sdk.Context, denom string, value sdkmath.LegacyDec,
	mode types.PriceMode) (sdk.Coin, error) {
	// get token price (guaranteed positive if nil error) and exponent
	price, exp, err := k.TokenPrice(ctx, denom, mode)
	if err != nil {
		return sdk.Coin{}, err
	}

	// amount = USD value * 10^exponent / symbol price
	amount := exponent(value, int32(exp)).Quo(price)
	return sdk.NewCoin(denom, amount.TruncateInt()), nil
}

// UTokenWithValue creates a uToken of a given denom with an given USD value.
// Returns an error on invalid price or non-uToken denom. Rounds down, i.e. the
// value of the uToken returned may be slightly less than the requested value.
func (k Keeper) UTokenWithValue(ctx sdk.Context, denom string, value sdkmath.LegacyDec,
	mode types.PriceMode) (sdk.Coin, error) {
	base := coin.StripUTokenDenom(denom)
	if base == "" {
		return sdk.Coin{}, types.ErrNotUToken.Wrap(denom)
	}

	token, err := k.TokenWithValue(ctx, base, value, mode)
	if err != nil {
		return sdk.Coin{}, err
	}

	uTokenExchangeRate := k.DeriveExchangeRate(ctx, base)
	uTokenAmount := sdkmath.LegacyNewDecFromInt(token.Amount).Quo(uTokenExchangeRate).TruncateInt()

	return sdk.NewCoin(denom, uTokenAmount), nil
}

// PriceRatio computes the ratio of the USD prices of two base tokens, as sdkmath.LegacyDec(fromPrice/toPrice).
// Will return an error if either token price is not positive, and guarantees a positive output.
// Computation uses price of token's symbol denom to avoid rounding errors for exponent >= 18 tokens,
// but returns in terms of base tokens. Uses the same price mode for both token denoms involved.
func (k Keeper) PriceRatio(ctx sdk.Context, fromDenom, toDenom string,
	mode types.PriceMode) (sdkmath.LegacyDec, error) {
	p1, e1, err := k.TokenPrice(ctx, fromDenom, mode)
	if err != nil {
		return sdkmath.LegacyZeroDec(), err
	}
	p2, e2, err := k.TokenPrice(ctx, toDenom, mode)
	if err != nil {
		return sdkmath.LegacyZeroDec(), err
	}
	// If tokens have different exponents, the symbol price ratio must be adjusted
	// to obtain the base token price ratio. If fromDenom has a higher exponent, then
	// the ratio p1/p2 must be adjusted lower.
	powerDifference := int32(e2) - int32(e1)
	// Price ratio > 1 if fromDenom is worth more than toDenom.
	return exponent(p1, powerDifference).Quo(p2), nil
}

// fundModules transfers requested coins to other module account, as
// long as the leverage module account has sufficient unreserved assets.
func (k Keeper) fundModules(ctx sdk.Context, toOracle, toAuction sdk.Coins) error {
	toOracleCheck := sdk.Coins{}
	toAuctionCheck := sdk.Coins{}
	available := map[string]sdkmath.Int{}

	// reduce rewards if they exceed unreserved module balance
<<<<<<< HEAD
	for _, coin := range requested {
		amountToTransfer := sdkmath.MinInt(coin.Amount, k.AvailableLiquidity(ctx, coin.Denom))

		if amountToTransfer.IsPositive() {
			rewards = rewards.Add(sdk.NewCoin(coin.Denom, amountToTransfer))
=======
	for _, o := range toOracle {
		avl := k.AvailableLiquidity(ctx, o.Denom)
		amt := sdk.MinInt(o.Amount, avl)
		if amt.IsPositive() {
			toOracleCheck = toOracleCheck.Add(sdk.NewCoin(o.Denom, amt))
			avl.Sub(amt)
		}
		available[o.Denom] = avl
	}
	for _, o := range toAuction {
		avl, ok := available[o.Denom]
		if !ok {
			avl = k.AvailableLiquidity(ctx, o.Denom)
		}
		amt := sdk.MinInt(o.Amount, avl)
		if amt.IsPositive() {
			toAuctionCheck = toAuctionCheck.Add(sdk.NewCoin(o.Denom, amt))
			avl.Sub(amt)
>>>>>>> 2bc3f3f9
		}
		available[o.Denom] = avl
	}

	// This action is caused by end blocker, not a message handler, so we need to emit an event
	k.Logger(ctx).Debug(
		"funded ",
		"to oracle", toOracleCheck.String(),
		"to auction", toAuctionCheck.String(),
	)
	send := k.bankKeeper.SendCoinsFromModuleToModule
	if !toOracleCheck.IsZero() {
		sdkutil.Emit(&ctx, &types.EventFundOracle{Assets: toOracleCheck})
		if err := send(ctx, types.ModuleName, oracletypes.ModuleName, toOracleCheck); err != nil {
			return err
		}
	}
	if !toAuctionCheck.IsZero() {
		auction.EmitFundRewardsAuction(&ctx, toOracleCheck)
		return k.bankKeeper.SendCoinsFromModuleToAccount(ctx, types.ModuleName, k.rewardsAuction, toAuctionCheck)
	}

	return nil
}<|MERGE_RESOLUTION|>--- conflicted
+++ resolved
@@ -265,13 +265,6 @@
 	available := map[string]sdkmath.Int{}
 
 	// reduce rewards if they exceed unreserved module balance
-<<<<<<< HEAD
-	for _, coin := range requested {
-		amountToTransfer := sdkmath.MinInt(coin.Amount, k.AvailableLiquidity(ctx, coin.Denom))
-
-		if amountToTransfer.IsPositive() {
-			rewards = rewards.Add(sdk.NewCoin(coin.Denom, amountToTransfer))
-=======
 	for _, o := range toOracle {
 		avl := k.AvailableLiquidity(ctx, o.Denom)
 		amt := sdk.MinInt(o.Amount, avl)
@@ -290,7 +283,6 @@
 		if amt.IsPositive() {
 			toAuctionCheck = toAuctionCheck.Add(sdk.NewCoin(o.Denom, amt))
 			avl.Sub(amt)
->>>>>>> 2bc3f3f9
 		}
 		available[o.Denom] = avl
 	}
