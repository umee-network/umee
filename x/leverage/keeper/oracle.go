package keeper

import (
	sdk "github.com/cosmos/cosmos-sdk/types"
	sdkerrors "github.com/cosmos/cosmos-sdk/types/errors"

	oracletypes "github.com/umee-network/umee/v2/x/oracle/types"

	"github.com/umee-network/umee/v2/x/leverage/types"
)

// TokenPrice returns the USD value of a base token. Note, the token's denomination
// must be the base denomination, e.g. uumee. The x/oracle module must know of
// the base and display/symbol denominations for each exchange pair. E.g. it must
// know about the UMEE/USD exchange rate along with the uumee base denomination
// and the exponent. When error is nil, price is guaranteed to be positive.
func (k Keeper) TokenPrice(ctx sdk.Context, denom string) (sdk.Dec, error) {
	t, err := k.GetTokenSettings(ctx, denom)
	if err != nil {
		return sdk.ZeroDec(), err
	}

	if t.Blacklist {
		return sdk.ZeroDec(), types.ErrBlacklisted
	}

	price, err := k.oracleKeeper.GetExchangeRateBase(ctx, denom)
	if err != nil {
		return sdk.ZeroDec(), sdkerrors.Wrap(err, "oracle")
	}

	if price.IsNil() || !price.IsPositive() {
		return sdk.ZeroDec(), sdkerrors.Wrap(types.ErrInvalidOraclePrice, denom)
	}

	return price, nil
}

// TokenValue returns the total token value given a Coin. An error is
// returned if we cannot get the token's price or if it's not an accepted token.
func (k Keeper) TokenValue(ctx sdk.Context, coin sdk.Coin) (sdk.Dec, error) {
	p, err := k.TokenPrice(ctx, coin.Denom)
	if err != nil {
		return sdk.ZeroDec(), err
	}
<<<<<<< HEAD

	return p.Mul(toDec(coin.Amount)), nil
=======
	return p.Mul(coin.Amount.ToDec()), nil
>>>>>>> af827ba2
}

// TotalTokenValue returns the total value of all supplied tokens. It is
// equivalent to the sum of TokenValue on each coin individually, except it
// ignores unregistered and blacklisted tokens instead of returning an error.
func (k Keeper) TotalTokenValue(ctx sdk.Context, coins sdk.Coins) (sdk.Dec, error) {
	total := sdk.ZeroDec()

	accepted := k.filterAcceptedCoins(ctx, coins)

	for _, c := range accepted {
		v, err := k.TokenValue(ctx, c)
		if err != nil {
			return sdk.ZeroDec(), err
		}

		total = total.Add(v)
	}

	return total, nil
}

// PriceRatio computed the ratio of the USD prices of two tokens, as sdk.Dec(fromPrice/toPrice).
// Will return an error if either token price is not positive, and guarantees a positive output.
func (k Keeper) PriceRatio(ctx sdk.Context, fromDenom, toDenom string) (sdk.Dec, error) {
	p1, err := k.TokenPrice(ctx, fromDenom)
	if err != nil {
		return sdk.ZeroDec(), err
	}
	p2, err := k.TokenPrice(ctx, toDenom)
	if err != nil {
		return sdk.ZeroDec(), err
	}
<<<<<<< HEAD

	// then return the amount corrected by the price ratio
	return sdk.NewCoin(
		toDenom,
		toDec(fromCoin.Amount).Mul(p1).Quo(p2).TruncateInt(),
	), nil
=======
	// Price ratio > 1 if fromDenom is worth more than toDenom.
	return p1.Quo(p2), nil
>>>>>>> af827ba2
}

// FundOracle transfers requested coins to the oracle module account, as
// long as the leverage module account has sufficient unreserved assets.
func (k Keeper) FundOracle(ctx sdk.Context, requested sdk.Coins) error {
	rewards := sdk.Coins{}

	// reduce rewards if they exceed unreserved module balance
	for _, coin := range requested {
		reserved := k.GetReserveAmount(ctx, coin.Denom)
		balance := k.ModuleBalance(ctx, coin.Denom)

		amountToTransfer := sdk.MinInt(coin.Amount, balance.Sub(reserved))

		if amountToTransfer.IsPositive() {
			rewards = rewards.Add(sdk.NewCoin(coin.Denom, amountToTransfer))
		}
	}

	// Because this action is not caused by a message, logging and
	// events are here instead of msg_server.go
	k.Logger(ctx).Debug(
		"funded oracle",
		"amount", rewards.String(),
	)

	ctx.EventManager().EmitEvents(sdk.Events{
		sdk.NewEvent(
			types.EventTypeFundOracle,
			sdk.NewAttribute(sdk.AttributeKeyAmount, rewards.String()),
		),
	})

	// Send rewards
	if !rewards.IsZero() {
		return k.bankKeeper.SendCoinsFromModuleToModule(ctx, types.ModuleName, oracletypes.ModuleName, rewards)
	}

	return nil
}<|MERGE_RESOLUTION|>--- conflicted
+++ resolved
@@ -43,12 +43,7 @@
 	if err != nil {
 		return sdk.ZeroDec(), err
 	}
-<<<<<<< HEAD
-
 	return p.Mul(toDec(coin.Amount)), nil
-=======
-	return p.Mul(coin.Amount.ToDec()), nil
->>>>>>> af827ba2
 }
 
 // TotalTokenValue returns the total value of all supplied tokens. It is
@@ -82,17 +77,8 @@
 	if err != nil {
 		return sdk.ZeroDec(), err
 	}
-<<<<<<< HEAD
-
-	// then return the amount corrected by the price ratio
-	return sdk.NewCoin(
-		toDenom,
-		toDec(fromCoin.Amount).Mul(p1).Quo(p2).TruncateInt(),
-	), nil
-=======
 	// Price ratio > 1 if fromDenom is worth more than toDenom.
 	return p1.Quo(p2), nil
->>>>>>> af827ba2
 }
 
 // FundOracle transfers requested coins to the oracle module account, as
