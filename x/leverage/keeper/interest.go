package keeper

import (
	"fmt"

	sdkmath "cosmossdk.io/math"
	sdk "github.com/cosmos/cosmos-sdk/types"

	"github.com/umee-network/umee/v6/util/sdkutil"
	"github.com/umee-network/umee/v6/x/leverage/types"
)

// DeriveBorrowAPY derives the current borrow interest rate on a token denom
// using its supply utilization and token-specific params. Returns zero on
// invalid asset.
func (k Keeper) DeriveBorrowAPY(ctx sdk.Context, denom string) sdkmath.LegacyDec {
	token, err := k.GetTokenSettings(ctx, denom)
	if err != nil {
		return sdkmath.LegacyZeroDec()
	}
	if token.Blacklist {
		// Regardless of params, AccrueAllInterest skips blacklisted denoms
		return sdkmath.LegacyZeroDec()
	}

	// Derive current supply utilization, which will always be between 0.0 and 1.0
	utilization := k.SupplyUtilization(ctx, denom)

	// Tokens which have reached or exceeded their max supply utilization always use max borrow APY
	if utilization.GTE(token.MaxSupplyUtilization) {
		return token.MaxBorrowRate
	}

	// Tokens which are past kink value but have not reached max supply utilization interpolate between the two
	if utilization.GTE(token.KinkUtilization) {
		return Interpolate(
<<<<<<< HEAD
			utilization,            // x
			token.KinkUtilization,  // x1
			token.KinkBorrowRate,   // y1
			sdkmath.LegacyOneDec(), // x2
			token.MaxBorrowRate,    // y2
=======
			utilization,                // x
			token.KinkUtilization,      // x1
			token.KinkBorrowRate,       // y1
			token.MaxSupplyUtilization, // x2
			token.MaxBorrowRate,        // y2
>>>>>>> 68ed1d3d
		)
	}

	// utilization is between 0% and kink value
	return Interpolate(
		utilization,             // x
		sdkmath.LegacyZeroDec(), // x1
		token.BaseBorrowRate,    // y1
		token.KinkUtilization,   // x2
		token.KinkBorrowRate,    // y2
	)
}

// DeriveSupplyAPY derives the current supply interest rate on a token denom
// using its supply utilization and borrow APY. Returns zero on invalid asset.
func (k Keeper) DeriveSupplyAPY(ctx sdk.Context, denom string) sdkmath.LegacyDec {
	token, err := k.GetTokenSettings(ctx, denom)
	if err != nil {
		return sdkmath.LegacyZeroDec()
	}

	borrowRate := k.DeriveBorrowAPY(ctx, denom)
	utilization := k.SupplyUtilization(ctx, denom)
	reduction := k.GetParams(ctx).OracleRewardFactor.Add(token.ReserveFactor)

	// supply APY = borrow APY * utilization, reduced by reserve factor and oracle reward factor
	return borrowRate.Mul(utilization).Mul(sdkmath.LegacyOneDec().Sub(reduction))
}

// AccrueAllInterest is called by EndBlock to update borrow positions.
// It accrues interest on all open borrows, increase reserves, funds
// oracle rewards, and sets LastInterestTime to BlockTime.
func (k Keeper) AccrueAllInterest(ctx sdk.Context) error {
	currentTime := ctx.BlockTime().Unix()
	prevInterestTime := k.getLastInterestTime(ctx)
	if prevInterestTime <= 0 {
		// if stored LastInterestTime is zero (or negative), either the chain has just started
		// or the genesis file has been modified intentionally. In either case, proceed as if
		// 0 seconds have passed since the last block, thus accruing no interest and setting
		// the current BlockTime as the new starting point.
		prevInterestTime = currentTime
	}

	// calculate time elapsed since last interest accrual (measured in years for APR math)
	if currentTime < prevInterestTime {
		// precaution against this and similar issues: https://github.com/tendermint/tendermint/issues/8773
		k.Logger(ctx).With("AccrueAllInterest will wait for block time > prevInterestTime").Error(
			types.ErrNegativeTimeElapsed.Error(),
			"current", currentTime,
			"prev", prevInterestTime,
		)

		// if LastInterestTime appears to be in the future, do nothing (besides logging) and leave
		// LastInterestTime at its stored value. This will repeat every block until BlockTime exceeds
		// LastInterestTime.
		return nil
	}

	yearsElapsed := sdkmath.LegacyNewDec(currentTime - prevInterestTime).QuoInt64(types.SecondsPerYear)
	if yearsElapsed.GTE(sdkmath.LegacyOneDec()) {
		// this safeguards primarily against misbehaving block time or incorrectly modified genesis states
		// which would accrue significant interest on borrows instantly. Chain will halt.
		return types.ErrExcessiveTimeElapsed.Wrapf("BlockTime: %d, LastInterestTime: %d",
			currentTime, prevInterestTime)
	}

	// fetch required parameters
	tokens := k.GetAllRegisteredTokens(ctx)
	oracleRewardFactor := k.GetParams(ctx).OracleRewardFactor

	// create sdk.Coins objects to track oracle rewards, new reserves, and total interest accrued
	oracleRewards := sdk.NewCoins()
	newReserves := sdk.NewCoins()
	totalInterest := sdk.NewCoins()

	// iterate over all accepted token denominations
	for _, token := range tokens {
		if token.Blacklist {
			// skip accruing interest on blacklisted assets
			continue
		}

		// interest is accrued by continuous compound interest on each denom's Interest Scalar
		scalar := k.getInterestScalar(ctx, token.BaseDenom)
		// calculate e^(APY*time)
		exponential := ApproxExponential(k.DeriveBorrowAPY(ctx, token.BaseDenom).Mul(yearsElapsed))
		// multiply interest scalar by e^(APY*time)
		if err := k.setInterestScalar(ctx, token.BaseDenom, scalar.Mul(exponential)); err != nil {
			return err
		}

		// apply (pre-accural) interest scalar to borrows to get total borrowed before interest accrued
		prevTotalBorrowed := k.getAdjustedTotalBorrowed(ctx, token.BaseDenom).Mul(scalar)

		// calculate total interest accrued for this denom
		interestAccrued := prevTotalBorrowed.Mul(exponential.Sub(sdkmath.LegacyOneDec()))
		totalInterest = totalInterest.Add(sdk.NewCoin(
			token.BaseDenom,
			interestAccrued.TruncateInt(),
		))

		// if interest accrued on this denom is at least one base token
		if interestAccrued.GT(sdkmath.LegacyOneDec()) {
			// calculate new reserves gained for this denom, rounding up
			newReserves = newReserves.Add(sdk.NewCoin(
				token.BaseDenom,
				interestAccrued.Mul(token.ReserveFactor).Ceil().TruncateInt(),
			))
		}

		// calculate oracle rewards accrued for this denom
		oracleRewards = oracleRewards.Add(sdk.NewCoin(
			token.BaseDenom,
			interestAccrued.Mul(oracleRewardFactor).TruncateInt(),
		))
	}

	// apply all reserve increases accumulated when iterating over denoms
	for _, coin := range newReserves {
		if err := k.setReserves(ctx, coin.Add(k.GetReserves(ctx, coin.Denom))); err != nil {
			return err
		}
	}

	// fund oracle reward pool
	if err := k.FundOracle(ctx, oracleRewards); err != nil {
		return err
	}

	// set LastInterestTime
	err := k.setLastInterestTime(ctx, currentTime)
	if err != nil {
		return err
	}

	// Because this action is not caused by a message, logging and
	// events are here instead of msg_server.go
	k.Logger(ctx).Debug(
		"interest accrued",
		"block_height", fmt.Sprintf("%d", ctx.BlockHeight()),
		"unix_time", fmt.Sprintf("%d", currentTime),
		"interest", totalInterest.String(),
		"reserved", newReserves.String(),
	)
	sdkutil.Emit(&ctx, &types.EventInterestAccrual{
		BlockHeight:   uint64(ctx.BlockHeight()),
		Timestamp:     uint64(currentTime),
		TotalInterest: totalInterest,
		Reserved:      newReserves,
	})
	return nil
}<|MERGE_RESOLUTION|>--- conflicted
+++ resolved
@@ -34,19 +34,11 @@
 	// Tokens which are past kink value but have not reached max supply utilization interpolate between the two
 	if utilization.GTE(token.KinkUtilization) {
 		return Interpolate(
-<<<<<<< HEAD
-			utilization,            // x
-			token.KinkUtilization,  // x1
-			token.KinkBorrowRate,   // y1
-			sdkmath.LegacyOneDec(), // x2
-			token.MaxBorrowRate,    // y2
-=======
 			utilization,                // x
 			token.KinkUtilization,      // x1
 			token.KinkBorrowRate,       // y1
 			token.MaxSupplyUtilization, // x2
 			token.MaxBorrowRate,        // y2
->>>>>>> 68ed1d3d
 		)
 	}
 
