# Overview

This document covers basic concepts and math that determine the `leverage` module's behavior.

## Accepted Assets

At the foundation of the `leverage` module is the [Token Registry](02_state.md#Token-Registry), which contains a list of accepted types.

This list is controlled by governance. Assets that are not in the token registry are nor available for borrowing or lending.

Once added to the token registry, assets cannot be removed. In the rare case where an asset would need to be phased out, it can have lending or borrowing disabled, or in extreme cases, be ignored by collateral and borrowed value calculations using a blacklist.

### uTokens

Every base asset has an associated _uToken_ denomination.

uTokens do not have parameters like the `Token` struct does, and they are always represented in account balances with a denom of `UTokenPrefix + token.BaseDenom`. For example, the base asset `uumee` is associated with the uToken denomination `u/uumee`.

## Lending and Borrowing

Users have the following actions available to them:

- [Lend](04_messages.md#MsgLendAsset) accepted asset types to the module, receiving _uTokens_ in exchange.

  Lenders earn interest at an effective rate of the asset's [Lending APY](01_concepts.md#Lending-APY) as the [uToken Exchange Rate](01_concepts.md#uToken-Exchange-Rate) increases over time.

  Additionally, for assets denominations already enabled as collateral, the lent assets immediately become collateral as well, causing their borrow limit to increase.

  If a lender is undercollateralized (borrowed value > borrow limit), collateral is eligible for liquidation and cannot be withdrawn until the user's borrows are healthy again.

  Care should be taken by undercollateralized users when lending token amounts too small to restore the health of their borrows, as the newly lent assets will be eligible for liquidation immediately.

- [Enable or Disable](04_messages.md#MsgSetCollateral) a uToken denomination as collateral for borrowing.

  Enabling _uTokens_ as collateral stores them in the `leverage` module account so they cannot be transferred while in use. Disabling _uTokens_ as collateral returns them to the user's account. A user cannot disable a uToken denomination if it would reduce their [Borrow Limit](01_concepts.md#Borrow-Limit) below their total borrowed value.

  If the user is undercollateralized (borrowed value > borrow limit), enabled collateral is eligible for liquidation and cannot be disabled until the user's borrows are healthy again.

- [Withdraw](04_messages.md#MsgWithdrawAsset) lent assets by turning in uTokens of the associated denomination.

  Withdraw respects the [uToken Exchange Rate](01_concepts.md#uToken-Exchange-Rate). A user can always withdraw non-collateral uTokens, but can only withdraw collateral-enabled uTokens if it would not reduce their [Borrow Limit](01_concepts.md#Borrow-Limit) below their total borrowed value.

- [Borrow](04_messages.md#MsgBorrowAsset) assets of an accepted type, up to their [Borrow Limit](01_concepts.md#Borrow-Limit).

  Interest will accrue on borrows for as long as they are not paid off, with the amount owed increasing at a rate of the asset's [Borrow APY](01_concepts.md#Borrow-APY).

- [Repay](04_messages.md#MsgRepayAsset) assets of a borrowed type, directly reducing the amount owed.

  Repayments that exceed a borrower's amount owed in the selected denomination succeed at paying the reduced amount rather than failing outright.

- [Liquidate](04_messages.md#MsgLiquidate) undercollateralized borrows a different user whose total borrowed value is greater than their [Liquidation Threshold](01_concepts.md#Liquidation_Threshold).

  The liquidator must select a reward denomination present in the borrower's uToken collateral. Liquidation is limited by [Close Factor](01_concepts.md#Close-Factor) and available balances, and will succeed at a reduced amount rather than fail outright when possible.

  If a borrower is serverly past their borrow limit, incentivized liquidation may exhaust all of their collateral and leave some debt behind. When liquidation exhausts the last of a borrower's collateral, its remaining debt is marked as _bad debt_ in the keeper, so it can be repaid using module reserves.

## Reserves

A portion of accrued interest on all borrows (determined per-token by the parameter `ReserveFactor`) is set aside as a reserves, which are automatically used to pay down bad debt.

Rather than being stored in a separate account, the `ReserveAmount` of any given token is stored in the module's state, after which point the module respects the reserved amount by treating part of the balance of the `leverage` module account as off-limits.

For example, if the module contains `1000 uumee` and `100 uumee` are reserved, then only `900 uumee` are available for Borrow and Withdraw transactions. If `40 uumee` of reserves are then used to pay off a bad debt, the module acount will have `960 uumee` with `60 uumee` reserved, keeping the available balance at `900 uumee`.

## Oracle Rewards

At the same time reserves are accrued, an additional portion of borrow interest accrued is transferred from the `leverage` module account to the `oracle` module account to fund its reward pool. Because the transfer happens instantaneously and the accounts are separate, there is no need to module state to track the amounts.

## Derived Values

Some important quantities that govern the behavior of the `leverage` module are derived from a combination of parameters, borrow values, and oracle prices. The math and reasoning behind these values will appear below.

As a reminder, the following values are always available as a basis for calculations:

- Account token and uToken balances, available through the `bank` module.
- Total supply of any uToken denomination, stored in `leverage` module [State](02_state.md).
- The `leverage` module account balance, available through the `bank` module.
- Collateral uToken amounts held in the `leverage` module account for individual borrowers, stored in `leverage` module [State](02_state.md).
- Borrowed denominations and _adjusted amounts_ for individual borrowers, stored in `leverage` module [State](02_state.md).
- _Interest scalars_ for all borrowed denominations, which are used with adjusted borrow amounts
- Total _adjusted borrows_ summed over all borrower accounts.
- Leverage module [Parameters](07_params.md)
- Token parameters from the [Token Registry](02_state.md#Token-Registry)

The more complex derived values must use the values above as a basis.

### Adjusted Borrow Amounts

Borrow amounts stored in state are stored as `AdjustedBorrow` amounts, which can be converted to and from actual borrow amounts using the following relation:

> `AdjustedBorrow(denom,user)` \* `InterestScalar(denom)` = `BorrowedAmount(denom,user)`

When interest accrues on borrow positions, the `InterestScalar` of the denom is increased and the adjusted borrow amounts remain unchanged.

### uToken Exchange Rate

uTokens are intended to work in the following way:

> The total supply of uTokens of a given denomination, if exchanged, are worth the total amount of the associated token denomination in the lending pool, including that which has been borrowed out and any interest accrued on it.

Thus, the uToken exchange rate for a given `denom` and associated `uDenom` is calculated as:

`exchangeRate(denom) = [ ModuleBalance(denom) - ReservedAmount(denom) + TotalBorrowed(denom) ] / TotalSupply(uDenom)`

In state, uToken exchange rates are not stored as the can be calculated on demand.

Exchange rates satisfy the invariant `exchangeRate(denom) >= 1.0`

### Supply Utilization

Supply utilization of a token denomination is calculated as:

`supplyUtilization(denom) = TotalBorrowed(denom) / [ ModuleBalance(denom) - ReservedAmount(denom) + TotalBorrowed(denom) ]`

Supply utilization ranges between zero and one in general. In edge cases where `ReservedAmount(denom) > ModuleBalance(denom)`, utilization is taken to be `1.0`.

### Borrow Limit

Each token in the `Token Registry` has a parameter called `CollateralWeight`, always less than 1, which determines the portion of the token's value that goes towards a user's borrow limit, when the token is used as collateral.

A user's borrow limit is the sum of the contributions from each denomination of collateral they have deposited.

```go
  collateral := GetBorrowerCollateral(borrower) // sdk.Coins
  for _, coin := range collateral {
    borrowLimit += GetCollateralWeight(coin.Denom) * TokenValue(coin) // TokenValue is in usd
  }
```

### Liquidation Threshold

Each token in the `Token Registry` has a parameter called `LiquidationThreshold`, always greater than or equal to collateral weight, but less than 1, which determines the portion of the token's value that goes towards a _borrower's_ liquidation threshold, when the token is used as collateral.

A user's liquidation threshold is the sum of the contributions from each denomination of collateral they have deposited. Any user whose borrow value is above their liquidation threshold is eligible to be liquidated.

```go
  collateral := GetBorrowerCollateral(borrower) // sdk.Coins
  for _, coin := range collateral {
     liquidationThreshold += GetLiquidationThreshold(coin.Denom) * TokenValue(coin) // TokenValue is in usd
  }
```

### Borrow APY

<<<<<<< HEAD
Umee uses a dynamic interest rate model. The borrow APY for each borrowed token denomination changes based on that denomination's Supply Utilization.
=======
Umee uses a dynamic interest rate model. The borrow APY for each borrowed token denomination changes based on that token Supply Utilization.
>>>>>>> 644dcc13

The `Token` struct stored in state for a given denomination defines three points on the `Utilization vs Borrow APY` graph:

- At utilization = `0.0`, borrow APY = `Token.BaseBorrowRate`
- At utilization = `Token.KinkUtilization`, borrow APY = `Token.KinkBorrowRate`
- At utilization = `1.0`, borrow APY = `Token.MaxBorrowRate`

When utilization is between two of the above values, borrow APY is determined by linear interpolation between the two points. The resulting graph looks like a straight line with a "kink" in it.

### Lending APY

The interest accrued on borrows, after some of it is set aside for reserves, is distributed to all lenders (i.e. uToken holders) of that denomination by virtue of the uToken exchange rate increasing.

While Lending APY is never explicity used in the leverage module due to its indirect nature, it is available for querying and can be calculated:

`LendAPY(token) = BorrowAPY(token) * SupplyUtilization(token) * [1.0 - ReserveFactor(token)]`

### Close Factor

When a borrower is above their borrow limit, their open borrows are eligible for liquidation. In order to reduce the severity of liquidation events that can occur to borrowers that only slightly exceed their borrow limits, a dynamic `CloseFactor` applies.

A `CloseFactor` can be between 0 and 1. For example, a `CloseFactor = 0.25` means that a liquidator can at most pay back 25% of a borrower's current total borrowed value in a single transaction.

Two module parameters are required to compute a borrower's `CloseFactor` based on how far their `TotalBorrowedValue` exceeds their `BorrowLimit` (both of which are USD values determined using price oracles)

```go
portionOverLimit := (TotalBorrowedValue / BorrowLimit) - 1
// e.g. (1100/1000) - 1 = 0.1, or 10% over borrow limit

if portionOverLimit > params.CompleteLiquidationThreshold {
  CloseFactor = 1.0
} else {
  CloseFactor = Interpolate(             // linear interpolation
    0.0,                                 // minimum x
    params.CompleteLiquidationThreshold, // maximum x
    params.MinimumCloseFactor,           // minimum y
    1.0,                                 // maximum y
  )
}
```

### Market Size

The `MarketSize` of a token denom is the USD value of all tokens loaned to the asset facility, including those that have been borrowed out and any interest accrued, minus reserves.

`MarketSize(denom) = oracle.Price(denom) * [ ModuleBalance(denom) - ReservedAmount(denom) + TotalBorrowed(denom) ]`<|MERGE_RESOLUTION|>--- conflicted
+++ resolved
@@ -142,11 +142,7 @@
 
 ### Borrow APY
 
-<<<<<<< HEAD
-Umee uses a dynamic interest rate model. The borrow APY for each borrowed token denomination changes based on that denomination's Supply Utilization.
-=======
 Umee uses a dynamic interest rate model. The borrow APY for each borrowed token denomination changes based on that token Supply Utilization.
->>>>>>> 644dcc13
 
 The `Token` struct stored in state for a given denomination defines three points on the `Utilization vs Borrow APY` graph:
 
