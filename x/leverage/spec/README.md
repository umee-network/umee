--- conflicted
+++ resolved
@@ -11,23 +11,6 @@
 ## Contents
 
 1. **[Concepts](01_concepts.md)**
-<<<<<<< HEAD
-    - [Accepted Assets](01_concepts.md#Accepted-Assets)
-        - [uTokens](01_concepts.md#uTokens)
-    - [Lending and Borrowing](01_concepts.md#Lending-and-Borrowing)
-    - [Reserves](01_concepts.md#Reserves)
-    - [Liquidation](01_concepts.md#Liquidation)
-    - Important Derived Values:
-        - [Adjusted Borrow Amounts](01_concepts.md#Adjusted-Borrow-Amounts)
-        - [uToken Exchange Rate](01_concepts.md#uToken-Exchange-Rate)
-        - [Supply Utilization](01_concepts.md#Supply-Utilization)
-        - [Borrow Limit](01_concepts.md#Borrow-Limit)
-        - [Liquidation Limit](01_concepts.md#Liquidation-Limit)
-        - [Borrow APY](01_concepts.md#Borrow-APY)
-        - [Lending APY](01_concepts.md#Lending-APY)
-        - [Close Factor](01_concepts.md#Close-Factor)
-        - [Market Size](01_concepts.md#Market-Size)
-=======
    - [Accepted Assets](01_concepts.md#Accepted-Assets)
      - [uTokens](01_concepts.md#uTokens)
    - [Lending and Borrowing](01_concepts.md#Lending-and-Borrowing)
@@ -43,7 +26,6 @@
      - [Lending APY](01_concepts.md#Lending-APY)
      - [Close Factor](01_concepts.md#Close-Factor)
      - [Market Size](01_concepts.md#Market-Size)
->>>>>>> 644dcc13
 2. **[State](02_state.md)**
 3. **[Queries](03_queries.md)**
 4. **[Messages](04_messages.md)**
