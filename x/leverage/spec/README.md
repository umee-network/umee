# Leverage Module

## Abstract

This document specifies the `x/leverage` module of the Umee chain.

The leverage module allows users to lend and borrow assets, and implements various features to support this, such as a token accept-list, a dynamic interest rate module, incentivized liquidation of undercollateralized debt, and automatic reserve-based repayment of bad debt.

The leverage module depends directly on `x/oracle` for asset prices, and interacts indirectly with `x/ibctransfer`, `x/peggy`, and the cosmos `x/bank` module as these all affect account balances.

## Contents

1. **[Concepts](01_concepts.md)**
   - [Accepted Assets](01_concepts.md#Accepted-Assets)
     - [uTokens](01_concepts.md#uTokens)
   - [Lending and Borrowing](01_concepts.md#Lending-and-Borrowing)
   - [Reserves](01_concepts.md#Reserves)
   - [Liquidation](01_concepts.md#Liquidation)
   - Important Derived Values:
     - [Adjusted Borrow Amounts](01_concepts.md#Adjusted-Borrow-Amounts)
     - [uToken Exchange Rate](01_concepts.md#uToken-Exchange-Rate)
     - [Supply Utilization](01_concepts.md#Supply-Utilization)
     - [Borrow Limit](01_concepts.md#Borrow-Limit)
     - [Liquidation Limit](01_concepts.md#Liquidation-Limit)
     - [Borrow APY](01_concepts.md#Borrow-APY)
     - [Lending APY](01_concepts.md#Lending-APY)
     - [Close Factor](01_concepts.md#Close-Factor)
     - [Market Size](01_concepts.md#Market-Size)
2. **[State](02_state.md)**
3. **[Queries](03_queries.md)**
4. **[Messages](04_messages.md)**
<<<<<<< HEAD
    - [MsgLendAsset](04_messages.md#MsgLendAsset)
    - [MsgWithdrawAsset](04_messages.md#MsgWithdrawAsset)
    - [MsgAddCollateral](04_messages.md#MsgAddCollateral)
    - [MsgRemoveCollateral](04_messages.md#MsgRemoveCollateral)
    - [MsgBorrowAsset](04_messages.md#MsgBorrowAsset)
    - [MsgRepayAsset](04_messages.md#MsgRepayAsset)
    - [MsgLiquidate](04_messages.md#MsgLiquidate)
=======
   - [MsgLendAsset](04_messages.md#MsgLendAsset)
   - [MsgWithdrawAsset](04_messages.md#MsgWithdrawAsset)
   - [MsgSetCollateral](04_messages.md#MsgSetCollateral)
   - [MsgBorrowAsset](04_messages.md#MsgBorrowAsset)
   - [MsgRepayAsset](04_messages.md#MsgRepayAsset)
   - [MsgLiquidate](04_messages.md#MsgLiquidate)
>>>>>>> 1401e8d7
5. **[EndBlock](05_endblock.md)**
   - [Bad Debt Sweeping](05_endblock.md#Sweep-Bad-Debt)
   - [Interest Accrual](05_endblock.md#Accrue-Interest)
6. **[Events](06_events.md)**
7. **[Parameters](07_params.md)**<|MERGE_RESOLUTION|>--- conflicted
+++ resolved
@@ -29,7 +29,6 @@
 2. **[State](02_state.md)**
 3. **[Queries](03_queries.md)**
 4. **[Messages](04_messages.md)**
-<<<<<<< HEAD
     - [MsgLendAsset](04_messages.md#MsgLendAsset)
     - [MsgWithdrawAsset](04_messages.md#MsgWithdrawAsset)
     - [MsgAddCollateral](04_messages.md#MsgAddCollateral)
@@ -37,16 +36,8 @@
     - [MsgBorrowAsset](04_messages.md#MsgBorrowAsset)
     - [MsgRepayAsset](04_messages.md#MsgRepayAsset)
     - [MsgLiquidate](04_messages.md#MsgLiquidate)
-=======
-   - [MsgLendAsset](04_messages.md#MsgLendAsset)
-   - [MsgWithdrawAsset](04_messages.md#MsgWithdrawAsset)
-   - [MsgSetCollateral](04_messages.md#MsgSetCollateral)
-   - [MsgBorrowAsset](04_messages.md#MsgBorrowAsset)
-   - [MsgRepayAsset](04_messages.md#MsgRepayAsset)
-   - [MsgLiquidate](04_messages.md#MsgLiquidate)
->>>>>>> 1401e8d7
 5. **[EndBlock](05_endblock.md)**
-   - [Bad Debt Sweeping](05_endblock.md#Sweep-Bad-Debt)
-   - [Interest Accrual](05_endblock.md#Accrue-Interest)
+    - [Bad Debt Sweeping](05_endblock.md#Sweep-Bad-Debt)
+    - [Interest Accrual](05_endblock.md#Accrue-Interest)
 6. **[Events](06_events.md)**
 7. **[Parameters](07_params.md)**