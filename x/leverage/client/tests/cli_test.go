--- conflicted
+++ resolved
@@ -6,10 +6,6 @@
 import (
 	"testing"
 
-<<<<<<< HEAD
-=======
-	gravitytypes "github.com/Gravity-Bridge/Gravity-Bridge/module/x/gravity/types"
->>>>>>> c7eb5c74
 	"github.com/stretchr/testify/suite"
 	"gotest.tools/v3/assert"
 
@@ -24,29 +20,5 @@
 		"clean target advice dirt onion correct original vibrant actor upon waste eternal color barely shrimp aspect fall material wait repeat bench demise length seven",
 	}
 
-<<<<<<< HEAD
-=======
-	var gravityGenState gravitytypes.GenesisState
-	assert.NilError(t, cfg.Codec.UnmarshalJSON(cfg.GenesisState[gravitytypes.ModuleName], &gravityGenState))
-
-	gravityGenState.DelegateKeys = []gravitytypes.MsgSetOrchestratorAddress{
-		{
-			Validator:    "umeevaloper1t3ass54lpra0klz047k0dax33ckahym5phdrpg",
-			Orchestrator: "umee1t3ass54lpra0klz047k0dax33ckahym5pn2vsz",
-			EthAddress:   "0x9fc56f2e851e1ab2b4c0fc4f6344800f29652ffe",
-		},
-		{
-			Validator:    "umeevaloper1kqh6nt4f48vptvq4j5cgr0nfd2x4z9ulvrtqrh",
-			Orchestrator: "umee1kqh6nt4f48vptvq4j5cgr0nfd2x4z9ulv8v0ja",
-			EthAddress:   "0xddfda961410b2815b48679377baa0009ace173a2",
-		},
-	}
-
-	bz, err := cfg.Codec.MarshalJSON(&gravityGenState)
-	assert.NilError(t, err)
-
-	cfg.GenesisState[gravitytypes.ModuleName] = bz
-
->>>>>>> c7eb5c74
 	suite.Run(t, NewIntegrationTestSuite(cfg))
 }