package tests

import (
	"fmt"

	sdk "github.com/cosmos/cosmos-sdk/types"

	umeeapp "github.com/umee-network/umee/v2/app"
	"github.com/umee-network/umee/v2/x/leverage/client/cli"
	"github.com/umee-network/umee/v2/x/leverage/types"
)

func (s *IntegrationTestSuite) TestInvalidQueries() {
	val := s.network.Validators[0]

	invalidQueries := []TestCase{
		testQuery{
			"query reserved - invalid denom",
			cli.GetCmdQueryReserveAmount(),
			[]string{
				"abcd",
			},
			true,
			nil,
			nil,
		},
		testQuery{
			"query token market size - invalid denom",
			cli.GetCmdQueryTokenMarketSize(),
			[]string{
				"abcd",
			},
			true,
			nil,
			nil,
		},
		testQuery{
			"query available to borrow - invalid denom",
			cli.GetCmdQueryAvailableBorrow(),
			[]string{
				"abcd",
			},
			true,
			nil,
			nil,
		},
		testQuery{
			"query exchange rate - invalid denom",
			cli.GetCmdQueryExchangeRate(),
			[]string{
				"abcd",
			},
			true,
			nil,
			nil,
		},
		testQuery{
			"query market size - invalid denom",
			cli.GetCmdQueryMarketSize(),
			[]string{
				"abcd",
			},
			true,
			nil,
			nil,
		},
		testQuery{
			"query supply APY - invalid denom",
			cli.GetCmdQuerySupplyAPY(),
			[]string{
				"abcd",
			},
			true,
			nil,
			nil,
		},
		testQuery{
			"query borrow APY - invalid denom",
			cli.GetCmdQueryBorrowAPY(),
			[]string{
				"abcd",
			},
			true,
			nil,
			nil,
		},
		testQuery{
			"query supplied - invalid address",
			cli.GetCmdQuerySupplied(),
			[]string{
				"xyz",
			},
			true,
			nil,
			nil,
		},
		testQuery{
			"query supplied - invalid denom",
			cli.GetCmdQuerySupplied(),
			[]string{
				val.Address.String(),
				fmt.Sprintf("--%s=abcd", cli.FlagDenom),
			},
			true,
			nil,
			nil,
		},
		testQuery{
			"query borrowed - invalid address",
			cli.GetCmdQueryBorrowed(),
			[]string{
				"xyz",
			},
			true,
			nil,
			nil,
		},
		testQuery{
			"query borrowed - invalid denom",
			cli.GetCmdQueryBorrowed(),
			[]string{
				val.Address.String(),
				fmt.Sprintf("--%s=abcd", cli.FlagDenom),
			},
			true,
			nil,
			nil,
		},
		testQuery{
			"query collateral - invalid address",
			cli.GetCmdQueryCollateral(),
			[]string{
				"xyz",
			},
			true,
			nil,
			nil,
		},
		testQuery{
			"query collateral - invalid denom",
			cli.GetCmdQueryCollateral(),
			[]string{
				val.Address.String(),
				fmt.Sprintf("--%s=abcd", cli.FlagDenom),
			},
			true,
			nil,
			nil,
		},
		testQuery{
			"query supplied value - invalid address",
			cli.GetCmdQuerySuppliedValue(),
			[]string{
				"xyz",
			},
			true,
			nil,
			nil,
		},
		testQuery{
			"query supplied value - invalid denom",
			cli.GetCmdQuerySuppliedValue(),
			[]string{
				val.Address.String(),
				fmt.Sprintf("--%s=abcd", cli.FlagDenom),
			},
			true,
			nil,
			nil,
		},
		testQuery{
			"query collateral value - invalid address",
			cli.GetCmdQueryCollateralValue(),
			[]string{
				"xyz",
			},
			true,
			nil,
			nil,
		},
		testQuery{
			"query collateral value - invalid denom",
			cli.GetCmdQueryCollateralValue(),
			[]string{
				val.Address.String(),
				fmt.Sprintf("--%s=u/abcd", cli.FlagDenom),
			},
			true,
			nil,
			nil,
		},
		testQuery{
			"query borrowed value - invalid address",
			cli.GetCmdQueryBorrowedValue(),
			[]string{
				"xyz",
			},
			true,
			nil,
			nil,
		},
		testQuery{
			"query borrowed value - invalid denom",
			cli.GetCmdQueryBorrowedValue(),
			[]string{
				val.Address.String(),
				fmt.Sprintf("--%s=abcd", cli.FlagDenom),
			},
			true,
			nil,
			nil,
		},
		testQuery{
			"query borrow limit - invalid address",
			cli.GetCmdQueryBorrowLimit(),
			[]string{
				"xyz",
			},
			true,
			nil,
			nil,
		},
		testQuery{
			"query liquidation threshold - invalid address",
			cli.GetCmdQueryLiquidationThreshold(),
			[]string{
				"xyz",
			},
			true,
			nil,
			nil,
		},
	}

	// These queries do not require any borrower setup because they contain invalid arguments
	s.runTestCases(invalidQueries...)
}

func (s *IntegrationTestSuite) TestLeverageScenario() {
	val := s.network.Validators[0]

	initialQueries := []TestCase{
		testQuery{
			"query params",
			cli.GetCmdQueryParams(),
			[]string{},
			false,
			&types.QueryParamsResponse{},
			&types.QueryParamsResponse{
				Params: types.DefaultParams(),
			},
		},
		testQuery{
			"query registered tokens",
			cli.GetCmdQueryAllRegisteredTokens(),
			[]string{},
			false,
			&types.QueryRegisteredTokensResponse{},
			&types.QueryRegisteredTokensResponse{
				Registry: []types.Token{
					{
						// must match app/test_helpers.go/IntegrationTestNetworkConfig
						BaseDenom:            umeeapp.BondDenom,
						SymbolDenom:          umeeapp.DisplayDenom,
						Exponent:             6,
						ReserveFactor:        sdk.MustNewDecFromStr("0.1"),
						CollateralWeight:     sdk.MustNewDecFromStr("0.05"),
						LiquidationThreshold: sdk.MustNewDecFromStr("0.05"),
						BaseBorrowRate:       sdk.MustNewDecFromStr("0.02"),
						KinkBorrowRate:       sdk.MustNewDecFromStr("0.2"),
						MaxBorrowRate:        sdk.MustNewDecFromStr("1.5"),
						KinkUtilization:      sdk.MustNewDecFromStr("0.2"),
						LiquidationIncentive: sdk.MustNewDecFromStr("0.18"),
						EnableMsgSupply:      true,
						EnableMsgBorrow:      true,
						Blacklist:            false,
					},
				},
			},
		},
		testQuery{
			"query reserve amount",
			cli.GetCmdQueryReserveAmount(),
			[]string{
				umeeapp.BondDenom,
			},
			false,
			&types.QueryReserveAmountResponse{},
			&types.QueryReserveAmountResponse{
				Amount: sdk.ZeroInt(),
			},
		},
		testQuery{
			"query exchange rate",
			cli.GetCmdQueryExchangeRate(),
			[]string{
				umeeapp.BondDenom,
			},
			false,
			&types.QueryExchangeRateResponse{},
			&types.QueryExchangeRateResponse{
				ExchangeRate: sdk.OneDec(),
			},
		},
		testQuery{
			"query supply APY",
			cli.GetCmdQuerySupplyAPY(),
			[]string{
				umeeapp.BondDenom,
			},
			false,
			&types.QuerySupplyAPYResponse{},
			// Borrow rate * (1 - ReserveFactor - OracleRewardFactor)
			// 1.50 * (1 - 0.10 - 0.01) = 0.89 * 1.5 = 1.335
			&types.QuerySupplyAPYResponse{APY: sdk.MustNewDecFromStr("1.335")},
		},
		testQuery{
			"query borrow APY",
			cli.GetCmdQueryBorrowAPY(),
			[]string{
				umeeapp.BondDenom,
			},
			false,
			&types.QueryBorrowAPYResponse{},
			// This is an edge case technically - when effective supply, meaning
			// module balance + total borrows, is zero, utilization (0/0) is
			// interpreted as 100% so max borrow rate (150% APY) is used.
			&types.QueryBorrowAPYResponse{APY: sdk.MustNewDecFromStr("1.50")},
		},
	}

	supply := testTransaction{
		"supply",
		cli.GetCmdSupply(),
		[]string{
			val.Address.String(),
			"1000uumee",
		},
		nil,
	}

	addCollateral := testTransaction{
		"add collateral",
		cli.GetCmdAddCollateral(),
		[]string{
			val.Address.String(),
			"1000u/uumee",
		},
		nil,
	}

	borrow := testTransaction{
		"borrow",
		cli.GetCmdBorrowAsset(),
		[]string{
			val.Address.String(),
			"50uumee",
		},
		nil,
	}

	liquidate := testTransaction{
		"liquidate",
		cli.GetCmdLiquidate(),
		[]string{
			val.Address.String(),
			val.Address.String(),
			"5uumee",
			"4uumee",
		},
		nil,
	}

	fixCollateral := testTransaction{
		"add back collateral received from liquidation",
		cli.GetCmdAddCollateral(),
		[]string{
			val.Address.String(),
			"4u/uumee",
		},
		nil,
	}

	repay := testTransaction{
		"repay",
		cli.GetCmdRepayAsset(),
		[]string{
			val.Address.String(),
			"51uumee",
		},
		nil,
	}

	removeCollateral := testTransaction{
		"remove collateral",
		cli.GetCmdRemoveCollateral(),
		[]string{
			val.Address.String(),
			"1000u/uumee",
		},
		nil,
	}

	withdraw := testTransaction{
		"withdraw",
		cli.GetCmdWithdrawAsset(),
		[]string{
			val.Address.String(),
			"1000u/uumee",
		},
		nil,
	}

	nonzeroQueries := []TestCase{
		testQuery{
			"query token market size",
			cli.GetCmdQueryTokenMarketSize(),
			[]string{
				umeeapp.BondDenom,
			},
			false,
			&types.QueryTokenMarketSizeResponse{},
			&types.QueryTokenMarketSizeResponse{MarketSize: sdk.NewInt(1001)},
		},
		testQuery{
			"query available to borrow",
			cli.GetCmdQueryAvailableBorrow(),
			[]string{
				umeeapp.BondDenom,
			},
			false,
			&types.QueryAvailableBorrowResponse{},
			&types.QueryAvailableBorrowResponse{Amount: sdk.NewInt(955)},
		},
		testQuery{
			"query market size",
			cli.GetCmdQueryMarketSize(),
			[]string{
				umeeapp.BondDenom,
			},
			false,
			&types.QueryMarketSizeResponse{},
			&types.QueryMarketSizeResponse{MarketSizeUsd: sdk.MustNewDecFromStr("0.03424421")},
		},
		testQuery{
			"query supplied - all",
			cli.GetCmdQuerySupplied(),
			[]string{
				val.Address.String(),
			},
			false,
			&types.QuerySuppliedResponse{},
			&types.QuerySuppliedResponse{
				Supplied: sdk.NewCoins(
					sdk.NewInt64Coin(umeeapp.BondDenom, 1001),
				),
			},
		},
		testQuery{
			"query supplied - denom",
			cli.GetCmdQuerySupplied(),
			[]string{
				val.Address.String(),
				fmt.Sprintf("--%s=uumee", cli.FlagDenom),
			},
			false,
			&types.QuerySuppliedResponse{},
			&types.QuerySuppliedResponse{
				Supplied: sdk.NewCoins(
					sdk.NewInt64Coin(umeeapp.BondDenom, 1001),
				),
			},
		},
		testQuery{
			"query borrowed - all",
			cli.GetCmdQueryBorrowed(),
			[]string{
				val.Address.String(),
			},
			false,
			&types.QueryBorrowedResponse{},
			&types.QueryBorrowedResponse{
				Borrowed: sdk.NewCoins(
					sdk.NewInt64Coin(umeeapp.BondDenom, 47),
				),
			},
		},
		testQuery{
			"query borrowed - denom",
			cli.GetCmdQueryBorrowed(),
			[]string{
				val.Address.String(),
				fmt.Sprintf("--%s=uumee", cli.FlagDenom),
			},
			false,
			&types.QueryBorrowedResponse{},
			&types.QueryBorrowedResponse{
				Borrowed: sdk.NewCoins(
					sdk.NewInt64Coin(umeeapp.BondDenom, 47),
				),
			},
		},
		testQuery{
			"query total borrowed - denom",
			cli.GetCmdQueryTotalBorrowed(),
			[]string{
				"uumee",
			},
			false,
			&types.QueryTotalBorrowedResponse{},
			&types.QueryTotalBorrowedResponse{
				Amount: sdk.NewInt(47),
			},
		},
		testQuery{
			"query collateral - all",
			cli.GetCmdQueryCollateral(),
			[]string{
				val.Address.String(),
			},
			false,
			&types.QueryCollateralResponse{},
			&types.QueryCollateralResponse{
				Collateral: sdk.NewCoins(
					sdk.NewInt64Coin("u/uumee", 1000),
				),
			},
		},
		testQuery{
			"query collateral - denom",
			cli.GetCmdQueryCollateral(),
			[]string{
				val.Address.String(),
				fmt.Sprintf("--%s=u/uumee", cli.FlagDenom),
			},
			false,
			&types.QueryCollateralResponse{},
			&types.QueryCollateralResponse{
				Collateral: sdk.NewCoins(
					sdk.NewInt64Coin("u/uumee", 1000),
				),
			},
		},
		testQuery{
<<<<<<< HEAD
			"query total collateral - denom",
			cli.GetCmdQueryTotalCollateral(),
			[]string{
				"u/uumee",
			},
			false,
			&types.QueryTotalCollateralResponse{},
			&types.QueryTotalCollateralResponse{
				Amount: sdk.NewInt(1000),
			},
		},
		testQuery{
			"query loaned value - all",
			cli.GetCmdQueryLoanedValue(),
=======
			"query supplied value - all",
			cli.GetCmdQuerySuppliedValue(),
>>>>>>> 1caed7cc
			[]string{
				val.Address.String(),
			},
			false,
			&types.QuerySuppliedValueResponse{},
			&types.QuerySuppliedValueResponse{
				// From app/test_helpers.go/IntegrationTestNetworkConfig
				// This result is umee's oracle exchange rate times the
				// amount supplied.
				SuppliedValue: sdk.MustNewDecFromStr("0.03424421"),
				// (1001 / 1000000) umee * 34.21 = 0.03424421
			},
		},
		testQuery{
			"query supplied value - denom",
			cli.GetCmdQuerySuppliedValue(),
			[]string{
				val.Address.String(),
				fmt.Sprintf("--%s=uumee", cli.FlagDenom),
			},
			false,
			&types.QuerySuppliedValueResponse{},
			&types.QuerySuppliedValueResponse{
				// From app/test_helpers.go/IntegrationTestNetworkConfig
				SuppliedValue: sdk.MustNewDecFromStr("0.03424421"),
				// (1001 / 1000000) umee * 34.21 = 0.03424421
			},
		},
		testQuery{
			"query collateral value - all",
			cli.GetCmdQueryCollateralValue(),
			[]string{
				val.Address.String(),
			},
			false,
			&types.QueryCollateralValueResponse{},
			&types.QueryCollateralValueResponse{
				// From app/test_helpers.go/IntegrationTestNetworkConfig
				CollateralValue: sdk.MustNewDecFromStr("0.03424421"),
				// (1001 / 1000000) umee * 34.21 = 0.03424421
			},
		},
		testQuery{
			"query collateral value - denom",
			cli.GetCmdQueryCollateralValue(),
			[]string{
				val.Address.String(),
				fmt.Sprintf("--%s=u/uumee", cli.FlagDenom),
			},
			false,
			&types.QueryCollateralValueResponse{},
			&types.QueryCollateralValueResponse{
				CollateralValue: sdk.MustNewDecFromStr("0.03424421"),
				// (1001 / 1000000) umee * 34.21 = 0.03424421
			},
		},
		testQuery{
			"query borrowed value - all",
			cli.GetCmdQueryBorrowedValue(),
			[]string{
				val.Address.String(),
			},
			false,
			&types.QueryBorrowedValueResponse{},
			&types.QueryBorrowedValueResponse{
				// From app/test_helpers.go/IntegrationTestNetworkConfig
				BorrowedValue: sdk.MustNewDecFromStr("0.00160787"),
				// (51 / 1000000) umee * 34.21 = 0.00160787
			},
		},
		testQuery{
			"query borrowed value - denom",
			cli.GetCmdQueryBorrowedValue(),
			[]string{
				val.Address.String(),
				fmt.Sprintf("--%s=uumee", cli.FlagDenom),
			},
			false,
			&types.QueryBorrowedValueResponse{},
			&types.QueryBorrowedValueResponse{
				// From app/test_helpers.go/IntegrationTestNetworkConfig
				BorrowedValue: sdk.MustNewDecFromStr("0.00160787"),
				// (51 / 1000000) umee * 34.21 = 0.00160787
			},
		},
		testQuery{
			"query borrow limit",
			cli.GetCmdQueryBorrowLimit(),
			[]string{
				val.Address.String(),
			},
			false,
			&types.QueryBorrowLimitResponse{},
			&types.QueryBorrowLimitResponse{
				// From app/test_helpers.go/IntegrationTestNetworkConfig
				BorrowLimit: sdk.MustNewDecFromStr("0.0017122105"),
				// (1001 / 1000000) * 0.05 * 34.21 = 0.0017122105
			},
		},
		testQuery{
			"query liquidation threshold",
			cli.GetCmdQueryLiquidationThreshold(),
			[]string{
				val.Address.String(),
			},
			false,
			&types.QueryLiquidationThresholdResponse{},
			&types.QueryLiquidationThresholdResponse{
				// From app/test_helpers.go/IntegrationTestNetworkConfig
				LiquidationThreshold: sdk.MustNewDecFromStr("0.0017122105"),
				// (1001 / 1000000) * 0.05 * 34.21 = 0.0017122105
			},
		},
	}

	// These queries do not require any borrower setup
	s.runTestCases(initialQueries...)

	// These transactions will set up nonzero leverage positions and allow nonzero query results
	s.runTestCases(
		supply,
		addCollateral,
		borrow,
		liquidate,
		fixCollateral,
	)

	// These transactions are deferred to run after nonzero queries are finished
	defer s.runTestCases(
		repay,
		removeCollateral,
		withdraw,
	)

	// These queries run while the supplying and borrowing is active to produce nonzero output
	s.runTestCases(nonzeroQueries...)
}<|MERGE_RESOLUTION|>--- conflicted
+++ resolved
@@ -542,7 +542,6 @@
 			},
 		},
 		testQuery{
-<<<<<<< HEAD
 			"query total collateral - denom",
 			cli.GetCmdQueryTotalCollateral(),
 			[]string{
@@ -555,12 +554,8 @@
 			},
 		},
 		testQuery{
-			"query loaned value - all",
-			cli.GetCmdQueryLoanedValue(),
-=======
 			"query supplied value - all",
 			cli.GetCmdQuerySuppliedValue(),
->>>>>>> 1caed7cc
 			[]string{
 				val.Address.String(),
 			},
