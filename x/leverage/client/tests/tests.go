--- conflicted
+++ resolved
@@ -333,40 +333,6 @@
 
 	nonzeroQueries := []TestCase{
 		testQuery{
-<<<<<<< HEAD
-			"query token total supplied",
-			cli.GetCmdQueryTotalSupplied(),
-			[]string{
-				umeeapp.BondDenom,
-			},
-			false,
-			&types.QueryTotalSuppliedResponse{},
-			&types.QueryTotalSuppliedResponse{TotalSupplied: sdk.NewInt(1000)},
-		},
-
-		testQuery{
-			"query available to borrow",
-			cli.GetCmdQueryAvailableBorrow(),
-			[]string{
-				umeeapp.BondDenom,
-			},
-			false,
-			&types.QueryAvailableBorrowResponse{},
-			&types.QueryAvailableBorrowResponse{Amount: sdk.NewInt(950)},
-		},
-		testQuery{
-			"query total supplied value",
-			cli.GetCmdQueryTotalSuppliedValue(),
-			[]string{
-				umeeapp.BondDenom,
-			},
-			false,
-			&types.QueryTotalSuppliedValueResponse{},
-			&types.QueryTotalSuppliedValueResponse{TotalSuppliedValue: sdk.MustNewDecFromStr("0.03421")},
-		},
-		testQuery{
-=======
->>>>>>> 68f0c5e0
 			"query supplied - all",
 			cli.GetCmdQuerySupplied(),
 			[]string{
@@ -425,21 +391,6 @@
 			},
 		},
 		testQuery{
-<<<<<<< HEAD
-			"query total borrowed - denom",
-			cli.GetCmdQueryTotalBorrowed(),
-			[]string{
-				"uumee",
-			},
-			false,
-			&types.QueryTotalBorrowedResponse{},
-			&types.QueryTotalBorrowedResponse{
-				Amount: sdk.NewInt(51),
-			},
-		},
-		testQuery{
-=======
->>>>>>> 68f0c5e0
 			"query collateral - all",
 			cli.GetCmdQueryCollateral(),
 			[]string{
