package tests

import (
	"fmt"

	sdk "github.com/cosmos/cosmos-sdk/types"

	umeeapp "github.com/umee-network/umee/v2/app"
	"github.com/umee-network/umee/v2/x/leverage/client/cli"
	"github.com/umee-network/umee/v2/x/leverage/types"
)

func (s *IntegrationTestSuite) TestInvalidQueries() {
	val := s.network.Validators[0]

	invalidQueries := []TestCase{
		testQuery{
			"query reserved - invalid denom",
			cli.GetCmdQueryReserveAmount(),
			[]string{
				"abcd",
			},
			true,
			nil,
			nil,
		},
		testQuery{
			"query token market size - invalid denom",
			cli.GetCmdQueryTokenMarketSize(),
			[]string{
				"abcd",
			},
			true,
			nil,
			nil,
		},
		testQuery{
			"query available to borrow - invalid denom",
			cli.GetCmdQueryAvailableBorrow(),
			[]string{
				"abcd",
			},
			true,
			nil,
			nil,
		},
		testQuery{
			"query exchange rate - invalid denom",
			cli.GetCmdQueryExchangeRate(),
			[]string{
				"abcd",
			},
			true,
			nil,
			nil,
		},
		testQuery{
			"query market size - invalid denom",
			cli.GetCmdQueryMarketSize(),
			[]string{
				"abcd",
			},
			true,
			nil,
			nil,
		},
		testQuery{
			"query supply APY - invalid denom",
			cli.GetCmdQuerySupplyAPY(),
			[]string{
				"abcd",
			},
			true,
			nil,
			nil,
		},
		testQuery{
			"query borrow APY - invalid denom",
			cli.GetCmdQueryBorrowAPY(),
			[]string{
				"abcd",
			},
			true,
			nil,
			nil,
		},
		testQuery{
			"query supplied - invalid address",
			cli.GetCmdQuerySupplied(),
			[]string{
				"xyz",
			},
			true,
			nil,
			nil,
		},
		testQuery{
			"query supplied - invalid denom",
			cli.GetCmdQuerySupplied(),
			[]string{
				val.Address.String(),
				fmt.Sprintf("--%s=abcd", cli.FlagDenom),
			},
			true,
			nil,
			nil,
		},
		testQuery{
			"query borrowed - invalid address",
			cli.GetCmdQueryBorrowed(),
			[]string{
				"xyz",
			},
			true,
			nil,
			nil,
		},
		testQuery{
			"query borrowed - invalid denom",
			cli.GetCmdQueryBorrowed(),
			[]string{
				val.Address.String(),
				fmt.Sprintf("--%s=abcd", cli.FlagDenom),
			},
			true,
			nil,
			nil,
		},
		testQuery{
			"query collateral - invalid address",
			cli.GetCmdQueryCollateral(),
			[]string{
				"xyz",
			},
			true,
			nil,
			nil,
		},
		testQuery{
			"query collateral - invalid denom",
			cli.GetCmdQueryCollateral(),
			[]string{
				val.Address.String(),
				fmt.Sprintf("--%s=abcd", cli.FlagDenom),
			},
			true,
			nil,
			nil,
		},
		testQuery{
			"query supplied value - invalid address",
			cli.GetCmdQuerySuppliedValue(),
			[]string{
				"xyz",
			},
			true,
			nil,
			nil,
		},
		testQuery{
			"query supplied value - invalid denom",
			cli.GetCmdQuerySuppliedValue(),
			[]string{
				val.Address.String(),
				fmt.Sprintf("--%s=abcd", cli.FlagDenom),
			},
			true,
			nil,
			nil,
		},
		testQuery{
			"query collateral value - invalid address",
			cli.GetCmdQueryCollateralValue(),
			[]string{
				"xyz",
			},
			true,
			nil,
			nil,
		},
		testQuery{
			"query collateral value - invalid denom",
			cli.GetCmdQueryCollateralValue(),
			[]string{
				val.Address.String(),
				fmt.Sprintf("--%s=u/abcd", cli.FlagDenom),
			},
			true,
			nil,
			nil,
		},
		testQuery{
			"query borrowed value - invalid address",
			cli.GetCmdQueryBorrowedValue(),
			[]string{
				"xyz",
			},
			true,
			nil,
			nil,
		},
		testQuery{
			"query borrowed value - invalid denom",
			cli.GetCmdQueryBorrowedValue(),
			[]string{
				val.Address.String(),
				fmt.Sprintf("--%s=abcd", cli.FlagDenom),
			},
			true,
			nil,
			nil,
		},
		testQuery{
			"query borrow limit - invalid address",
			cli.GetCmdQueryBorrowLimit(),
			[]string{
				"xyz",
			},
			true,
			nil,
			nil,
		},
		testQuery{
			"query liquidation threshold - invalid address",
			cli.GetCmdQueryLiquidationThreshold(),
			[]string{
				"xyz",
			},
			true,
			nil,
			nil,
		},
	}

	// These queries do not require any borrower setup because they contain invalid arguments
	s.runTestCases(invalidQueries...)
}

func (s *IntegrationTestSuite) TestLeverageScenario() {
	val := s.network.Validators[0]

	initialQueries := []TestCase{
		testQuery{
			"query params",
			cli.GetCmdQueryParams(),
			[]string{},
			false,
			&types.QueryParamsResponse{},
			&types.QueryParamsResponse{
				Params: types.DefaultParams(),
			},
		},
		testQuery{
			"query registered tokens",
			cli.GetCmdQueryAllRegisteredTokens(),
			[]string{},
			false,
			&types.QueryRegisteredTokensResponse{},
			&types.QueryRegisteredTokensResponse{
				Registry: []types.Token{
					{
						// must match app/test_helpers.go/IntegrationTestNetworkConfig
						BaseDenom:            umeeapp.BondDenom,
						SymbolDenom:          umeeapp.DisplayDenom,
						Exponent:             6,
						ReserveFactor:        sdk.MustNewDecFromStr("0.1"),
						CollateralWeight:     sdk.MustNewDecFromStr("0.05"),
						LiquidationThreshold: sdk.MustNewDecFromStr("0.05"),
						BaseBorrowRate:       sdk.MustNewDecFromStr("0.02"),
						KinkBorrowRate:       sdk.MustNewDecFromStr("0.2"),
						MaxBorrowRate:        sdk.MustNewDecFromStr("1.5"),
						KinkUtilization:      sdk.MustNewDecFromStr("0.2"),
						LiquidationIncentive: sdk.MustNewDecFromStr("0.18"),
						EnableMsgSupply:      true,
						EnableMsgBorrow:      true,
						Blacklist:            false,
						MaxCollateralShare:   100,
					},
				},
			},
		},
		testQuery{
			"query reserve amount",
			cli.GetCmdQueryReserveAmount(),
			[]string{
				umeeapp.BondDenom,
			},
			false,
			&types.QueryReserveAmountResponse{},
			&types.QueryReserveAmountResponse{
				Amount: sdk.ZeroInt(),
			},
		},
		testQuery{
			"query exchange rate",
			cli.GetCmdQueryExchangeRate(),
			[]string{
				umeeapp.BondDenom,
			},
			false,
			&types.QueryExchangeRateResponse{},
			&types.QueryExchangeRateResponse{
				ExchangeRate: sdk.OneDec(),
			},
		},
		testQuery{
			"query supply APY",
			cli.GetCmdQuerySupplyAPY(),
			[]string{
				umeeapp.BondDenom,
			},
			false,
			&types.QuerySupplyAPYResponse{},
			// Borrow rate * (1 - ReserveFactor - OracleRewardFactor)
			// 1.50 * (1 - 0.10 - 0.01) = 0.89 * 1.5 = 1.335
			&types.QuerySupplyAPYResponse{APY: sdk.MustNewDecFromStr("1.335")},
		},
		testQuery{
			"query borrow APY",
			cli.GetCmdQueryBorrowAPY(),
			[]string{
				umeeapp.BondDenom,
			},
			false,
			&types.QueryBorrowAPYResponse{},
			// This is an edge case technically - when effective supply, meaning
			// module balance + total borrows, is zero, utilization (0/0) is
			// interpreted as 100% so max borrow rate (150% APY) is used.
			&types.QueryBorrowAPYResponse{APY: sdk.MustNewDecFromStr("1.50")},
		},
	}

	supply := testTransaction{
		"supply",
		cli.GetCmdSupply(),
		[]string{
			val.Address.String(),
			"1000uumee",
		},
		nil,
	}

	addCollateral := testTransaction{
		"add collateral",
		cli.GetCmdCollateralize(),
		[]string{
			val.Address.String(),
			"1000u/uumee",
		},
		nil,
	}

	borrow := testTransaction{
		"borrow",
		cli.GetCmdBorrow(),
		[]string{
			val.Address.String(),
			"50uumee",
		},
		nil,
	}

	liquidate := testTransaction{
		"liquidate",
		cli.GetCmdLiquidate(),
		[]string{
			val.Address.String(),
			val.Address.String(),
			"5uumee",
<<<<<<< HEAD
			"uumee",
=======
			"4uumee",
		},
		nil,
	}

	fixCollateral := testTransaction{
		"add back collateral received from liquidation",
		cli.GetCmdCollateralize(),
		[]string{
			val.Address.String(),
			"4u/uumee",
>>>>>>> 184a5783
		},
		nil,
	}

	repay := testTransaction{
		"repay",
		cli.GetCmdRepay(),
		[]string{
			val.Address.String(),
			"50uumee",
		},
		nil,
	}

	removeCollateral := testTransaction{
		"remove collateral",
		cli.GetCmdDecollateralize(),
		[]string{
			val.Address.String(),
			"950u/uumee",
		},
		nil,
	}

	withdraw := testTransaction{
		"withdraw",
		cli.GetCmdWithdraw(),
		[]string{
			val.Address.String(),
			"950u/uumee",
		},
		nil,
	}

	nonzeroQueries := []TestCase{
		testQuery{
			"query token market size",
			cli.GetCmdQueryTokenMarketSize(),
			[]string{
				umeeapp.BondDenom,
			},
			false,
			&types.QueryTokenMarketSizeResponse{},
			&types.QueryTokenMarketSizeResponse{MarketSize: sdk.NewInt(1000)},
		},

		testQuery{
			"query available to borrow",
			cli.GetCmdQueryAvailableBorrow(),
			[]string{
				umeeapp.BondDenom,
			},
			false,
			&types.QueryAvailableBorrowResponse{},
			&types.QueryAvailableBorrowResponse{Amount: sdk.NewInt(950)},
		},
		testQuery{
			"query market size",
			cli.GetCmdQueryMarketSize(),
			[]string{
				umeeapp.BondDenom,
			},
			false,
			&types.QueryMarketSizeResponse{},
			&types.QueryMarketSizeResponse{MarketSizeUsd: sdk.MustNewDecFromStr("0.03421")},
		},
		testQuery{
			"query supplied - all",
			cli.GetCmdQuerySupplied(),
			[]string{
				val.Address.String(),
			},
			false,
			&types.QuerySuppliedResponse{},
			&types.QuerySuppliedResponse{
				Supplied: sdk.NewCoins(
					sdk.NewInt64Coin(umeeapp.BondDenom, 1000),
				),
			},
		},
		testQuery{
			"query supplied - denom",
			cli.GetCmdQuerySupplied(),
			[]string{
				val.Address.String(),
				fmt.Sprintf("--%s=uumee", cli.FlagDenom),
			},
			false,
			&types.QuerySuppliedResponse{},
			&types.QuerySuppliedResponse{
				Supplied: sdk.NewCoins(
					sdk.NewInt64Coin(umeeapp.BondDenom, 1000),
				),
			},
		},
		testQuery{
			"query borrowed - all",
			cli.GetCmdQueryBorrowed(),
			[]string{
				val.Address.String(),
			},
			false,
			&types.QueryBorrowedResponse{},
			&types.QueryBorrowedResponse{
				Borrowed: sdk.NewCoins(
					sdk.NewInt64Coin(umeeapp.BondDenom, 51),
				),
			},
		},
		testQuery{
			"query borrowed - denom",
			cli.GetCmdQueryBorrowed(),
			[]string{
				val.Address.String(),
				fmt.Sprintf("--%s=uumee", cli.FlagDenom),
			},
			false,
			&types.QueryBorrowedResponse{},
			&types.QueryBorrowedResponse{
				Borrowed: sdk.NewCoins(
					sdk.NewInt64Coin(umeeapp.BondDenom, 51),
				),
			},
		},
		testQuery{
			"query total borrowed - denom",
			cli.GetCmdQueryTotalBorrowed(),
			[]string{
				"uumee",
			},
			false,
			&types.QueryTotalBorrowedResponse{},
			&types.QueryTotalBorrowedResponse{
				Amount: sdk.NewInt(51),
			},
		},
		testQuery{
			"query collateral - all",
			cli.GetCmdQueryCollateral(),
			[]string{
				val.Address.String(),
			},
			false,
			&types.QueryCollateralResponse{},
			&types.QueryCollateralResponse{
				Collateral: sdk.NewCoins(
					sdk.NewInt64Coin("u/uumee", 1000),
				),
			},
		},
		testQuery{
			"query collateral - denom",
			cli.GetCmdQueryCollateral(),
			[]string{
				val.Address.String(),
				fmt.Sprintf("--%s=u/uumee", cli.FlagDenom),
			},
			false,
			&types.QueryCollateralResponse{},
			&types.QueryCollateralResponse{
				Collateral: sdk.NewCoins(
					sdk.NewInt64Coin("u/uumee", 1000),
				),
			},
		},
		testQuery{
			"query total collateral - denom",
			cli.GetCmdQueryTotalCollateral(),
			[]string{
				"u/uumee",
			},
			false,
			&types.QueryTotalCollateralResponse{},
			&types.QueryTotalCollateralResponse{
				Amount: sdk.NewInt(1000),
			},
		},
		testQuery{
			"query supplied value - all",
			cli.GetCmdQuerySuppliedValue(),
			[]string{
				val.Address.String(),
			},
			false,
			&types.QuerySuppliedValueResponse{},
			&types.QuerySuppliedValueResponse{
				// From app/test_helpers.go/IntegrationTestNetworkConfig
				// This result is umee's oracle exchange rate times the
				// amount supplied.
				SuppliedValue: sdk.MustNewDecFromStr("0.03421"),
				// (1000 / 1000000) umee * 34.21 = 0.034241
			},
		},
		testQuery{
			"query supplied value - denom",
			cli.GetCmdQuerySuppliedValue(),
			[]string{
				val.Address.String(),
				fmt.Sprintf("--%s=uumee", cli.FlagDenom),
			},
			false,
			&types.QuerySuppliedValueResponse{},
			&types.QuerySuppliedValueResponse{
				// From app/test_helpers.go/IntegrationTestNetworkConfig
				SuppliedValue: sdk.MustNewDecFromStr("0.03421"),
				// (1000 / 1000000) umee * 34.21 = 0.03421
			},
		},
		testQuery{
			"query collateral value - all",
			cli.GetCmdQueryCollateralValue(),
			[]string{
				val.Address.String(),
			},
			false,
			&types.QueryCollateralValueResponse{},
			&types.QueryCollateralValueResponse{
				// From app/test_helpers.go/IntegrationTestNetworkConfig
				CollateralValue: sdk.MustNewDecFromStr("0.03421"),
				// (1001 / 1000000) umee * 34.21 = 0.03421
			},
		},
		testQuery{
			"query collateral value - denom",
			cli.GetCmdQueryCollateralValue(),
			[]string{
				val.Address.String(),
				fmt.Sprintf("--%s=u/uumee", cli.FlagDenom),
			},
			false,
			&types.QueryCollateralValueResponse{},
			&types.QueryCollateralValueResponse{
				CollateralValue: sdk.MustNewDecFromStr("0.03421"),
				// (1000 / 1000000) umee * 34.21 = 0.03421
			},
		},
		testQuery{
			"query borrowed value - all",
			cli.GetCmdQueryBorrowedValue(),
			[]string{
				val.Address.String(),
			},
			false,
			&types.QueryBorrowedValueResponse{},
			&types.QueryBorrowedValueResponse{
				// From app/test_helpers.go/IntegrationTestNetworkConfig
				BorrowedValue: sdk.MustNewDecFromStr("0.00174471"),
				// (51 / 1000000) umee * 34.21 = 0.00174471
			},
		},
		testQuery{
			"query borrowed value - denom",
			cli.GetCmdQueryBorrowedValue(),
			[]string{
				val.Address.String(),
				fmt.Sprintf("--%s=uumee", cli.FlagDenom),
			},
			false,
			&types.QueryBorrowedValueResponse{},
			&types.QueryBorrowedValueResponse{
				// From app/test_helpers.go/IntegrationTestNetworkConfig
				BorrowedValue: sdk.MustNewDecFromStr("0.00174471"),
				// (51 / 1000000) umee * 34.21 = 0.00174471
			},
		},
		testQuery{
			"query borrow limit",
			cli.GetCmdQueryBorrowLimit(),
			[]string{
				val.Address.String(),
			},
			false,
			&types.QueryBorrowLimitResponse{},
			&types.QueryBorrowLimitResponse{
				// From app/test_helpers.go/IntegrationTestNetworkConfig
				BorrowLimit: sdk.MustNewDecFromStr("0.0017105"),
				// (1000 / 1000000) * 0.05 * 34.21 = 0.0017105
			},
		},
		testQuery{
			"query liquidation threshold",
			cli.GetCmdQueryLiquidationThreshold(),
			[]string{
				val.Address.String(),
			},
			false,
			&types.QueryLiquidationThresholdResponse{},
			&types.QueryLiquidationThresholdResponse{
				// From app/test_helpers.go/IntegrationTestNetworkConfig
				LiquidationThreshold: sdk.MustNewDecFromStr("0.0017105"),
				// (1000 / 1000000) * 0.05 * 34.21 = 0.0017105
			},
		},
	}

	// These queries do not require any borrower setup
	s.runTestCases(initialQueries...)

	// These transactions will set up nonzero leverage positions and allow nonzero query results
	s.runTestCases(
		supply,
		addCollateral,
		borrow,
	)

	// These queries run while the supplying and borrowing is active to produce nonzero output
	s.runTestCases(nonzeroQueries...)

	// These transactions run after nonzero queries are finished
	s.runTestCases(
		liquidate,
		repay,
		removeCollateral,
		withdraw,
	)
}<|MERGE_RESOLUTION|>--- conflicted
+++ resolved
@@ -367,21 +367,7 @@
 			val.Address.String(),
 			val.Address.String(),
 			"5uumee",
-<<<<<<< HEAD
 			"uumee",
-=======
-			"4uumee",
-		},
-		nil,
-	}
-
-	fixCollateral := testTransaction{
-		"add back collateral received from liquidation",
-		cli.GetCmdCollateralize(),
-		[]string{
-			val.Address.String(),
-			"4u/uumee",
->>>>>>> 184a5783
 		},
 		nil,
 	}
