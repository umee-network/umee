--- conflicted
+++ resolved
@@ -410,13 +410,8 @@
 				umeeapp.BondDenom,
 			},
 			false,
-<<<<<<< HEAD
-			&types.QueryTokenMarketSizeResponse{},
-			&types.QueryTokenMarketSizeResponse{MarketSize: sdk.NewInt(1000)},
-=======
 			&types.QueryTotalSuppliedResponse{},
-			&types.QueryTotalSuppliedResponse{TotalSupplied: sdk.NewInt(1001)},
->>>>>>> f7cb9225
+			&types.QueryTotalSuppliedResponse{TotalSupplied: sdk.NewInt(1000)},
 		},
 
 		testQuery{
@@ -436,13 +431,8 @@
 				umeeapp.BondDenom,
 			},
 			false,
-<<<<<<< HEAD
-			&types.QueryMarketSizeResponse{},
-			&types.QueryMarketSizeResponse{MarketSizeUsd: sdk.MustNewDecFromStr("0.03421")},
-=======
 			&types.QueryTotalSuppliedValueResponse{},
-			&types.QueryTotalSuppliedValueResponse{TotalSuppliedValue: sdk.MustNewDecFromStr("0.03424421")},
->>>>>>> f7cb9225
+			&types.QueryTotalSuppliedValueResponse{TotalSuppliedValue: sdk.MustNewDecFromStr("0.03421")},
 		},
 		testQuery{
 			"query supplied - all",
