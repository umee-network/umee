package tests

import (
	"fmt"

	sdk "github.com/cosmos/cosmos-sdk/types"

	umeeapp "github.com/umee-network/umee/v2/app"
	"github.com/umee-network/umee/v2/x/leverage/client/cli"
	"github.com/umee-network/umee/v2/x/leverage/types"
)

func (s *IntegrationTestSuite) TestInvalidQueries() {
	val := s.network.Validators[0]

	invalidQueries := []TestCase{
		testQuery{
			"query reserved - invalid denom",
			cli.GetCmdQueryReserveAmount(),
			[]string{
				"abcd",
			},
			true,
			nil,
			nil,
		},
		testQuery{
			"query total supplied - invalid denom",
			cli.GetCmdQueryTotalSupplied(),
			[]string{
				"abcd",
			},
			true,
			nil,
			nil,
		},
		testQuery{
			"query available to borrow - invalid denom",
			cli.GetCmdQueryAvailableBorrow(),
			[]string{
				"abcd",
			},
			true,
			nil,
			nil,
		},
		testQuery{
			"query exchange rate - invalid denom",
			cli.GetCmdQueryExchangeRate(),
			[]string{
				"abcd",
			},
			true,
			nil,
			nil,
		},
		testQuery{
			"query total supplied value - invalid denom",
			cli.GetCmdQueryTotalSuppliedValue(),
			[]string{
				"abcd",
			},
			true,
			nil,
			nil,
		},
		testQuery{
			"query supply APY - invalid denom",
			cli.GetCmdQuerySupplyAPY(),
			[]string{
				"abcd",
			},
			true,
			nil,
			nil,
		},
		testQuery{
			"query borrow APY - invalid denom",
			cli.GetCmdQueryBorrowAPY(),
			[]string{
				"abcd",
			},
			true,
			nil,
			nil,
		},
		testQuery{
			"query supplied - invalid address",
			cli.GetCmdQuerySupplied(),
			[]string{
				"xyz",
			},
			true,
			nil,
			nil,
		},
		testQuery{
			"query supplied - invalid denom",
			cli.GetCmdQuerySupplied(),
			[]string{
				val.Address.String(),
				fmt.Sprintf("--%s=abcd", cli.FlagDenom),
			},
			true,
			nil,
			nil,
		},
		testQuery{
			"query borrowed - invalid address",
			cli.GetCmdQueryBorrowed(),
			[]string{
				"xyz",
			},
			true,
			nil,
			nil,
		},
		testQuery{
			"query borrowed - invalid denom",
			cli.GetCmdQueryBorrowed(),
			[]string{
				val.Address.String(),
				fmt.Sprintf("--%s=abcd", cli.FlagDenom),
			},
			true,
			nil,
			nil,
		},
		testQuery{
			"query collateral - invalid address",
			cli.GetCmdQueryCollateral(),
			[]string{
				"xyz",
			},
			true,
			nil,
			nil,
		},
		testQuery{
			"query collateral - invalid denom",
			cli.GetCmdQueryCollateral(),
			[]string{
				val.Address.String(),
				fmt.Sprintf("--%s=abcd", cli.FlagDenom),
			},
			true,
			nil,
			nil,
		},
		testQuery{
			"query supplied value - invalid address",
			cli.GetCmdQuerySuppliedValue(),
			[]string{
				"xyz",
			},
			true,
			nil,
			nil,
		},
		testQuery{
			"query supplied value - invalid denom",
			cli.GetCmdQuerySuppliedValue(),
			[]string{
				val.Address.String(),
				fmt.Sprintf("--%s=abcd", cli.FlagDenom),
			},
			true,
			nil,
			nil,
		},
		testQuery{
			"query collateral value - invalid address",
			cli.GetCmdQueryCollateralValue(),
			[]string{
				"xyz",
			},
			true,
			nil,
			nil,
		},
		testQuery{
			"query collateral value - invalid denom",
			cli.GetCmdQueryCollateralValue(),
			[]string{
				val.Address.String(),
				fmt.Sprintf("--%s=u/abcd", cli.FlagDenom),
			},
			true,
			nil,
			nil,
		},
		testQuery{
			"query borrowed value - invalid address",
			cli.GetCmdQueryBorrowedValue(),
			[]string{
				"xyz",
			},
			true,
			nil,
			nil,
		},
		testQuery{
			"query borrowed value - invalid denom",
			cli.GetCmdQueryBorrowedValue(),
			[]string{
				val.Address.String(),
				fmt.Sprintf("--%s=abcd", cli.FlagDenom),
			},
			true,
			nil,
			nil,
		},
		testQuery{
			"query borrow limit - invalid address",
			cli.GetCmdQueryBorrowLimit(),
			[]string{
				"xyz",
			},
			true,
			nil,
			nil,
		},
		testQuery{
			"query liquidation threshold - invalid address",
			cli.GetCmdQueryLiquidationThreshold(),
			[]string{
				"xyz",
			},
			true,
			nil,
			nil,
		},
	}

	// These queries do not require any borrower setup because they contain invalid arguments
	s.runTestCases(invalidQueries...)
}

func (s *IntegrationTestSuite) TestLeverageScenario() {
	val := s.network.Validators[0]

	initialQueries := []TestCase{
		testQuery{
			"query params",
			cli.GetCmdQueryParams(),
			[]string{},
			false,
			&types.QueryParamsResponse{},
			&types.QueryParamsResponse{
				Params: types.DefaultParams(),
			},
		},
		testQuery{
			"query registered tokens",
			cli.GetCmdQueryAllRegisteredTokens(),
			[]string{},
			false,
			&types.QueryRegisteredTokensResponse{},
			&types.QueryRegisteredTokensResponse{
				Registry: []types.Token{
					{
						// must match app/test_helpers.go/IntegrationTestNetworkConfig
<<<<<<< HEAD
						BaseDenom:            umeeapp.BondDenom,
						SymbolDenom:          umeeapp.DisplayDenom,
						Exponent:             6,
						ReserveFactor:        sdk.MustNewDecFromStr("0.1"),
						CollateralWeight:     sdk.MustNewDecFromStr("0.05"),
						LiquidationThreshold: sdk.MustNewDecFromStr("0.05"),
						BaseBorrowRate:       sdk.MustNewDecFromStr("0.02"),
						KinkBorrowRate:       sdk.MustNewDecFromStr("0.2"),
						MaxBorrowRate:        sdk.MustNewDecFromStr("1.5"),
						KinkUtilization:      sdk.MustNewDecFromStr("0.2"),
						LiquidationIncentive: sdk.MustNewDecFromStr("0.18"),
						EnableMsgSupply:      true,
						EnableMsgBorrow:      true,
						Blacklist:            false,
						MaxCollateralShare:   100,
=======
						BaseDenom:              umeeapp.BondDenom,
						SymbolDenom:            umeeapp.DisplayDenom,
						Exponent:               6,
						ReserveFactor:          sdk.MustNewDecFromStr("0.1"),
						CollateralWeight:       sdk.MustNewDecFromStr("0.05"),
						LiquidationThreshold:   sdk.MustNewDecFromStr("0.05"),
						BaseBorrowRate:         sdk.MustNewDecFromStr("0.02"),
						KinkBorrowRate:         sdk.MustNewDecFromStr("0.2"),
						MaxBorrowRate:          sdk.MustNewDecFromStr("1.5"),
						KinkUtilization:        sdk.MustNewDecFromStr("0.2"),
						LiquidationIncentive:   sdk.MustNewDecFromStr("0.18"),
						EnableMsgSupply:        true,
						EnableMsgBorrow:        true,
						Blacklist:              false,
						MaxCollateralShare:     sdk.MustNewDecFromStr("1"),
						MaxSupplyUtilization:   sdk.MustNewDecFromStr("1"),
						MinCollateralLiquidity: sdk.MustNewDecFromStr("0"),
>>>>>>> c5263941
					},
				},
			},
		},
		testQuery{
			"query reserve amount",
			cli.GetCmdQueryReserveAmount(),
			[]string{
				umeeapp.BondDenom,
			},
			false,
			&types.QueryReserveAmountResponse{},
			&types.QueryReserveAmountResponse{
				Amount: sdk.ZeroInt(),
			},
		},
		testQuery{
			"query exchange rate",
			cli.GetCmdQueryExchangeRate(),
			[]string{
				umeeapp.BondDenom,
			},
			false,
			&types.QueryExchangeRateResponse{},
			&types.QueryExchangeRateResponse{
				ExchangeRate: sdk.OneDec(),
			},
		},
		testQuery{
			"query supply APY",
			cli.GetCmdQuerySupplyAPY(),
			[]string{
				umeeapp.BondDenom,
			},
			false,
			&types.QuerySupplyAPYResponse{},
			// Borrow rate * (1 - ReserveFactor - OracleRewardFactor)
			// 1.50 * (1 - 0.10 - 0.01) = 0.89 * 1.5 = 1.335
			&types.QuerySupplyAPYResponse{APY: sdk.MustNewDecFromStr("1.335")},
		},
		testQuery{
			"query borrow APY",
			cli.GetCmdQueryBorrowAPY(),
			[]string{
				umeeapp.BondDenom,
			},
			false,
			&types.QueryBorrowAPYResponse{},
			// This is an edge case technically - when effective supply, meaning
			// module balance + total borrows, is zero, utilization (0/0) is
			// interpreted as 100% so max borrow rate (150% APY) is used.
			&types.QueryBorrowAPYResponse{APY: sdk.MustNewDecFromStr("1.50")},
		},
	}

	supply := testTransaction{
		"supply",
		cli.GetCmdSupply(),
		[]string{
			val.Address.String(),
			"1000uumee",
		},
		nil,
	}

	addCollateral := testTransaction{
		"add collateral",
		cli.GetCmdCollateralize(),
		[]string{
			val.Address.String(),
			"1000u/uumee",
		},
		nil,
	}

	borrow := testTransaction{
		"borrow",
		cli.GetCmdBorrow(),
		[]string{
			val.Address.String(),
			"50uumee",
		},
		nil,
	}

	liquidate := testTransaction{
		"liquidate",
		cli.GetCmdLiquidate(),
		[]string{
			val.Address.String(),
			val.Address.String(),
			"5uumee",
			"uumee",
		},
		nil,
	}

	repay := testTransaction{
		"repay",
		cli.GetCmdRepay(),
		[]string{
			val.Address.String(),
			"50uumee",
		},
		nil,
	}

	removeCollateral := testTransaction{
		"remove collateral",
		cli.GetCmdDecollateralize(),
		[]string{
			val.Address.String(),
			"950u/uumee",
		},
		nil,
	}

	withdraw := testTransaction{
		"withdraw",
		cli.GetCmdWithdraw(),
		[]string{
			val.Address.String(),
			"950u/uumee",
		},
		nil,
	}

	nonzeroQueries := []TestCase{
		testQuery{
			"query token total supplied",
			cli.GetCmdQueryTotalSupplied(),
			[]string{
				umeeapp.BondDenom,
			},
			false,
			&types.QueryTotalSuppliedResponse{},
			&types.QueryTotalSuppliedResponse{TotalSupplied: sdk.NewInt(1000)},
		},

		testQuery{
			"query available to borrow",
			cli.GetCmdQueryAvailableBorrow(),
			[]string{
				umeeapp.BondDenom,
			},
			false,
			&types.QueryAvailableBorrowResponse{},
			&types.QueryAvailableBorrowResponse{Amount: sdk.NewInt(950)},
		},
		testQuery{
			"query total supplied value",
			cli.GetCmdQueryTotalSuppliedValue(),
			[]string{
				umeeapp.BondDenom,
			},
			false,
			&types.QueryTotalSuppliedValueResponse{},
			&types.QueryTotalSuppliedValueResponse{TotalSuppliedValue: sdk.MustNewDecFromStr("0.03421")},
		},
		testQuery{
			"query supplied - all",
			cli.GetCmdQuerySupplied(),
			[]string{
				val.Address.String(),
			},
			false,
			&types.QuerySuppliedResponse{},
			&types.QuerySuppliedResponse{
				Supplied: sdk.NewCoins(
					sdk.NewInt64Coin(umeeapp.BondDenom, 1000),
				),
			},
		},
		testQuery{
			"query supplied - denom",
			cli.GetCmdQuerySupplied(),
			[]string{
				val.Address.String(),
				fmt.Sprintf("--%s=uumee", cli.FlagDenom),
			},
			false,
			&types.QuerySuppliedResponse{},
			&types.QuerySuppliedResponse{
				Supplied: sdk.NewCoins(
					sdk.NewInt64Coin(umeeapp.BondDenom, 1000),
				),
			},
		},
		testQuery{
			"query borrowed - all",
			cli.GetCmdQueryBorrowed(),
			[]string{
				val.Address.String(),
			},
			false,
			&types.QueryBorrowedResponse{},
			&types.QueryBorrowedResponse{
				Borrowed: sdk.NewCoins(
					sdk.NewInt64Coin(umeeapp.BondDenom, 51),
				),
			},
		},
		testQuery{
			"query borrowed - denom",
			cli.GetCmdQueryBorrowed(),
			[]string{
				val.Address.String(),
				fmt.Sprintf("--%s=uumee", cli.FlagDenom),
			},
			false,
			&types.QueryBorrowedResponse{},
			&types.QueryBorrowedResponse{
				Borrowed: sdk.NewCoins(
					sdk.NewInt64Coin(umeeapp.BondDenom, 51),
				),
			},
		},
		testQuery{
			"query total borrowed - denom",
			cli.GetCmdQueryTotalBorrowed(),
			[]string{
				"uumee",
			},
			false,
			&types.QueryTotalBorrowedResponse{},
			&types.QueryTotalBorrowedResponse{
				Amount: sdk.NewInt(51),
			},
		},
		testQuery{
			"query collateral - all",
			cli.GetCmdQueryCollateral(),
			[]string{
				val.Address.String(),
			},
			false,
			&types.QueryCollateralResponse{},
			&types.QueryCollateralResponse{
				Collateral: sdk.NewCoins(
					sdk.NewInt64Coin("u/uumee", 1000),
				),
			},
		},
		testQuery{
			"query collateral - denom",
			cli.GetCmdQueryCollateral(),
			[]string{
				val.Address.String(),
				fmt.Sprintf("--%s=u/uumee", cli.FlagDenom),
			},
			false,
			&types.QueryCollateralResponse{},
			&types.QueryCollateralResponse{
				Collateral: sdk.NewCoins(
					sdk.NewInt64Coin("u/uumee", 1000),
				),
			},
		},
		testQuery{
			"query total collateral - denom",
			cli.GetCmdQueryTotalCollateral(),
			[]string{
				"u/uumee",
			},
			false,
			&types.QueryTotalCollateralResponse{},
			&types.QueryTotalCollateralResponse{
				Amount: sdk.NewInt(1000),
			},
		},
		testQuery{
			"query supplied value - all",
			cli.GetCmdQuerySuppliedValue(),
			[]string{
				val.Address.String(),
			},
			false,
			&types.QuerySuppliedValueResponse{},
			&types.QuerySuppliedValueResponse{
				// From app/test_helpers.go/IntegrationTestNetworkConfig
				// This result is umee's oracle exchange rate times the
				// amount supplied.
				SuppliedValue: sdk.MustNewDecFromStr("0.03421"),
				// (1000 / 1000000) umee * 34.21 = 0.034241
			},
		},
		testQuery{
			"query supplied value - denom",
			cli.GetCmdQuerySuppliedValue(),
			[]string{
				val.Address.String(),
				fmt.Sprintf("--%s=uumee", cli.FlagDenom),
			},
			false,
			&types.QuerySuppliedValueResponse{},
			&types.QuerySuppliedValueResponse{
				// From app/test_helpers.go/IntegrationTestNetworkConfig
				SuppliedValue: sdk.MustNewDecFromStr("0.03421"),
				// (1000 / 1000000) umee * 34.21 = 0.03421
			},
		},
		testQuery{
			"query collateral value - all",
			cli.GetCmdQueryCollateralValue(),
			[]string{
				val.Address.String(),
			},
			false,
			&types.QueryCollateralValueResponse{},
			&types.QueryCollateralValueResponse{
				// From app/test_helpers.go/IntegrationTestNetworkConfig
				CollateralValue: sdk.MustNewDecFromStr("0.03421"),
				// (1001 / 1000000) umee * 34.21 = 0.03421
			},
		},
		testQuery{
			"query collateral value - denom",
			cli.GetCmdQueryCollateralValue(),
			[]string{
				val.Address.String(),
				fmt.Sprintf("--%s=u/uumee", cli.FlagDenom),
			},
			false,
			&types.QueryCollateralValueResponse{},
			&types.QueryCollateralValueResponse{
				CollateralValue: sdk.MustNewDecFromStr("0.03421"),
				// (1000 / 1000000) umee * 34.21 = 0.03421
			},
		},
		testQuery{
			"query borrowed value - all",
			cli.GetCmdQueryBorrowedValue(),
			[]string{
				val.Address.String(),
			},
			false,
			&types.QueryBorrowedValueResponse{},
			&types.QueryBorrowedValueResponse{
				// From app/test_helpers.go/IntegrationTestNetworkConfig
				BorrowedValue: sdk.MustNewDecFromStr("0.00174471"),
				// (51 / 1000000) umee * 34.21 = 0.00174471
			},
		},
		testQuery{
			"query borrowed value - denom",
			cli.GetCmdQueryBorrowedValue(),
			[]string{
				val.Address.String(),
				fmt.Sprintf("--%s=uumee", cli.FlagDenom),
			},
			false,
			&types.QueryBorrowedValueResponse{},
			&types.QueryBorrowedValueResponse{
				// From app/test_helpers.go/IntegrationTestNetworkConfig
				BorrowedValue: sdk.MustNewDecFromStr("0.00174471"),
				// (51 / 1000000) umee * 34.21 = 0.00174471
			},
		},
		testQuery{
			"query borrow limit",
			cli.GetCmdQueryBorrowLimit(),
			[]string{
				val.Address.String(),
			},
			false,
			&types.QueryBorrowLimitResponse{},
			&types.QueryBorrowLimitResponse{
				// From app/test_helpers.go/IntegrationTestNetworkConfig
				BorrowLimit: sdk.MustNewDecFromStr("0.0017105"),
				// (1000 / 1000000) * 0.05 * 34.21 = 0.0017105
			},
		},
		testQuery{
			"query liquidation threshold",
			cli.GetCmdQueryLiquidationThreshold(),
			[]string{
				val.Address.String(),
			},
			false,
			&types.QueryLiquidationThresholdResponse{},
			&types.QueryLiquidationThresholdResponse{
				// From app/test_helpers.go/IntegrationTestNetworkConfig
				LiquidationThreshold: sdk.MustNewDecFromStr("0.0017105"),
				// (1000 / 1000000) * 0.05 * 34.21 = 0.0017105
			},
		},
	}

	// These queries do not require any borrower setup
	s.runTestCases(initialQueries...)

	// These transactions will set up nonzero leverage positions and allow nonzero query results
	s.runTestCases(
		supply,
		addCollateral,
		borrow,
	)

	// These queries run while the supplying and borrowing is active to produce nonzero output
	s.runTestCases(nonzeroQueries...)

	// These transactions run after nonzero queries are finished
	s.runTestCases(
		liquidate,
		repay,
		removeCollateral,
		withdraw,
	)
}<|MERGE_RESOLUTION|>--- conflicted
+++ resolved
@@ -260,23 +260,6 @@
 				Registry: []types.Token{
 					{
 						// must match app/test_helpers.go/IntegrationTestNetworkConfig
-<<<<<<< HEAD
-						BaseDenom:            umeeapp.BondDenom,
-						SymbolDenom:          umeeapp.DisplayDenom,
-						Exponent:             6,
-						ReserveFactor:        sdk.MustNewDecFromStr("0.1"),
-						CollateralWeight:     sdk.MustNewDecFromStr("0.05"),
-						LiquidationThreshold: sdk.MustNewDecFromStr("0.05"),
-						BaseBorrowRate:       sdk.MustNewDecFromStr("0.02"),
-						KinkBorrowRate:       sdk.MustNewDecFromStr("0.2"),
-						MaxBorrowRate:        sdk.MustNewDecFromStr("1.5"),
-						KinkUtilization:      sdk.MustNewDecFromStr("0.2"),
-						LiquidationIncentive: sdk.MustNewDecFromStr("0.18"),
-						EnableMsgSupply:      true,
-						EnableMsgBorrow:      true,
-						Blacklist:            false,
-						MaxCollateralShare:   100,
-=======
 						BaseDenom:              umeeapp.BondDenom,
 						SymbolDenom:            umeeapp.DisplayDenom,
 						Exponent:               6,
@@ -294,7 +277,6 @@
 						MaxCollateralShare:     sdk.MustNewDecFromStr("1"),
 						MaxSupplyUtilization:   sdk.MustNewDecFromStr("1"),
 						MinCollateralLiquidity: sdk.MustNewDecFromStr("0"),
->>>>>>> c5263941
 					},
 				},
 			},
