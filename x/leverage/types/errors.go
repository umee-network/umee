package types

// DONTCOVER

import (
	sdkerrors "github.com/cosmos/cosmos-sdk/types/errors"
)

var (
	// 1XX = General Validation
	ErrEmptyAddress = sdkerrors.Register(ModuleName, 100, "empty address")
	ErrNilAsset     = sdkerrors.Register(ModuleName, 101, "nil asset")
	ErrGetAmount    = sdkerrors.Register(ModuleName, 102, "retrieved invalid amount")
	ErrSetAmount    = sdkerrors.Register(ModuleName, 103, "cannot set invalid amount")

	// 2XX = Token Registry
	ErrNotRegisteredToken   = sdkerrors.Register(ModuleName, 200, "not a registered Token")
	ErrUToken               = sdkerrors.Register(ModuleName, 201, "denom should not be a uToken")
	ErrNotUToken            = sdkerrors.Register(ModuleName, 202, "denom should be a uToken")
	ErrSupplyNotAllowed     = sdkerrors.Register(ModuleName, 203, "supplying of Token disabled")
	ErrBorrowNotAllowed     = sdkerrors.Register(ModuleName, 204, "borrowing of Token disabled")
	ErrBlacklisted          = sdkerrors.Register(ModuleName, 205, "blacklisted Token")
<<<<<<< HEAD
	ErrCollateralWeightZero = sdkerrors.Register(ModuleName, 206, "collateral weight of Token is zero")
	ErrDuplicateToken       = sdkerrors.Register(ModuleName, 207, "duplicate token")
=======
	ErrCollateralWeightZero = sdkerrors.Register(ModuleName, 206,
		"collateral weight of Token is zero: can't be used as a collateral")
>>>>>>> 8355670b

	// 3XX = User Positions
	ErrInsufficientBalance    = sdkerrors.Register(ModuleName, 300, "insufficient balance")
	ErrInsufficientCollateral = sdkerrors.Register(ModuleName, 301, "insufficient collateral")
	ErrDenomNotBorrowed       = sdkerrors.Register(ModuleName, 302, "denom not borrowed")
	ErrLiquidationRepayZero   = sdkerrors.Register(ModuleName, 303, "liquidation would repay zero tokens")

	// 4XX = Price Sensitive
	ErrBadValue              = sdkerrors.Register(ModuleName, 400, "bad USD value")
	ErrInvalidOraclePrice    = sdkerrors.Register(ModuleName, 401, "invalid oracle price")
	ErrUndercollaterized     = sdkerrors.Register(ModuleName, 402, "borrow positions are undercollaterized")
	ErrLiquidationIneligible = sdkerrors.Register(ModuleName, 403, "borrower not eligible for liquidation")

	// 5XX = Market Conditions
	ErrLendingPoolInsufficient = sdkerrors.Register(ModuleName, 500, "lending pool insufficient")
	ErrMaxSupplyUtilization    = sdkerrors.Register(ModuleName, 501, "market would exceed MaxSupplyUtilization")
	ErrMinCollateralLiquidity  = sdkerrors.Register(ModuleName, 502, "market would fall below MinCollateralLiquidity")
	ErrMaxCollateralShare      = sdkerrors.Register(ModuleName, 503, "market would exceed MaxCollateralShare")
	ErrMaxSupply               = sdkerrors.Register(ModuleName, 504, "market would exceed MaxSupply")

	// 6XX = Internal Failsafes
	ErrInvalidUtilization      = sdkerrors.Register(ModuleName, 600, "invalid token utilization")
	ErrNegativeTotalBorrowed   = sdkerrors.Register(ModuleName, 601, "total borrowed was negative")
	ErrNegativeAPY             = sdkerrors.Register(ModuleName, 602, "negative APY")
	ErrNegativeTimeElapsed     = sdkerrors.Register(ModuleName, 603, "negative time elapsed since last interest time")
	ErrInvalidExchangeRate     = sdkerrors.Register(ModuleName, 604, "exchange rate less than one")
	ErrInconsistentTotalBorrow = sdkerrors.Register(ModuleName, 605, "total adjusted borrow inconsistency")
	ErrExcessiveTimeElapsed    = sdkerrors.Register(ModuleName, 606, "excessive time elapsed since last interest time")

	// 7XX = Disabled Functionality
	ErrNotLiquidatorNode = sdkerrors.Register(ModuleName, 700, "node has disabled liquidator queries")
)<|MERGE_RESOLUTION|>--- conflicted
+++ resolved
@@ -20,13 +20,9 @@
 	ErrSupplyNotAllowed     = sdkerrors.Register(ModuleName, 203, "supplying of Token disabled")
 	ErrBorrowNotAllowed     = sdkerrors.Register(ModuleName, 204, "borrowing of Token disabled")
 	ErrBlacklisted          = sdkerrors.Register(ModuleName, 205, "blacklisted Token")
-<<<<<<< HEAD
-	ErrCollateralWeightZero = sdkerrors.Register(ModuleName, 206, "collateral weight of Token is zero")
 	ErrDuplicateToken       = sdkerrors.Register(ModuleName, 207, "duplicate token")
-=======
 	ErrCollateralWeightZero = sdkerrors.Register(ModuleName, 206,
 		"collateral weight of Token is zero: can't be used as a collateral")
->>>>>>> 8355670b
 
 	// 3XX = User Positions
 	ErrInsufficientBalance    = sdkerrors.Register(ModuleName, 300, "insufficient balance")
