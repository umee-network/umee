--- conflicted
+++ resolved
@@ -8,38 +8,8 @@
 
 // ParamChanges defines the parameters that can be modified by param change proposals
 // on the simulation
-<<<<<<< HEAD
-func ParamChanges(*rand.Rand) []simtypes.LegacyParamChange {
-	return []simtypes.LegacyParamChange{
-		simulation.NewSimLegacyParamChange(types.ModuleName, string(types.KeyCompleteLiquidationThreshold),
-			func(r *rand.Rand) string {
-				return fmt.Sprintf("\"%s\"", GenCompleteLiquidationThreshold(r))
-			},
-		),
-		simulation.NewSimLegacyParamChange(types.ModuleName, string(types.KeyMinimumCloseFactor),
-			func(r *rand.Rand) string {
-				return fmt.Sprintf("\"%s\"", GenMinimumCloseFactor(r))
-			},
-		),
-		simulation.NewSimLegacyParamChange(types.ModuleName, string(types.KeyOracleRewardFactor),
-			func(r *rand.Rand) string {
-				return fmt.Sprintf("\"%s\"", GenOracleRewardFactor(r))
-			},
-		),
-		simulation.NewSimLegacyParamChange(types.ModuleName, string(types.KeySmallLiquidationSize),
-			func(r *rand.Rand) string {
-				return fmt.Sprintf("\"%s\"", GenSmallLiquidationSize(r))
-			},
-		),
-		simulation.NewSimLegacyParamChange(types.ModuleName, string(types.KeyDirectLiquidationFee),
-			func(r *rand.Rand) string {
-				return fmt.Sprintf("\"%s\"", GenDirectLiquidationFee(r))
-			},
-		),
-=======
 func ParamChanges(*rand.Rand) []simtypes.ParamChange {
 	return []simtypes.ParamChange{
 		// empty: leverage params are in regular state
->>>>>>> e42a6ef0
 	}
 }