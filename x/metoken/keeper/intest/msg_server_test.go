package intest

import (
	"fmt"
	"testing"

	"github.com/golang/mock/gomock"
	"github.com/stretchr/testify/require"
	"gotest.tools/v3/assert"

	sdkmath "cosmossdk.io/math"
	sdk "github.com/cosmos/cosmos-sdk/types"

	"github.com/umee-network/umee/v6/util/checkers"
	"github.com/umee-network/umee/v6/util/coin"
	"github.com/umee-network/umee/v6/x/metoken"
	"github.com/umee-network/umee/v6/x/metoken/keeper"
	"github.com/umee-network/umee/v6/x/metoken/mocks"
	otypes "github.com/umee-network/umee/v6/x/oracle/types"
)

type testCase struct {
	name   string
	addr   sdk.AccAddress
	asset  sdk.Coin
	denom  string
	errMsg string
}

func TestMsgServer_Swap(t *testing.T) {
	index := mocks.StableIndex(mocks.MeUSDDenom)

	s := initTestSuite(t, nil, nil)
	msgServer, ctx, app := s.msgServer, s.ctx, s.app

	_, err := msgServer.GovUpdateRegistry(
		ctx, &metoken.MsgGovUpdateRegistry{
			Authority:   checkers.GovModuleAddr,
			AddIndex:    []metoken.Index{index},
			UpdateIndex: nil,
		},
	)
	require := require.New(t)
	require.NoError(err)

	user := s.newAccount(
		t,
		coin.New(mocks.USDTBaseDenom, 100_000000),
		coin.New(mocks.USDCBaseDenom, 1000_000000),
		coin.New(mocks.ISTBaseDenom, 2_000_000_000000),
	)

	tcs := []testCase{
		{
			"invalid user address",
			sdk.AccAddress{},
			sdk.Coin{},
			"",
			"empty address string is not allowed",
		},
		{
			"invalid invalid asset",
			user,
			sdk.Coin{
				Denom:  "???",
				Amount: sdkmath.ZeroInt(),
			},
			"",
			"invalid denom",
		},
		{
			"zero amount",
			user,
			sdk.Coin{
				Denom:  mocks.USDTBaseDenom,
				Amount: sdkmath.ZeroInt(),
			},
			"",
			"zero amount",
		},
		{
			"invalid meToken denom",
			user,
			coin.New(mocks.USDTBaseDenom, 100_000000),
			"???",
			"invalid denom",
		},
		{
			"valid - swap 73 usdt",
			user,
			coin.New(mocks.USDTBaseDenom, 73_000000),
			mocks.MeUSDDenom,
			"",
		},
		{
			"valid - swap 750 usdc",
			user,
			coin.New(mocks.USDCBaseDenom, 750_000000),
			mocks.MeUSDDenom,
			"",
		},
		{
			"valid - swap 1876 ist",
			user,
			coin.New(mocks.ISTBaseDenom, 1876_000000),
			mocks.MeUSDDenom,
			"",
		},
		{
			"invalid - index not found",
			user,
			coin.New(mocks.ISTBaseDenom, 100_000000),
			"me/EUR",
			"index me/EUR not found",
		},
		{
			"invalid - asset not present en balances",
			user,
			coin.New(mocks.WBTCBaseDenom, 100_000000),
			mocks.MeUSDDenom,
			"is not accepted in the index",
		},
		{
			"max supply reached",
			user,
			coin.New(mocks.ISTBaseDenom, 1_900_000_000000),
			mocks.MeUSDDenom,
			"reaching the max supply",
		},
	}

	params := app.MetokenKeeperB.Keeper(&ctx).GetParams()
	for _, tc := range tcs {
		msg := &metoken.MsgSwap{
			User:         tc.addr.String(),
			Asset:        tc.asset,
			MetokenDenom: tc.denom,
		}
		if len(tc.errMsg) > 0 {
			_, err := msgServer.Swap(ctx, msg)
			assert.ErrorContains(t, err, tc.errMsg, tc.name)
		} else {
			meTokenDenom := tc.denom
			k := app.MetokenKeeperB.Keeper(&ctx)

			// initial state
			iUserAllBalances := app.BankKeeper.GetAllBalances(ctx, tc.addr)
			iUTokenSupply := app.LeverageKeeper.GetAllUTokenSupply(ctx)
			iMeTokenBalance, err := k.IndexBalances(meTokenDenom)
			require.NoError(err)
			prices, err := k.Prices(index)
			require.NoError(err)

			resp, err := msgServer.Swap(ctx, msg)
			require.NoError(err, tc.name)

			// final state
			fUserBalance := app.BankKeeper.GetAllBalances(ctx, tc.addr)
			fUTokenSupply := app.LeverageKeeper.GetAllUTokenSupply(ctx)
			fMeTokenBalance, err := k.IndexBalances(meTokenDenom)
			require.NoError(err)

			verifySwap(
				t,
				tc,
				params,
				index,
				iUserAllBalances,
				fUserBalance,
				iUTokenSupply,
				fUTokenSupply,
				iMeTokenBalance,
				fMeTokenBalance,
				prices,
				*resp,
			)
		}
	}
}

func TestMsgServer_Swap_NonStableAssets_DiffExponents(t *testing.T) {
	index := mocks.NonStableIndex(mocks.MeNonStableDenom)

	s := initTestSuite(t, nil, nil)
	msgServer, ctx, app := s.msgServer, s.ctx, s.app

	_, err := msgServer.GovUpdateRegistry(
		ctx, &metoken.MsgGovUpdateRegistry{
			Authority:   checkers.GovModuleAddr,
			AddIndex:    []metoken.Index{index},
			UpdateIndex: nil,
		},
	)
	require := require.New(t)
	require.NoError(err)

	user := s.newAccount(
		t,
		coin.New(mocks.CMSTBaseDenom, 10000_000000),
		coin.New(mocks.WBTCBaseDenom, 1_43100000),
		coin.New(mocks.ETHBaseDenom, 2_876000000000000000),
	)

	tcs := []testCase{
		{
			"valid - first swap 1547 CMST",
			user,
			coin.New(mocks.CMSTBaseDenom, 1547_000000),
			mocks.MeNonStableDenom,
			"",
		},
		{
			"valid - swap 0.57686452 WBTC",
			user,
			coin.New(mocks.WBTCBaseDenom, 57686452),
			mocks.MeNonStableDenom,
			"",
		},
		{
			"valid - swap 1.435125562353141231 ETH",
			user,
			coin.New(mocks.ETHBaseDenom, 1_435125562353141231),
			mocks.MeNonStableDenom,
			"",
		},
	}

	params := app.MetokenKeeperB.Keeper(&ctx).GetParams()
	for _, tc := range tcs {
		msg := &metoken.MsgSwap{
			User:         tc.addr.String(),
			Asset:        tc.asset,
			MetokenDenom: tc.denom,
		}
		if len(tc.errMsg) > 0 {
			_, err := msgServer.Swap(ctx, msg)
			assert.ErrorContains(t, err, tc.errMsg)
		} else {
			meTokenDenom := tc.denom
			k := app.MetokenKeeperB.Keeper(&ctx)

			// initial state
			iUserAllBalances := app.BankKeeper.GetAllBalances(ctx, tc.addr)
			iUTokenSupply := app.LeverageKeeper.GetAllUTokenSupply(ctx)
			iMeTokenBalance, err := k.IndexBalances(meTokenDenom)
			require.NoError(err)

			prices, err := k.Prices(index)
			require.NoError(err)

			// verify the outputs of swap function
			if tc.name == "valid - swap 1.435125562353141231 ETH" {
				fmt.Printf("\n")
			}
			resp, err := msgServer.Swap(ctx, msg)
			require.NoError(err, tc.name)

			// final state
			fUserBalance := app.BankKeeper.GetAllBalances(ctx, tc.addr)
			fUTokenSupply := app.LeverageKeeper.GetAllUTokenSupply(ctx)
			fMeTokenBalance, err := k.IndexBalances(meTokenDenom)
			require.NoError(err)

			verifySwap(
				t,
				tc,
				params,
				index,
				iUserAllBalances,
				fUserBalance,
				iUTokenSupply,
				fUTokenSupply,
				iMeTokenBalance,
				fMeTokenBalance,
				prices,
				*resp,
			)
		}
	}
}

func TestMsgServer_Swap_AfterAddingAssetToIndex(t *testing.T) {
	index := mocks.StableIndex(mocks.MeUSDDenom)

	s := initTestSuite(t, nil, nil)
	msgServer, ctx, app := s.msgServer, s.ctx, s.app

	_, err := msgServer.GovUpdateRegistry(
		ctx, &metoken.MsgGovUpdateRegistry{
			Authority:   checkers.GovModuleAddr,
			AddIndex:    []metoken.Index{index},
			UpdateIndex: nil,
		},
	)
	require := require.New(t)
	require.NoError(err)

	user := s.newAccount(
		t,
		coin.New(mocks.USDTBaseDenom, 10000_000000),
		coin.New(mocks.USDCBaseDenom, 5000_000000),
		coin.New(mocks.ISTBaseDenom, 20000_000000),
		coin.New(mocks.ETHBaseDenom, 7_674000000000000000),
	)

	tcs := []testCase{
		{
			"valid - first swap 7546 USDT",
			user,
			coin.New(mocks.USDTBaseDenom, 7546_000000),
			mocks.MeUSDDenom,
			"",
		},
		{
			"valid - swap 1432.77 USDC",
			user,
			coin.New(mocks.USDCBaseDenom, 1432_770000),
			mocks.MeUSDDenom,
			"",
		},
		{
			"valid - swap 15600.82 IST",
			user,
			coin.New(mocks.ISTBaseDenom, 15600_820000),
			mocks.MeUSDDenom,
			"",
		},
	}
	params := app.MetokenKeeperB.Keeper(&ctx).GetParams()
	for _, tc := range tcs {
		msg := &metoken.MsgSwap{
			User:         tc.addr.String(),
			Asset:        tc.asset,
			MetokenDenom: tc.denom,
		}
		if len(tc.errMsg) > 0 {
			_, err := msgServer.Swap(ctx, msg)
			assert.ErrorContains(t, err, tc.errMsg)
		} else {
			meTokenDenom := tc.denom
			k := app.MetokenKeeperB.Keeper(&ctx)

			// initial state
			iUserAllBalances := app.BankKeeper.GetAllBalances(ctx, tc.addr)
			iUTokenSupply := app.LeverageKeeper.GetAllUTokenSupply(ctx)
			iMeTokenBalance, err := k.IndexBalances(meTokenDenom)
			require.NoError(err)

			prices, err := k.Prices(index)
			require.NoError(err)

			// verify the outputs of swap function
			resp, err := msgServer.Swap(ctx, msg)
			require.NoError(err, tc.name)

			// final state
			fUserBalance := app.BankKeeper.GetAllBalances(ctx, tc.addr)
			fUTokenSupply := app.LeverageKeeper.GetAllUTokenSupply(ctx)
			fMeTokenBalance, err := k.IndexBalances(meTokenDenom)
			require.NoError(err)

			verifySwap(
				t,
				tc,
				params,
				index,
				iUserAllBalances,
				fUserBalance,
				iUTokenSupply,
				fUTokenSupply,
				iMeTokenBalance,
				fMeTokenBalance,
				prices,
				*resp,
			)
		}
	}

	// after initial swaps ETH is added to the index and target_allocation is recalculated
	for i := 0; i < len(index.AcceptedAssets); i++ {
		index.AcceptedAssets[i].TargetAllocation = sdkmath.LegacyMustNewDecFromStr("0.25")
	}
	index.AcceptedAssets = append(
		index.AcceptedAssets,
		metoken.NewAcceptedAsset(mocks.ETHBaseDenom, sdkmath.LegacyMustNewDecFromStr("0.2"), sdkmath.LegacyMustNewDecFromStr("0.25")),
	)

	_, err = msgServer.GovUpdateRegistry(
		ctx, &metoken.MsgGovUpdateRegistry{
			Authority:   checkers.GovModuleAddr,
			AddIndex:    nil,
			UpdateIndex: []metoken.Index{index},
		},
	)
	require.NoError(err)

	tcs = []testCase{
		{
			"valid - swap 1243.56 USDT",
			user,
			coin.New(mocks.USDTBaseDenom, 1243_560000),
			mocks.MeUSDDenom,
			"",
		},
		{
			"valid - swap 6.312 ETH",
			user,
			coin.New(mocks.ETHBaseDenom, 6_312000000000000000),
			mocks.MeUSDDenom,
			"",
		},
		{
			"valid - swap 0.312 ETH",
			user,
			coin.New(mocks.ETHBaseDenom, 312000000000000000),
			mocks.MeUSDDenom,
			"",
		},
		{
			"valid - swap 2700 USDC",
			user,
			coin.New(mocks.USDCBaseDenom, 2700_000000),
			mocks.MeUSDDenom,
			"",
		},
		{
			"valid - swap 1000.07 IST",
			user,
			coin.New(mocks.ISTBaseDenom, 1000_070000),
			mocks.MeUSDDenom,
			"",
		},
	}

	for _, tc := range tcs {
		msg := &metoken.MsgSwap{
			User:         tc.addr.String(),
			Asset:        tc.asset,
			MetokenDenom: tc.denom,
		}
		if len(tc.errMsg) > 0 {
			_, err := msgServer.Swap(ctx, msg)
			assert.ErrorContains(t, err, tc.errMsg)
		} else {
			meTokenDenom := tc.denom
			k := app.MetokenKeeperB.Keeper(&ctx)

			// initial state
			iUserAllBalances := app.BankKeeper.GetAllBalances(ctx, tc.addr)
			iUTokenSupply := app.LeverageKeeper.GetAllUTokenSupply(ctx)
			iMeTokenBalance, err := k.IndexBalances(meTokenDenom)
			require.NoError(err)
			prices, err := k.Prices(index)
			require.NoError(err)

			resp, err := msgServer.Swap(ctx, msg)
			require.NoError(err, tc.name)

			// final state
			fUserBalance := app.BankKeeper.GetAllBalances(ctx, tc.addr)
			fUTokenSupply := app.LeverageKeeper.GetAllUTokenSupply(ctx)
			fMeTokenBalance, err := k.IndexBalances(meTokenDenom)
			require.NoError(err)

			verifySwap(
				t,
				tc,
				params,
				index,
				iUserAllBalances,
				fUserBalance,
				iUTokenSupply,
				fUTokenSupply,
				iMeTokenBalance,
				fMeTokenBalance,
				prices,
				*resp,
			)
		}
	}
}

func TestMsgServer_Swap_Depegging(t *testing.T) {
	index := mocks.StableIndex(mocks.MeUSDDenom)

	s := initTestSuite(t, nil, nil)
	msgServer, ctx, app := s.msgServer, s.ctx, s.app

	_, err := msgServer.GovUpdateRegistry(
		ctx, &metoken.MsgGovUpdateRegistry{
			Authority:   checkers.GovModuleAddr,
			AddIndex:    []metoken.Index{index},
			UpdateIndex: nil,
		},
	)
	require := require.New(t)
	require.NoError(err)

	user := s.newAccount(
		t,
		coin.New(mocks.USDTBaseDenom, 10000_000000),
		coin.New(mocks.USDCBaseDenom, 10000_000000),
		coin.New(mocks.ISTBaseDenom, 10000_000000),
	)

	tcs := []testCase{
		{
			"valid - first swap 343.055 IST",
			user,
			coin.New(mocks.ISTBaseDenom, 343_055000),
			mocks.MeUSDDenom,
			"",
		},
		{
			"valid - swap 12.77 IST",
			user,
			coin.New(mocks.ISTBaseDenom, 12_770000),
			mocks.MeUSDDenom,
			"",
		},
		{
			"valid - swap 48.33 USDC",
			user,
			coin.New(mocks.USDCBaseDenom, 48_330000),
			mocks.MeUSDDenom,
			"",
		},
	}

	params := app.MetokenKeeperB.Keeper(&ctx).GetParams()
	for _, tc := range tcs {
		msg := &metoken.MsgSwap{
			User:         tc.addr.String(),
			Asset:        tc.asset,
			MetokenDenom: tc.denom,
		}
		if len(tc.errMsg) > 0 {
			_, err := msgServer.Swap(ctx, msg)
			assert.ErrorContains(t, err, tc.errMsg)
		} else {
			meTokenDenom := tc.denom
			k := app.MetokenKeeperB.Keeper(&ctx)

			// initial state
			iUserAllBalances := app.BankKeeper.GetAllBalances(ctx, tc.addr)
			iUTokenSupply := app.LeverageKeeper.GetAllUTokenSupply(ctx)
			iMeTokenBalance, err := k.IndexBalances(meTokenDenom)
			require.NoError(err)
			prices, err := k.Prices(index)
			require.NoError(err)

			resp, err := msgServer.Swap(ctx, msg)
			require.NoError(err, tc.name)

			// final state
			fUserBalance := app.BankKeeper.GetAllBalances(ctx, tc.addr)
			fUTokenSupply := app.LeverageKeeper.GetAllUTokenSupply(ctx)
			fMeTokenBalance, err := k.IndexBalances(meTokenDenom)
			require.NoError(err)

			verifySwap(
				t,
				tc,
				params,
				index,
				iUserAllBalances,
				fUserBalance,
				iUTokenSupply,
				fUTokenSupply,
				iMeTokenBalance,
				fMeTokenBalance,
				prices,
				*resp,
			)
		}
	}

	// after initial swaps IST price is dropped to 0.64 USD

	ctrl := gomock.NewController(t)
	defer ctrl.Finish()

	initialPrices := otypes.Prices{
		otypes.Price{
			ExchangeRateTuple: otypes.NewExchangeRateTuple(
				mocks.USDTSymbolDenom,
				mocks.USDTPrice,
			),
			BlockNum: uint64(1),
		}, otypes.Price{
			ExchangeRateTuple: otypes.NewExchangeRateTuple(
				mocks.USDCSymbolDenom,
				mocks.USDCPrice,
			),
			BlockNum: uint64(1),
		}, otypes.Price{
			ExchangeRateTuple: otypes.NewExchangeRateTuple(
				mocks.ISTSymbolDenom,
				sdkmath.LegacyMustNewDecFromStr("0.64"),
			),
			BlockNum: uint64(1),
		},
	}

	oracleMock := mocks.NewMockOracleKeeper(ctrl)
	oracleMock.
		EXPECT().
		AllMedianPrices(gomock.Any()).
		Return(initialPrices).
		AnyTimes()

	kb := keeper.NewBuilder(
		app.AppCodec(),
		app.GetKey(metoken.ModuleName),
		app.BankKeeper,
		app.LeverageKeeper,
		oracleMock,
		app.UGovKeeperB.EmergencyGroup,
		app.AuctionKeeperB.Accs.RewardsCollect,
	)
	app.MetokenKeeperB = kb
	msgServer = keeper.NewMsgServerImpl(app.MetokenKeeperB)

	tcs = []testCase{
		{
			"valid - swap 1243.56 USDT",
			user,
			coin.New(mocks.USDTBaseDenom, 1243_560000),
			mocks.MeUSDDenom,
			"",
		},
		{
			"valid - swap 2000 IST",
			user,
			coin.New(mocks.ISTBaseDenom, 2000_000000),
			mocks.MeUSDDenom,
			"",
		},
		{
			"valid - swap 1000.07 IST",
			user,
			coin.New(mocks.ISTBaseDenom, 1000_070000),
			mocks.MeUSDDenom,
			"",
		},
		{
			"valid - swap 753.011 USDC",
			user,
			coin.New(mocks.USDCBaseDenom, 753_011000),
			mocks.MeUSDDenom,
			"",
		},
	}

	for _, tc := range tcs {
		msg := &metoken.MsgSwap{
			User:         tc.addr.String(),
			Asset:        tc.asset,
			MetokenDenom: tc.denom,
		}
		if len(tc.errMsg) > 0 {
			_, err := msgServer.Swap(ctx, msg)
			assert.ErrorContains(t, err, tc.errMsg)
		} else {
			meTokenDenom := tc.denom
			k := app.MetokenKeeperB.Keeper(&ctx)

			// initial state
			iUserAllBalances := app.BankKeeper.GetAllBalances(ctx, tc.addr)
			iUTokenSupply := app.LeverageKeeper.GetAllUTokenSupply(ctx)
			iMeTokenBalance, err := k.IndexBalances(meTokenDenom)
			require.NoError(err)

			prices, err := k.Prices(index)
			require.NoError(err)

			// verify the outputs of swap function
			resp, err := msgServer.Swap(ctx, msg)
			require.NoError(err, tc.name)

			// final state
			fUserBalance := app.BankKeeper.GetAllBalances(ctx, tc.addr)
			fUTokenSupply := app.LeverageKeeper.GetAllUTokenSupply(ctx)
			fMeTokenBalance, err := k.IndexBalances(meTokenDenom)
			require.NoError(err)

			verifySwap(
				t,
				tc,
				params,
				index,
				iUserAllBalances,
				fUserBalance,
				iUTokenSupply,
				fUTokenSupply,
				iMeTokenBalance,
				fMeTokenBalance,
				prices,
				*resp,
			)
		}
	}

	// after some swaps with depegged price, all is back to normal
	oracleMock.
		EXPECT().
		AllMedianPrices(gomock.Any()).
		Return(mocks.ValidPrices()).
		AnyTimes()

	kb = keeper.NewBuilder(
		app.AppCodec(),
		app.GetKey(metoken.ModuleName),
		app.BankKeeper,
		app.LeverageKeeper,
		oracleMock,
		app.UGovKeeperB.EmergencyGroup,
		app.AuctionKeeperB.Accs.RewardsCollect,
	)
	app.MetokenKeeperB = kb
	msgServer = keeper.NewMsgServerImpl(app.MetokenKeeperB)

	tcs = []testCase{
		{
			"valid - swap 312.04 USDT",
			user,
			coin.New(mocks.USDTBaseDenom, 312_040000),
			mocks.MeUSDDenom,
			"",
		},
		{
			"valid - swap 145 IST",
			user,
			coin.New(mocks.ISTBaseDenom, 145_000000),
			mocks.MeUSDDenom,
			"",
		},
		{
			"valid - swap 255.478 USDT",
			user,
			coin.New(mocks.USDTBaseDenom, 255_478000),
			mocks.MeUSDDenom,
			"",
		},
		{
			"valid - swap 753.011 USDC",
			user,
			coin.New(mocks.USDCBaseDenom, 753_011000),
			mocks.MeUSDDenom,
			"",
		},
	}

	for _, tc := range tcs {
		msg := &metoken.MsgSwap{
			User:         tc.addr.String(),
			Asset:        tc.asset,
			MetokenDenom: tc.denom,
		}
		if len(tc.errMsg) > 0 {
			_, err := msgServer.Swap(ctx, msg)
			assert.ErrorContains(t, err, tc.errMsg)
		} else {
			meTokenDenom := tc.denom
			k := app.MetokenKeeperB.Keeper(&ctx)

			// initial state
			iUserAllBalances := app.BankKeeper.GetAllBalances(ctx, tc.addr)
			iUTokenSupply := app.LeverageKeeper.GetAllUTokenSupply(ctx)
			iMeTokenBalance, err := k.IndexBalances(meTokenDenom)
			require.NoError(err)

			prices, err := k.Prices(index)
			require.NoError(err)

			// verify the outputs of swap function
			resp, err := msgServer.Swap(ctx, msg)
			require.NoError(err, tc.name)

			// final state
			fUserBalance := app.BankKeeper.GetAllBalances(ctx, tc.addr)
			fUTokenSupply := app.LeverageKeeper.GetAllUTokenSupply(ctx)
			fMeTokenBalance, err := k.IndexBalances(meTokenDenom)
			require.NoError(err)

			verifySwap(
				t,
				tc,
				params,
				index,
				iUserAllBalances,
				fUserBalance,
				iUTokenSupply,
				fUTokenSupply,
				iMeTokenBalance,
				fMeTokenBalance,
				prices,
				*resp,
			)
		}
	}
}

func TestMsgServer_Swap_EdgeCase(t *testing.T) {
	index := mocks.NonStableIndex(mocks.MeNonStableDenom)

	s := initTestSuite(t, nil, nil)
	msgServer, ctx, app := s.msgServer, s.ctx, s.app

	_, err := msgServer.GovUpdateRegistry(
		ctx, &metoken.MsgGovUpdateRegistry{
			Authority:   checkers.GovModuleAddr,
			AddIndex:    []metoken.Index{index},
			UpdateIndex: nil,
		},
	)
	require := require.New(t)
	require.NoError(err)

	// create and fund a user with 1 ETH
	user := s.newAccount(
		t,
		coin.New(mocks.ETHBaseDenom, 1_000000000000000000),
	)

	k := app.MetokenKeeperB.Keeper(&ctx)
	iMeTokenBalance, err := k.IndexBalances(mocks.MeNonStableDenom)
	require.NoError(err)

	// 0.00000001 ETH is less than the minimum amount of meToken, so the swap shouldn't change the balances
	_, err = msgServer.Swap(
		ctx,
		&metoken.MsgSwap{
			User: user.String(), Asset: coin.New(mocks.ETHBaseDenom, 10000000000),
			MetokenDenom: mocks.MeNonStableDenom,
		},
	)
	require.ErrorContains(err, "insufficient")

	// the result should be the same as the initial balance
	fMeTokenBalance, err := k.IndexBalances(mocks.MeNonStableDenom)
	require.NoError(err)
	require.Equal(iMeTokenBalance, fMeTokenBalance)
}

// i=initial  f=final
func verifySwap(
	t *testing.T, tc testCase, params metoken.Params, index metoken.Index,
	iUserAllBalances, fUserBalance, iUTokenSupply, fUTokenSupply sdk.Coins,
	iMeTokenBalance, fMeTokenBalance metoken.IndexBalances,
	prices metoken.IndexPrices, resp metoken.MsgSwapResponse,
) {
	denom, meTokenDenom := tc.asset.Denom, tc.denom

	// initial state
	assetPrice, err := prices.PriceByBaseDenom(denom)
	assert.NilError(t, err, tc.name)
	iAssetBalance, i := iMeTokenBalance.AssetBalance(denom)
	assert.Check(t, i >= 0, tc.name)
	assetSupply := iAssetBalance.Leveraged.Add(iAssetBalance.Reserved)

	factor, err := metoken.ExponentFactor(assetPrice.Exponent, 0)
	assert.NilError(t, err, tc.name)
	assetValue := factor.MulInt(assetSupply).Mul(assetPrice.Price)

	factor, err = metoken.ExponentFactor(prices.Exponent, 0)
	assert.NilError(t, err, tc.name)
	meTokenValue := factor.MulInt(iMeTokenBalance.MetokenSupply.Amount).Mul(prices.Price)

	// current_allocation = asset_value / total_value
	// swap_delta_allocation = (current_allocation - target_allocation) / target_allocation
	currentAllocation, swapDeltaAllocation := sdkmath.LegacyZeroDec(), sdkmath.LegacyZeroDec()
	aa, i := index.AcceptedAsset(denom)
	assert.Check(t, i >= 0, tc.name)
	targetAllocation := aa.TargetAllocation

	if assetSupply.IsZero() {
		swapDeltaAllocation = currentAllocation.Sub(targetAllocation)
	} else {
		currentAllocation = assetValue.Quo(meTokenValue)
		swapDeltaAllocation = currentAllocation.Sub(targetAllocation).Quo(targetAllocation)
	}

	// feeRate = delta_allocation * balanced_fee + balanced_fee
	feeRate := swapDeltaAllocation.Mul(index.Fee.BalancedFee).Add(index.Fee.BalancedFee)
	if feeRate.LT(index.Fee.MinFee) {
		feeRate = index.Fee.MinFee
	} else if feeRate.GT(index.Fee.MaxFee) {
		feeRate = index.Fee.MaxFee
	}

	// if current_allocation = 0, feeRate = min_fee
	if !currentAllocation.IsPositive() {
		feeRate = index.Fee.MinFee
	}

	// totalfee = feeRate * amount
	totalFee := sdk.NewCoin(denom, feeRate.MulInt(tc.asset.Amount).TruncateInt())
	feeToAuction := params.RewardsAuctionFeeFactor.Mul(totalFee.Amount)
	feeToReserve := totalFee.Amount.Sub(feeToAuction)

	// amount_to_swap = swap_amount - fee
	amountToSwap := tc.asset.Amount.Sub(totalFee.Amount)

	// swap_exchange_rate = asset_price / metoken_price
	exchangeRate := assetPrice.Price.Quo(prices.Price)

	assetExponentFactorVsMeToken, err := metoken.ExponentFactor(assetPrice.Exponent, prices.Exponent)
	assert.NilError(t, err, tc.name)
	rate := exchangeRate.Mul(assetExponentFactorVsMeToken)

	// expected_metokens = amount_to_swap * exchange_rate * exponent_factor
	expectedMeTokens := sdk.NewCoin(meTokenDenom, rate.MulInt(amountToSwap).TruncateInt())

	// calculating reserved and leveraged
	expectedReserved := sdk.NewCoin(
		denom,
		aa.ReservePortion.MulInt(amountToSwap).TruncateInt(),
	)
	expectedLeveraged := sdk.NewCoin(denom, amountToSwap.Sub(expectedReserved.Amount))

	// verify the outputs of swap function
	require := require.New(t)
	require.Equal(totalFee, resp.Fee, tc.name, tc.name)
	require.Equal(expectedMeTokens, resp.Returned, tc.name, tc.name)

	// verify token balance decreased and meToken balance increased by the expected amounts
	require.Equal(
		iUserAllBalances.Sub(tc.asset).Add(expectedMeTokens),
		fUserBalance,
		tc.name,
	)
	// verify uToken assetSupply increased by the expected amount
	require.Equal(
		iUTokenSupply.Add(sdk.NewCoin("u/"+expectedLeveraged.Denom, expectedLeveraged.Amount)),
		fUTokenSupply,
		tc.name,
	)
	// reserved + leveraged + fee must be = to total amount supplied by the user for the swap
	require.Equal(expectedReserved.Add(expectedLeveraged).Add(totalFee), tc.asset, tc.name)

	// meToken assetSupply is increased by the expected amount
	require.Equal(
		iMeTokenBalance.MetokenSupply.Add(expectedMeTokens),
		fMeTokenBalance.MetokenSupply,
		tc.name,
	)

	fAssetBalance, i := fMeTokenBalance.AssetBalance(denom)
	assert.Check(t, i >= 0)
	require.Equal(
		iAssetBalance.Reserved.Add(expectedReserved.Amount),
		fAssetBalance.Reserved,
		tc.name,
	)
	require.Equal(
		iAssetBalance.Leveraged.Add(expectedLeveraged.Amount),
		fAssetBalance.Leveraged,
		tc.name,
	)
	require.Equal(
		iAssetBalance.Fees.Add(feeToReserve),
		fAssetBalance.Fees,
		tc.name,
	)
}

func TestMsgServer_Redeem(t *testing.T) {
	index := mocks.StableIndex(mocks.MeUSDDenom)

	s := initTestSuite(t, nil, nil)
	msgServer, ctx, app := s.msgServer, s.ctx, s.app

	_, err := msgServer.GovUpdateRegistry(
		ctx, &metoken.MsgGovUpdateRegistry{
			Authority:   checkers.GovModuleAddr,
			AddIndex:    []metoken.Index{index},
			UpdateIndex: nil,
		},
	)
	require := require.New(t)
	require.NoError(err)

	user := s.newAccount(
		t,
		coin.New(mocks.USDTBaseDenom, 1000_000000),
		coin.New(mocks.USDCBaseDenom, 1000_000000),
		coin.New(mocks.ISTBaseDenom, 1000_000000),
	)

	swaps := []*metoken.MsgSwap{
		{
			User:         user.String(),
			Asset:        sdk.NewCoin(mocks.USDTBaseDenom, sdkmath.NewInt(547_000000)),
			MetokenDenom: mocks.MeUSDDenom,
		},
		{
			User:         user.String(),
			Asset:        sdk.NewCoin(mocks.USDCBaseDenom, sdkmath.NewInt(200_000000)),
			MetokenDenom: mocks.MeUSDDenom,
		},
		{
			User:         user.String(),
			Asset:        sdk.NewCoin(mocks.ISTBaseDenom, sdkmath.NewInt(740_000000)),
			MetokenDenom: mocks.MeUSDDenom,
		},
	}

	for _, swap := range swaps {
		_, err := msgServer.Swap(ctx, swap)
		require.NoError(err)
	}

	tcs := []testCase{
		{
			"invalid user address",
			sdk.AccAddress{},
			sdk.Coin{},
			"",
			"empty address string is not allowed",
		},
		{
			"invalid meToken",
			user,
			sdk.Coin{
				Denom:  "???",
				Amount: sdkmath.ZeroInt(),
			},
			"",
			"invalid denom",
		},
		{
			"zero amount",
			user,
			sdk.Coin{
				Denom:  mocks.MeUSDDenom,
				Amount: sdkmath.ZeroInt(),
			},
			"",
			"zero amount",
		},
		{
			"invalid asset denom",
			user,
			coin.New(mocks.MeUSDDenom, 100_000000),
			"???",
			"invalid denom",
		},
		{
			"valid - redemption 155.9876 meUSD for IST",
			user,
			coin.New(mocks.MeUSDDenom, 155_987600),
			mocks.ISTBaseDenom,
			"",
		},
		{
			"valid - redemption 750.56 meUSD for USDC - but not enough USDC",
			user,
			coin.New(mocks.MeUSDDenom, 750_560000),
			mocks.USDCBaseDenom,
			"not enough",
		},
		{
			"valid - redemption 187 meUSD for ist",
			user,
			coin.New(mocks.MeUSDDenom, 187_000000),
			mocks.ISTBaseDenom,
			"",
		},
		{
			"valid - redemption 468.702000 meUSD for USDT",
			user,
			coin.New(mocks.MeUSDDenom, 468_702000),
			mocks.USDTBaseDenom,
			"",
		},
		{
			"invalid - index doesn't exist",
			user,
			coin.New("me/EUR", 100_000000),
			"me/EUR",
			"index me/EUR not found",
		},
		{
			"valid - redemption 1000.13 meUSD for IST - but not enough IST",
			user,
			coin.New(mocks.MeUSDDenom, 1000_130000),
			mocks.ISTBaseDenom,
			"not enough",
		},
	}

	params := app.MetokenKeeperB.Keeper(&ctx).GetParams()
	for _, tc := range tcs {
		msg := &metoken.MsgRedeem{
			User:       tc.addr.String(),
			Metoken:    tc.asset,
			AssetDenom: tc.denom,
		}
		if len(tc.errMsg) > 0 {
			_, err := msgServer.Redeem(ctx, msg)
			assert.ErrorContains(t, err, tc.errMsg, tc.name)
		} else {
			meTokenDenom := tc.asset.Denom
			k := app.MetokenKeeperB.Keeper(&ctx)

			// initial state
			iUserBalance := app.BankKeeper.GetAllBalances(ctx, tc.addr)
			iUTokenSupply := app.LeverageKeeper.GetAllUTokenSupply(ctx)
			iMeTokenBalance, err := k.IndexBalances(meTokenDenom)
			require.NoError(err)

			prices, err := k.Prices(index)
			require.NoError(err)

			// verify the outputs of redeem function
			resp, err := msgServer.Redeem(ctx, msg)
			require.NoError(err, tc.name)

			// final state
			fUserBalance := app.BankKeeper.GetAllBalances(ctx, tc.addr)
			fUTokenSupply := app.LeverageKeeper.GetAllUTokenSupply(ctx)
			fMeTokenBalance, err := k.IndexBalances(meTokenDenom)
			require.NoError(err)

			verifyRedeem(
				t,
				tc,
				params,
				index,
				iUserBalance,
				fUserBalance,
				iUTokenSupply,
				fUTokenSupply,
				iMeTokenBalance,
				fMeTokenBalance,
				prices,
				*resp,
			)
		}
	}
}

func TestMsgServer_Redeem_NonStableAssets_DiffExponents(t *testing.T) {
	index := mocks.NonStableIndex(mocks.MeNonStableDenom)

	s := initTestSuite(t, nil, nil)
	msgServer, ctx, app := s.msgServer, s.ctx, s.app

	_, err := msgServer.GovUpdateRegistry(
		ctx, &metoken.MsgGovUpdateRegistry{
			Authority:   checkers.GovModuleAddr,
			AddIndex:    []metoken.Index{index},
			UpdateIndex: nil,
		},
	)
	require := require.New(t)
	require.NoError(err)

	user := s.newAccount(
		t,
		coin.New(mocks.CMSTBaseDenom, 10000_000000),
		coin.New(mocks.WBTCBaseDenom, 21_43100000),
		coin.New(mocks.ETHBaseDenom, 2_876000000000000000),
	)

	// swap 1547 USDT, 20.57686452 WBTC and 0.7855 ETH to have an initial meNonStable balance
	swaps := []*metoken.MsgSwap{
		{
			User:         user.String(),
			Asset:        sdk.NewCoin(mocks.CMSTBaseDenom, sdkmath.NewInt(1547_000000)),
			MetokenDenom: mocks.MeNonStableDenom,
		},
		{
			User:         user.String(),
			Asset:        sdk.NewCoin(mocks.WBTCBaseDenom, sdkmath.NewInt(20_57686452)),
			MetokenDenom: mocks.MeNonStableDenom,
		},
		{
			User:         user.String(),
			Asset:        sdk.NewCoin(mocks.ETHBaseDenom, sdkmath.NewInt(785500000000000000)),
			MetokenDenom: mocks.MeNonStableDenom,
		},
	}

	for _, swap := range swaps {
		resp, err := msgServer.Swap(ctx, swap)
		require.NoError(err)
		require.NotNil(resp)
	}

	tcs := []testCase{
		{
			"valid - redeem 2.182736 meNonStable for WBTC",
			user,
			coin.New(mocks.MeNonStableDenom, 2_18273600),
			mocks.WBTCBaseDenom,
			"",
		},
		{
			"valid - redeem 0.05879611 meNonStable ETH",
			user,
			coin.New(mocks.MeNonStableDenom, 5879611),
			mocks.ETHBaseDenom,
			"",
		},
		{
			"valid - redeem 0.1 meNonStable CMST",
			user,
			coin.New(mocks.MeNonStableDenom, 10000000),
			mocks.CMSTBaseDenom,
			"",
		},
		{
			"valid - redeem 12 meNonStable for WBTC",
			user,
			coin.New(mocks.MeNonStableDenom, 12_00000000),
			mocks.WBTCBaseDenom,
			"",
		},
		{
			"valid - redeem 2.182736 meNonStable for CMST - not enough CMST",
			user,
			coin.New(mocks.MeNonStableDenom, 2_18273600),
			mocks.CMSTBaseDenom,
			"not enough",
		},
	}

	params := app.MetokenKeeperB.Keeper(&ctx).GetParams()
	for _, tc := range tcs {
		msg := &metoken.MsgRedeem{
			User:       tc.addr.String(),
			Metoken:    tc.asset,
			AssetDenom: tc.denom,
		}
		if len(tc.errMsg) > 0 {
			_, err := msgServer.Redeem(ctx, msg)
			assert.ErrorContains(t, err, tc.errMsg)
		} else {
			meTokenDenom := tc.asset.Denom
			k := app.MetokenKeeperB.Keeper(&ctx)

			// initial state
			iUserBalance := app.BankKeeper.GetAllBalances(ctx, tc.addr)
			iUTokenSupply := app.LeverageKeeper.GetAllUTokenSupply(ctx)
			iMeTokenBalance, err := k.IndexBalances(meTokenDenom)
			require.NoError(err)

			prices, err := k.Prices(index)
			require.NoError(err)

			// verify the outputs of redeem function
			resp, err := msgServer.Redeem(ctx, msg)
			require.NoError(err, tc.name)

			// final state
			fUserBalance := app.BankKeeper.GetAllBalances(ctx, tc.addr)
			fUTokenSupply := app.LeverageKeeper.GetAllUTokenSupply(ctx)
			fMeTokenBalance, err := k.IndexBalances(meTokenDenom)
			require.NoError(err)

			verifyRedeem(
				t,
				tc,
				params,
				index,
				iUserBalance,
				fUserBalance,
				iUTokenSupply,
				fUTokenSupply,
				iMeTokenBalance,
				fMeTokenBalance,
				prices,
				*resp,
			)
		}
	}
}

func TestMsgServer_Redeem_Depegging(t *testing.T) {
	index := mocks.StableIndex(mocks.MeUSDDenom)

	s := initTestSuite(t, nil, nil)
	msgServer, ctx, app := s.msgServer, s.ctx, s.app

	_, err := msgServer.GovUpdateRegistry(
		ctx, &metoken.MsgGovUpdateRegistry{
			Authority:   checkers.GovModuleAddr,
			AddIndex:    []metoken.Index{index},
			UpdateIndex: nil,
		},
	)
	require := require.New(t)
	require.NoError(err)

	user := s.newAccount(
		t,
		coin.New(mocks.USDTBaseDenom, 10000_000000),
		coin.New(mocks.USDCBaseDenom, 10000_000000),
		coin.New(mocks.ISTBaseDenom, 10000_000000),
	)

	swaps := []*metoken.MsgSwap{
		{
			User:         user.String(),
			Asset:        sdk.NewCoin(mocks.USDTBaseDenom, sdkmath.NewInt(5000_000000)),
			MetokenDenom: mocks.MeUSDDenom,
		},
		{
			User:         user.String(),
			Asset:        sdk.NewCoin(mocks.USDCBaseDenom, sdkmath.NewInt(3500_000000)),
			MetokenDenom: mocks.MeUSDDenom,
		},
	}

	for _, swap := range swaps {
		_, err := msgServer.Swap(ctx, swap)
		require.NoError(err)
	}

	// after initial swaps USDT price is dropped to 0.73 USD

	initialPrices := otypes.Prices{
		otypes.Price{
			ExchangeRateTuple: otypes.NewExchangeRateTuple(
				mocks.USDTSymbolDenom,
				sdkmath.LegacyMustNewDecFromStr("0.73"),
			),
			BlockNum: uint64(1),
		}, otypes.Price{
			ExchangeRateTuple: otypes.NewExchangeRateTuple(
				mocks.USDCSymbolDenom,
				mocks.USDCPrice,
			),
			BlockNum: uint64(1),
		}, otypes.Price{
			ExchangeRateTuple: otypes.NewExchangeRateTuple(
				mocks.ISTSymbolDenom,
				mocks.ISTPrice,
			),
			BlockNum: uint64(1),
		},
	}
	ctrl := gomock.NewController(t)
	defer ctrl.Finish()

	oracleMock := mocks.NewMockOracleKeeper(ctrl)
	oracleMock.
		EXPECT().
		AllMedianPrices(gomock.Any()).
		Return(initialPrices).
		AnyTimes()

	kb := keeper.NewBuilder(
		app.AppCodec(),
		app.GetKey(metoken.ModuleName),
		app.BankKeeper,
		app.LeverageKeeper,
		oracleMock,
		app.UGovKeeperB.EmergencyGroup,
		app.AuctionKeeperB.Accs.RewardsCollect,
	)
	app.MetokenKeeperB = kb
	msgServer = keeper.NewMsgServerImpl(app.MetokenKeeperB)

	tcs := []testCase{
		{
			"valid - redeem 100 meUSD for IST",
			user,
			coin.New(mocks.MeUSDDenom, 100_000000),
			mocks.ISTBaseDenom,
			"not enough",
		},
		{
			"valid - redeem 1000 meUSD for USDC",
			user,
			coin.New(mocks.MeUSDDenom, 1000_000000),
			mocks.USDCBaseDenom,
			"",
		},
		{
			"valid - redeem 2500 meUSD for USDT",
			user,
			coin.New(mocks.MeUSDDenom, 2500_000000),
			mocks.USDTBaseDenom,
			"",
		},
		{
			"valid - redeem 2200 meUSD for USDC",
			user,
			coin.New(mocks.MeUSDDenom, 2200_000000),
			mocks.USDCBaseDenom,
			"",
		},
	}

	params := app.MetokenKeeperB.Keeper(&ctx).GetParams()
	for _, tc := range tcs {
		msg := &metoken.MsgRedeem{
			User:       tc.addr.String(),
			Metoken:    tc.asset,
			AssetDenom: tc.denom,
		}
		if len(tc.errMsg) > 0 {
			_, err := msgServer.Redeem(ctx, msg)
			assert.ErrorContains(t, err, tc.errMsg)
		} else {
			meTokenDenom := tc.asset.Denom
			k := app.MetokenKeeperB.Keeper(&ctx)

			// initial state
			iUserBalance := app.BankKeeper.GetAllBalances(ctx, tc.addr)
			iUTokenSupply := app.LeverageKeeper.GetAllUTokenSupply(ctx)
			iMeTokenBalance, err := k.IndexBalances(meTokenDenom)
			require.NoError(err)

			prices, err := k.Prices(index)
			require.NoError(err)

			// verify the outputs of redeem function
			resp, err := msgServer.Redeem(ctx, msg)
			require.NoError(err, tc.name)

			// final state
			fUserBalance := app.BankKeeper.GetAllBalances(ctx, tc.addr)
			fUTokenSupply := app.LeverageKeeper.GetAllUTokenSupply(ctx)
			fMeTokenBalance, err := k.IndexBalances(meTokenDenom)
			require.NoError(err)

			verifyRedeem(
				t,
				tc,
				params,
				index,
				iUserBalance,
				fUserBalance,
				iUTokenSupply,
				fUTokenSupply,
				iMeTokenBalance,
				fMeTokenBalance,
				prices,
				*resp,
			)
		}
	}

	// after some redemptions with depegged price, all is back to normal
	oracleMock.
		EXPECT().
		AllMedianPrices(gomock.Any()).
		Return(mocks.ValidPrices()).
		AnyTimes()

	kb = keeper.NewBuilder(
		app.AppCodec(),
		app.GetKey(metoken.ModuleName),
		app.BankKeeper,
		app.LeverageKeeper,
		oracleMock,
		app.UGovKeeperB.EmergencyGroup,
		app.AuctionKeeperB.Accs.RewardsCollect,
	)
	app.MetokenKeeperB = kb
	msgServer = keeper.NewMsgServerImpl(app.MetokenKeeperB)

	tcs = []testCase{
		{
			"valid - swap 312.04 USDT",
			user,
			coin.New(mocks.USDTBaseDenom, 312_040000),
			mocks.MeUSDDenom,
			"",
		},
		{
			"valid - swap 145 IST",
			user,
			coin.New(mocks.ISTBaseDenom, 145_000000),
			mocks.MeUSDDenom,
			"",
		},
		{
			"valid - swap 255.478 USDT",
			user,
			coin.New(mocks.USDTBaseDenom, 255_478000),
			mocks.MeUSDDenom,
			"",
		},
		{
			"valid - swap 753.011 USDC",
			user,
			coin.New(mocks.USDCBaseDenom, 753_011000),
			mocks.MeUSDDenom,
			"",
		},
	}

	for _, tc := range tcs {
		msg := &metoken.MsgSwap{
			User:         tc.addr.String(),
			Asset:        tc.asset,
			MetokenDenom: tc.denom,
		}
		if len(tc.errMsg) > 0 {
			_, err := msgServer.Swap(ctx, msg)
			assert.ErrorContains(t, err, tc.errMsg)
		} else {
			meTokenDenom := tc.denom
			k := app.MetokenKeeperB.Keeper(&ctx)

			// initial state
			iUserBalance := app.BankKeeper.GetAllBalances(ctx, tc.addr)
			iUTokenSupply := app.LeverageKeeper.GetAllUTokenSupply(ctx)
			iMeTokenBalance, err := k.IndexBalances(meTokenDenom)
			require.NoError(err)

			prices, err := k.Prices(index)
			require.NoError(err)

			// verify the outputs of swap function
			resp, err := msgServer.Swap(ctx, msg)
			require.NoError(err, tc.name)

			// final state
			fUserBalance := app.BankKeeper.GetAllBalances(ctx, tc.addr)
			fUTokenSupply := app.LeverageKeeper.GetAllUTokenSupply(ctx)
			fMeTokenBalance, err := k.IndexBalances(meTokenDenom)
			require.NoError(err)

			verifySwap(
				t,
				tc,
				params,
				index,
				iUserBalance,
				fUserBalance,
				iUTokenSupply,
				fUTokenSupply,
				iMeTokenBalance,
				fMeTokenBalance,
				prices,
				*resp,
			)
		}
	}

	// redeem all the available meUSD in the balance to confirm we have sufficient liquidity to do it
	tcs = []testCase{
		{
			"valid - redeem 1584.411571 meUSD for USDT",
			user,
			coin.New(mocks.MeUSDDenom, 1584_411571),
			mocks.USDTBaseDenom,
			"",
		},
		{
			"valid - redeem 934.139005 meUSD for USDC",
			user,
			coin.New(mocks.MeUSDDenom, 934_139005),
			mocks.USDCBaseDenom,
			"",
		},
		{
			"valid - redeem 118.125618 meUSD for IST",
			user,
			coin.New(mocks.MeUSDDenom, 118_125618),
			mocks.ISTBaseDenom,
			"",
		},
	}

	for _, tc := range tcs {
		msg := &metoken.MsgRedeem{
			User:       tc.addr.String(),
			Metoken:    tc.asset,
			AssetDenom: tc.denom,
		}
		if len(tc.errMsg) > 0 {
			_, err := msgServer.Redeem(ctx, msg)
			assert.ErrorContains(t, err, tc.errMsg)
		} else {
			meTokenDenom := tc.asset.Denom
			k := app.MetokenKeeperB.Keeper(&ctx)

			// initial state
			iUserBalance := app.BankKeeper.GetAllBalances(ctx, tc.addr)
			iUTokenSupply := app.LeverageKeeper.GetAllUTokenSupply(ctx)
			iMeTokenBalance, err := k.IndexBalances(meTokenDenom)
			require.NoError(err)

			prices, err := k.Prices(index)
			require.NoError(err)

			// verify the outputs of redeem function
			resp, err := msgServer.Redeem(ctx, msg)
			require.NoError(err, tc.name)

			// final state
			fUserBalance := app.BankKeeper.GetAllBalances(ctx, tc.addr)
			fUTokenSupply := app.LeverageKeeper.GetAllUTokenSupply(ctx)
			fMeTokenBalance, err := k.IndexBalances(meTokenDenom)
			require.NoError(err)

			verifyRedeem(
				t,
				tc,
				params,
				index,
				iUserBalance,
				fUserBalance,
				iUTokenSupply,
				fUTokenSupply,
				iMeTokenBalance,
				fMeTokenBalance,
				prices,
				*resp,
			)
		}
	}
}

func TestMsgServer_Redeem_EdgeCase(t *testing.T) {
	index := mocks.StableIndex(mocks.MeUSDDenom)

	s := initTestSuite(t, nil, nil)
	msgServer, ctx, app := s.msgServer, s.ctx, s.app

	_, err := msgServer.GovUpdateRegistry(
		ctx, &metoken.MsgGovUpdateRegistry{
			Authority:   checkers.GovModuleAddr,
			AddIndex:    []metoken.Index{index},
			UpdateIndex: nil,
		},
	)
	require := require.New(t)
	require.NoError(err)

	user := s.newAccount(
		t,
		coin.New(mocks.USDCBaseDenom, 100_000000),
	)

	_, err = msgServer.Swap(
		ctx,
		&metoken.MsgSwap{
			User: user.String(), Asset: coin.New(mocks.USDCBaseDenom, 1_000000),
			MetokenDenom: mocks.MeUSDDenom,
		},
	)
	require.NoError(err)

	// try to redeem 0.000001 me/USD (the minimum possible amount) for an asset with a higher price than me/USD
	k := app.MetokenKeeperB.Keeper(&ctx)
	iMeTokenBalance, err := k.IndexBalances(mocks.MeUSDDenom)
	require.NoError(err)

	_, err = msgServer.Redeem(
		ctx,
		&metoken.MsgRedeem{User: user.String(), Metoken: coin.New(mocks.MeUSDDenom, 1), AssetDenom: mocks.ISTBaseDenom},
	)
	require.ErrorContains(err, "insufficient")

	// the result should be the same as the initial balance
	// if me/USD amount redeemed is less than the minimum amount possible of an asset, no meTokens should be burned
	fMeTokenBalance, err := k.IndexBalances(mocks.MeUSDDenom)
	require.Equal(iMeTokenBalance, fMeTokenBalance)
}

func verifyRedeem(
	t *testing.T, tc testCase, params metoken.Params, index metoken.Index,
	iUserAllBalances, fUserBalance, iUTokenSupply, fUTokenSupply sdk.Coins,
	iMeTokenBalance, fMeTokenBalance metoken.IndexBalances,
	prices metoken.IndexPrices, resp metoken.MsgRedeemResponse,
) {
	// initial state
	assetPrice, err := prices.PriceByBaseDenom(tc.denom)
	assert.NilError(t, err)
	iAssetBalance, i := iMeTokenBalance.AssetBalance(tc.denom)
	assert.Check(t, i >= 0)
	assetSupply := iAssetBalance.Leveraged.Add(iAssetBalance.Reserved)

	factor, err := metoken.ExponentFactor(assetPrice.Exponent, 0)
	assert.NilError(t, err)
	assetValue := factor.MulInt(assetSupply).Mul(assetPrice.Price)

	factor, err = metoken.ExponentFactor(prices.Exponent, 0)
	assert.NilError(t, err)
	meTokenValue := factor.MulInt(iMeTokenBalance.MetokenSupply.Amount).Mul(prices.Price)

	// current_allocation = asset_value / total_value
	// redeem_delta_allocation = (target_allocation - current_allocation) / target_allocation
	currentAllocation, redeemDeltaAllocation := sdkmath.LegacyZeroDec(), sdkmath.LegacyZeroDec()
	aa, i := index.AcceptedAsset(tc.denom)
	assert.Check(t, i >= 0)
	targetAllocation := aa.TargetAllocation
	if assetSupply.IsZero() {
		redeemDeltaAllocation = targetAllocation
	} else {
		currentAllocation = assetValue.Quo(meTokenValue)
		redeemDeltaAllocation = targetAllocation.Sub(currentAllocation).Quo(targetAllocation)
	}

	// feeRate = delta_allocation * balanced_fee + balanced_fee
	feeRate := redeemDeltaAllocation.Mul(index.Fee.BalancedFee).Add(index.Fee.BalancedFee)
	if feeRate.LT(index.Fee.MinFee) {
		feeRate = index.Fee.MinFee
	} else if feeRate.GT(index.Fee.MaxFee) {
		feeRate = index.Fee.MaxFee
	}
	// redeem_exchange_rate = metoken_price / asset_price
	redeemExchangeRate := prices.Price.Quo(assetPrice.Price)

	assetExponentFactorVsMeToken, err := metoken.ExponentFactor(prices.Exponent, assetPrice.Exponent)
	assert.NilError(t, err)

	// amount_to_redeem = exchange_rate * metoken_amount
	amountToWithdraw := redeemExchangeRate.MulInt(tc.asset.Amount).Mul(assetExponentFactorVsMeToken).TruncateInt()

	// totalfee = feeRate * amount_to_redeem
	totalFee := sdk.NewCoin(tc.denom, feeRate.MulInt(amountToWithdraw).TruncateInt())
	feeToAuction := params.RewardsAuctionFeeFactor.Mul(totalFee.Amount)
	feeToReserve := totalFee.Amount.Sub(feeToAuction)

	amountToRedeem := amountToWithdraw.Sub(totalFee.Amount)
	expectedAssets := sdk.NewCoin(
		tc.denom,
		amountToRedeem,
	)

	// calculating reserved and leveraged
	expectedFromReserves := sdk.NewCoin(
		tc.denom,
		aa.ReservePortion.MulInt(amountToWithdraw).TruncateInt(),
	)
	expectedFromLeverage := sdk.NewCoin(tc.denom, amountToWithdraw.Sub(expectedFromReserves.Amount))

	require := require.New(t)
	// verify the outputs of swap function
	require.Equal(totalFee, resp.Fee, tc.name, "expectedFee")
	require.Equal(expectedAssets, resp.Returned, tc.name, "expectedAssets")

	// verify meToken balance decreased and asset balance increased by the expected amounts
<<<<<<< HEAD
	require.True(
		iUserBalance.Sub(tc.asset).Add(expectedAssets).Equal(fUserBalance),
=======
	require.Equal(
		iUserAllBalances.Sub(tc.asset).Add(expectedAssets), fUserBalance,
>>>>>>> 2bc3f3f9
		tc.name,
	)
	// verify uToken assetSupply decreased by the expected amount
	require.Equal(
		iUTokenSupply.Sub(
			sdk.NewCoin(
				"u/"+expectedFromLeverage.Denom,
				expectedFromLeverage.Amount,
			),
<<<<<<< HEAD
		).Equal(fUTokenSupply),
=======
		), fUTokenSupply,
>>>>>>> 2bc3f3f9
		tc.name,
	)
	// from_reserves + from_leverage must be = to total amount withdrawn from the modules
	require.Equal(
		expectedFromReserves.Amount.Add(expectedFromLeverage.Amount), amountToWithdraw,
		tc.name,
	)

	// meToken assetSupply is decreased by the expected amount
	require.Equal(
		iMeTokenBalance.MetokenSupply.Sub(tc.asset), fMeTokenBalance.MetokenSupply,
		tc.name,
	)

	fAssetBalance, i := fMeTokenBalance.AssetBalance(tc.denom)
	assert.Check(t, i >= 0)
	require.Equal(
		iAssetBalance.Reserved.Sub(expectedFromReserves.Amount), fAssetBalance.Reserved,
		tc.name,
	)
	require.Equal(
		iAssetBalance.Leveraged.Sub(expectedFromLeverage.Amount), fAssetBalance.Leveraged,
		tc.name,
	)
	require.Equal(iAssetBalance.Fees.Add(feeToReserve), fAssetBalance.Fees, tc.name)
}

func TestMsgServer_GovSetParams(t *testing.T) {
	s := initTestSuite(t, nil, nil)
	msgServer, ctx := s.msgServer, s.ctx

	testCases := []struct {
		name   string
		req    *metoken.MsgGovSetParams
		errMsg string
	}{
		{
			"invalid authority",
			metoken.NewMsgGovSetParams("invalid_authority", metoken.Params{}),
			"invalid_authority",
		},
		{
			"valid",
			metoken.NewMsgGovSetParams(
				checkers.GovModuleAddr,
				metoken.DefaultParams(),
			),
			"",
		},
	}

	for _, tc := range testCases {
		t.Run(
			tc.name, func(t *testing.T) {
				_, err := msgServer.GovSetParams(ctx, tc.req)
				if len(tc.errMsg) > 0 {
					assert.ErrorContains(t, err, tc.errMsg)
				} else {
					assert.NilError(t, err)
				}
			},
		)
	}
}

func TestMsgServer_GovUpdateRegistry(t *testing.T) {
	s := initTestSuite(t, nil, nil)
	msgServer, ctx, app := s.msgServer, s.ctx, s.app

	existingIndex := mocks.StableIndex("me/Existing")
	_, err := msgServer.GovUpdateRegistry(
		ctx,
		metoken.NewMsgGovUpdateRegistry(checkers.GovModuleAddr, []metoken.Index{existingIndex}, nil),
	)
	require.NoError(t, err)

	user := s.newAccount(
		t,
		coin.New(mocks.USDTBaseDenom, 10000_000000),
	)

	// swap 5000 USDT for existing index
	swap := &metoken.MsgSwap{
		User:         user.String(),
		Asset:        sdk.NewCoin(mocks.USDTBaseDenom, sdkmath.NewInt(5000_000000)),
		MetokenDenom: existingIndex.Denom,
	}

	_, err = msgServer.Swap(ctx, swap)
	require.NoError(t, err)
	existingIndex.Exponent = 10

	indexWithNotRegisteredToken := metoken.NewIndex(
		"me/NotRegistered",
		sdkmath.NewInt(1_000_000_000_000),
		6,
		mocks.ValidFee(),
		[]metoken.AcceptedAsset{
			metoken.NewAcceptedAsset("notRegisteredDenom", sdkmath.LegacyMustNewDecFromStr("0.2"), sdkmath.LegacyMustNewDecFromStr("1.0")),
		},
	)

	deletedAssetIndex := mocks.NonStableIndex(mocks.MeNonStableDenom)
	aa := []metoken.AcceptedAsset{
		metoken.NewAcceptedAsset(mocks.WBTCSymbolDenom, sdkmath.LegacyMustNewDecFromStr("0.2"), sdkmath.LegacyMustNewDecFromStr("0.5")),
		metoken.NewAcceptedAsset(mocks.ETHSymbolDenom, sdkmath.LegacyMustNewDecFromStr("0.2"), sdkmath.LegacyMustNewDecFromStr("0.5")),
	}
	deletedAssetIndex.AcceptedAssets = aa

	testCases := []struct {
		name   string
		req    *metoken.MsgGovUpdateRegistry
		errMsg string
	}{
		{
			"invalid authority",
			metoken.NewMsgGovUpdateRegistry(
				"umee156hsyuvssklaekm57qy0pcehlfhzpclclaadwq",
				nil,
				[]metoken.Index{existingIndex},
			),
			"unauthorized",
		},
		{
			"invalid - empty add and update indexes",
			metoken.NewMsgGovUpdateRegistry(checkers.GovModuleAddr, nil, nil),
			"empty add and update indexes",
		},
		{
			"invalid - duplicated add indexes",
			metoken.NewMsgGovUpdateRegistry(
				checkers.GovModuleAddr,
				[]metoken.Index{mocks.StableIndex(mocks.MeUSDDenom), mocks.StableIndex(mocks.MeUSDDenom)},
				nil,
			),
			"duplicate addIndex metoken denom",
		},
		{
			"invalid - duplicated update indexes",
			metoken.NewMsgGovUpdateRegistry(
				checkers.GovModuleAddr,
				[]metoken.Index{mocks.StableIndex(mocks.MeUSDDenom)},
				[]metoken.Index{mocks.StableIndex(mocks.MeUSDDenom)},
			),
			"duplicate updateIndex metoken denom",
		},
		{
			"invalid - add index",
			metoken.NewMsgGovUpdateRegistry(
				checkers.GovModuleAddr,
				[]metoken.Index{mocks.StableIndex(mocks.USDTBaseDenom)},
				nil,
			),
			"should have the following format: me/<TokenName>",
		},
		{
			"invalid - existing add index",
			metoken.NewMsgGovUpdateRegistry(checkers.GovModuleAddr, []metoken.Index{existingIndex}, nil),
			"already exists",
		},
		{
			"invalid - index with not registered token",
			metoken.NewMsgGovUpdateRegistry(checkers.GovModuleAddr, []metoken.Index{indexWithNotRegisteredToken}, nil),
			"not a registered Token",
		},
		{
			"valid - add",
			metoken.NewMsgGovUpdateRegistry(
				checkers.GovModuleAddr,
				[]metoken.Index{mocks.NonStableIndex(mocks.MeNonStableDenom)},
				nil,
			),
			"",
		},
		{
			"invalid - update index",
			metoken.NewMsgGovUpdateRegistry(
				checkers.GovModuleAddr,
				nil,
				[]metoken.Index{mocks.StableIndex(mocks.USDTBaseDenom)},
			),
			"should have the following format: me/<TokenName>",
		},
		{
			"invalid - non-existing update index",
			metoken.NewMsgGovUpdateRegistry(checkers.GovModuleAddr, nil, []metoken.Index{mocks.StableIndex("me/NonExisting")}),
			"not found",
		},
		{
			"invalid - update index exponent with balance",
			metoken.NewMsgGovUpdateRegistry(checkers.GovModuleAddr, nil, []metoken.Index{existingIndex}),
			"exponent cannot be changed when supply is greater than zero",
		},
		{
			"invalid - update index deleting an asset",
			metoken.NewMsgGovUpdateRegistry(checkers.GovModuleAddr, nil, []metoken.Index{deletedAssetIndex}),
			"cannot be deleted from an index",
		},
	}

	for _, tc := range testCases {
		t.Run(
			tc.name, func(t *testing.T) {
				_, err := msgServer.GovUpdateRegistry(ctx, tc.req)
				if len(tc.errMsg) > 0 {
					assert.ErrorContains(t, err, tc.errMsg)
				} else {
					assert.NilError(t, err)
					for _, addIndex := range tc.req.AddIndex {
						index, err := app.MetokenKeeperB.Keeper(&ctx).RegisteredIndex(
							addIndex.Denom,
						)
						require.NoError(t, err)
						assert.DeepEqual(t, addIndex, index)

						balances, found := app.MetokenKeeperB.Keeper(&ctx).IndexBalances(
							addIndex.Denom,
						)
						assert.Check(t, found)
						for _, aa := range addIndex.AcceptedAssets {
							balance, i := balances.AssetBalance(aa.Denom)
							assert.Check(t, i >= 0)
							assert.Check(t, balance.Fees.Equal(sdkmath.ZeroInt()))
							assert.Check(t, balance.Interest.Equal(sdkmath.ZeroInt()))
							assert.Check(t, balance.Leveraged.Equal(sdkmath.ZeroInt()))
							assert.Check(t, balance.Reserved.Equal(sdkmath.ZeroInt()))
						}
					}

					for _, updateIndex := range tc.req.AddIndex {
						index, err := app.MetokenKeeperB.Keeper(&ctx).RegisteredIndex(updateIndex.Denom)
						require.NoError(t, err)
						assert.DeepEqual(t, updateIndex, index)

						balances, found := app.MetokenKeeperB.Keeper(&ctx).IndexBalances(updateIndex.Denom)
						assert.Check(t, found)
						for _, aa := range updateIndex.AcceptedAssets {
							balance, i := balances.AssetBalance(aa.Denom)
							assert.Check(t, i >= 0)
							assert.Check(t, balance.Fees.Equal(sdkmath.ZeroInt()))
							assert.Check(t, balance.Interest.Equal(sdkmath.ZeroInt()))
							assert.Check(t, balance.Leveraged.Equal(sdkmath.ZeroInt()))
							assert.Check(t, balance.Reserved.Equal(sdkmath.ZeroInt()))
						}
					}
				}
			},
		)
	}
}<|MERGE_RESOLUTION|>--- conflicted
+++ resolved
@@ -1740,13 +1740,8 @@
 	require.Equal(expectedAssets, resp.Returned, tc.name, "expectedAssets")
 
 	// verify meToken balance decreased and asset balance increased by the expected amounts
-<<<<<<< HEAD
-	require.True(
-		iUserBalance.Sub(tc.asset).Add(expectedAssets).Equal(fUserBalance),
-=======
 	require.Equal(
 		iUserAllBalances.Sub(tc.asset).Add(expectedAssets), fUserBalance,
->>>>>>> 2bc3f3f9
 		tc.name,
 	)
 	// verify uToken assetSupply decreased by the expected amount
@@ -1756,11 +1751,7 @@
 				"u/"+expectedFromLeverage.Denom,
 				expectedFromLeverage.Amount,
 			),
-<<<<<<< HEAD
-		).Equal(fUTokenSupply),
-=======
 		), fUTokenSupply,
->>>>>>> 2bc3f3f9
 		tc.name,
 	)
 	// from_reserves + from_leverage must be = to total amount withdrawn from the modules
