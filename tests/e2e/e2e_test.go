--- conflicted
+++ resolved
@@ -57,59 +57,68 @@
 
 	// send 300 stake tokens from Umee to Ethereum
 	s.Run("send_stake_tokens_to_eth", func() {
-<<<<<<< HEAD
-		ethRecipient := s.chain.orchestrators[1].ethereumKey.address
-		s.sendFromUmeeToEth(0, ethRecipient, fmt.Sprintf("300%s", ibcStakeDenom), "10photon", fmt.Sprintf("7%s", ibcStakeDenom))
-
-		umeeAPIEndpoint := fmt.Sprintf("http://%s", s.valResources[0].GetHostPort("1317/tcp"))
-		fromAddr, err := s.chain.validators[0].keyInfo.GetAddress()
-		s.Require().NoError(err)
-
-		// require the sender's (validator) balance decreased
-		balance, err := queryUmeeDenomBalance(umeeAPIEndpoint, fromAddr.String(), ibcStakeDenom)
-		s.Require().NoError(err)
-		s.Require().Equal(int64(3299999693), balance.Amount.Int64())
-
-		// require the Ethereum recipient balance increased
-		var latestBalance int
-		s.Require().Eventuallyf(
-			func() bool {
-				ctx, cancel := context.WithTimeout(context.Background(), 15*time.Second)
-				defer cancel()
-
-				b, err := queryEthTokenBalance(ctx, s.ethClient, ibcStakeERC20Addr, ethRecipient)
-				if err != nil {
-					return false
-				}
-=======
 		umeeValIdxSender := 0
 		orchestratorIdxReceiver := 1
 		amount := sdk.NewCoin(ibcStakeDenom, math.NewInt(300))
 		umeeFee := sdk.NewCoin(photonDenom, math.NewInt(10))
 		gravityFee := sdk.NewCoin(ibcStakeDenom, math.NewInt(7))
->>>>>>> 385dc5cd
-
-		s.sendFromUmeeToEthCheck(umeeValIdxSender, orchestratorIdxReceiver, ibcStakeERC20Addr, amount, umeeFee, gravityFee)
+
+		umeeAPIEndpoint := fmt.Sprintf("http://%s", s.valResources[0].GetHostPort("1317/tcp"))
+		fromAddr := s.chain.validators[0].keyInfo.GetAddress()
+
+		// require the sender's (validator) balance decreased
+		balance, err := queryUmeeDenomBalance(umeeAPIEndpoint, fromAddr.String(), ibcStakeDenom)
+		s.Require().NoError(err)
+		s.Require().Equal(int64(3299999693), balance.Amount.Int64())
+
+		// require the Ethereum recipient balance increased
+		var latestBalance int
+		s.Require().Eventuallyf(
+			func() bool {
+				ctx, cancel := context.WithTimeout(context.Background(), 15*time.Second)
+				defer cancel()
+
+				b, err := queryEthTokenBalance(ctx, s.ethClient, ibcStakeERC20Addr, ethRecipient)
+				if err != nil {
+					return false
+				}
+
+				latestBalance = b
+
+				// The balance could differ if the receiving address was the orchestrator
+				// the sent the batch tx and got the gravity fee.
+				return b >= 300 && b <= 307
+			},
+			5*time.Minute,
+			5*time.Second,
+			"unexpected balance: %d", latestBalance,
+		)
 	})
 
 	// send 300 stake tokens from Ethereum back to Umee
 	s.Run("send_stake_tokens_from_eth", func() {
-<<<<<<< HEAD
-		valAddr, err := s.chain.validators[0].keyInfo.GetAddress()
-		s.Require().NoError(err)
-
-		s.sendFromEthToUmee(1, ibcStakeERC20Addr, valAddr.String(), "300")
+		s.sendFromEthToUmee(1, ibcStakeERC20Addr, s.chain.validators[0].keyInfo.GetAddress().String(), "300")
 
 		umeeAPIEndpoint := fmt.Sprintf("http://%s", s.valResources[0].GetHostPort("1317/tcp"))
-		toAddr := valAddr
+		toAddr := s.chain.validators[0].keyInfo.GetAddress()
 		expBalance := int64(3299999993)
-=======
-		umeeValIdxReceiver := 0
-		orchestratorIdxSender := 1
-		amount := uint64(300)
->>>>>>> 385dc5cd
-
-		s.sendFromEthToUmeeCheck(orchestratorIdxSender, umeeValIdxReceiver, ibcStakeERC20Addr, ibcStakeDenom, amount)
+
+		// require the original sender's (validator) balance increased
+		var latestBalance int64
+		s.Require().Eventuallyf(
+			func() bool {
+				balance, err := queryUmeeDenomBalance(umeeAPIEndpoint, toAddr.String(), ibcStakeDenom)
+				if err != nil {
+					return false
+				}
+
+				latestBalance = balance.Amount.Int64()
+				return latestBalance == expBalance
+			},
+			2*time.Minute,
+			5*time.Second,
+			"unexpected balance: %d", latestBalance,
+		)
 	})
 }
 
@@ -122,37 +131,69 @@
 
 	// send 100 photon tokens from Umee to Ethereum
 	s.Run("send_photon_tokens_to_eth", func() {
-<<<<<<< HEAD
-		ethRecipient := s.chain.orchestrators[1].ethereumKey.address
-		s.sendFromUmeeToEth(0, ethRecipient, "100photon", "10photon", "3photon")
-
-		umeeEndpoint := fmt.Sprintf("http://%s", s.valResources[0].GetHostPort("1317/tcp"))
-		fromAddr, err := s.chain.validators[0].keyInfo.GetAddress()
-		s.Require().NoError(err)
-=======
 		umeeValIdxSender := 0
 		orchestratorIdxReceiver := 1
 		amount := sdk.NewCoin(photonDenom, math.NewInt(100))
 		umeeFee := sdk.NewCoin(photonDenom, math.NewInt(10))
 		gravityFee := sdk.NewCoin(photonDenom, math.NewInt(3))
->>>>>>> 385dc5cd
-
-		s.sendFromUmeeToEthCheck(umeeValIdxSender, orchestratorIdxReceiver, photonERC20Addr, amount, umeeFee, gravityFee)
+
+		umeeEndpoint := fmt.Sprintf("http://%s", s.valResources[0].GetHostPort("1317/tcp"))
+		fromAddr := s.chain.validators[0].keyInfo.GetAddress()
+
+		// require the sender's (validator) balance decreased
+		balance, err := queryUmeeDenomBalance(umeeEndpoint, fromAddr.String(), "photon")
+		s.Require().NoError(err)
+		s.Require().GreaterOrEqual(balance.Amount.Int64(), int64(99999998025))
+
+		// require the Ethereum recipient balance increased
+		var latestBalance int
+		s.Require().Eventuallyf(
+			func() bool {
+				ctx, cancel := context.WithTimeout(context.Background(), 15*time.Second)
+				defer cancel()
+
+				b, err := queryEthTokenBalance(ctx, s.ethClient, photonERC20Addr, ethRecipient)
+				if err != nil {
+					return false
+				}
+
+				latestBalance = b
+
+				// The balance could differ if the receiving address was the orchestrator
+				// that sent the batch tx and got the gravity fee.
+				return b >= 100 && b <= 103
+			},
+			2*time.Minute,
+			5*time.Second,
+			"unexpected balance: %d", latestBalance,
+		)
 	})
 
 	// send 100 photon tokens from Ethereum back to Umee
 	s.Run("send_photon_tokens_from_eth", func() {
-<<<<<<< HEAD
-		toAddr, err := s.chain.validators[0].keyInfo.GetAddress()
-		s.Require().NoError(err)
+		toAddr := s.chain.validators[0].keyInfo.GetAddress()
 		s.sendFromEthToUmee(1, photonERC20Addr, toAddr.String(), "100")
-=======
-		umeeValIdxReceiver := 0
-		orchestratorIdxSender := 1
-		amount := uint64(100)
->>>>>>> 385dc5cd
-
-		s.sendFromEthToUmeeCheck(orchestratorIdxSender, umeeValIdxReceiver, photonERC20Addr, photonDenom, amount)
+
+		umeeEndpoint := fmt.Sprintf("http://%s", s.valResources[0].GetHostPort("1317/tcp"))
+		expBalance := int64(99999998125)
+
+		// require the original sender's (validator) balance increased
+		var latestBalance int64
+		s.Require().Eventuallyf(
+			func() bool {
+				b, err := queryUmeeDenomBalance(umeeEndpoint, toAddr.String(), "photon")
+				if err != nil {
+					return false
+				}
+
+				latestBalance = b.Amount.Int64()
+
+				return latestBalance >= expBalance
+			},
+			2*time.Minute,
+			5*time.Second,
+			"unexpected balance: %d", latestBalance,
+		)
 	})
 }
 
@@ -165,13 +206,11 @@
 
 	// send 300 umee tokens from Umee to Ethereum
 	s.Run("send_uumee_tokens_to_eth", func() {
-<<<<<<< HEAD
 		ethRecipient := s.chain.orchestrators[1].ethereumKey.address
 		s.sendFromUmeeToEth(0, ethRecipient, "300uumee", "10photon", "7uumee")
 
 		endpoint := fmt.Sprintf("http://%s", s.valResources[0].GetHostPort("1317/tcp"))
-		fromAddr, err := s.chain.validators[0].keyInfo.GetAddress()
-		s.Require().NoError(err)
+		fromAddr := s.chain.validators[0].keyInfo.GetAddress()
 
 		balance, err := queryUmeeDenomBalance(endpoint, fromAddr.String(), "uumee")
 		s.Require().NoError(err)
@@ -183,31 +222,42 @@
 			func() bool {
 				ctx, cancel := context.WithTimeout(context.Background(), 15*time.Second)
 				defer cancel()
-=======
-		umeeValIdxSender := 0
-		orchestratorIdxReceiver := 1
-		amount := sdk.NewCoin(umeeapp.BondDenom, math.NewInt(300))
-		umeeFee := sdk.NewCoin(photonDenom, math.NewInt(10))
-		gravityFee := sdk.NewCoin(umeeapp.BondDenom, math.NewInt(7))
->>>>>>> 385dc5cd
-
-		s.sendFromUmeeToEthCheck(umeeValIdxSender, orchestratorIdxReceiver, umeeERC20Addr, amount, umeeFee, gravityFee)
+
+				b, err := queryEthTokenBalance(ctx, s.ethClient, umeeERC20Addr, ethRecipient)
+				if err != nil {
+					return false
+				}
+
+				latestBalance = b
+
+				// The balance could differ if the receiving address was the orchestrator
+				// that sent the batch tx and got the gravity fee.
+				return b >= 300 && b <= 307
+			},
+			2*time.Minute,
+			5*time.Second,
+			"unexpected balance: %d", latestBalance,
+		)
 	})
 
 	// send 300 umee tokens from Ethereum back to Umee
 	s.Run("send_uumee_tokens_from_eth", func() {
-<<<<<<< HEAD
-		toAddr, err := s.chain.validators[0].keyInfo.GetAddress()
-		s.Require().NoError(err)
+		toAddr := s.chain.validators[0].keyInfo.GetAddress()
 		s.sendFromEthToUmee(1, umeeERC20Addr, toAddr.String(), "300")
 
 		umeeEndpoint := fmt.Sprintf("http://%s", s.valResources[0].GetHostPort("1317/tcp"))
 		expBalance := int64(9999999993)
-=======
-		umeeValIdxReceiver := 0
-		orchestratorIdxSender := 1
-		amount := uint64(300)
->>>>>>> 385dc5cd
+
+		// require the original sender's (validator) balance increased
+		var latestBalance int64
+		s.Require().Eventuallyf(
+			func() bool {
+				b, err := queryUmeeDenomBalance(umeeEndpoint, toAddr.String(), "uumee")
+				if err != nil {
+					return false
+				}
+
+				latestBalance = b.Amount.Int64()
 
 		s.sendFromEthToUmeeCheck(orchestratorIdxSender, umeeValIdxReceiver, umeeERC20Addr, umeeapp.BondDenom, amount)
 	})
