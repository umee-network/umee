--- conflicted
+++ resolved
@@ -70,13 +70,7 @@
 	hermesResource      *dockertest.Resource
 	priceFeederResource *dockertest.Resource
 	valResources        []*dockertest.Resource
-<<<<<<< HEAD
-	umeeClient          *client.UmeeClient
-=======
-	orchResources       []*dockertest.Resource
-	gravityContractAddr string
 	umee                client.Client
->>>>>>> 8a66796e
 }
 
 func TestIntegrationTestSuite(t *testing.T) {
