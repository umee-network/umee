--- conflicted
+++ resolved
@@ -42,16 +42,10 @@
 	photonDenom    = "photon"
 	initBalanceStr = "510000000000" + appparams.BondDenom + ",100000000000" + photonDenom
 	gaiaChainID    = "test-gaia-chain"
-<<<<<<< HEAD
-=======
-
-	ethChainID uint = 15
-	ethMinerPK      = "0xb1bab011e03a9862664706fc3bbaa1b16651528e5f0e7fbfcbfdd8be302a13e7"
 
 	priceFeederContainerRepo  = "ghcr.io/umee-network/price-feeder-umee"
 	priceFeederServerPort     = "7171/tcp"
 	priceFeederMaxStartupTime = 20 // seconds
->>>>>>> 208d6075
 )
 
 var (
