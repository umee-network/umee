--- conflicted
+++ resolved
@@ -53,16 +53,11 @@
 default_gas = 100000
 max_gas = 3000000
 gas_price = { price = 0.05, denom = 'uumee' }
-<<<<<<< HEAD
-gas_multiplier = 2
-clock_drift = '3m' # to accommodate docker containers
-=======
 gas_multiplier = 1.1
 max_msg_num = 30
 trusted_node = false
 max_tx_size = 2097152
 max_block_time = '5s'
->>>>>>> 52bade81
 trusting_period = '14days'
 clock_drift = '5s' # to accommodate docker containers
 trust_threshold = { numerator = '1', denominator = '3' }
@@ -81,16 +76,11 @@
 trusted_node = false
 max_gas = 3000000
 gas_price = { price = 0.001, denom = 'stake' }
-<<<<<<< HEAD
-gas_multiplier = 2
-clock_drift = '3m' # to accommodate docker containers
-=======
 gas_multiplier = 1.1
 max_msg_num = 30
 max_tx_size = 2097152
 clock_drift = '5s'
 max_block_time = '5s'
->>>>>>> 52bade81
 trusting_period = '14days'
 trust_threshold = { numerator = '1', denominator = '3' }
 EOF
@@ -99,10 +89,6 @@
 echo $UMEE_E2E_UMEE_VAL_MNEMONIC > umee_val_mnemonic.txt
 
 # import gaia and umee keys
-<<<<<<< HEAD
-hermes keys add --chain ${UMEE_E2E_GAIA_CHAIN_ID} --key-name "val01-gaia" --mnemonic-file gaia_val_mnemonic.txt
-hermes keys add --chain ${UMEE_E2E_UMEE_CHAIN_ID} --key-name "val01-umee" --mnemonic-file umee_val_mnemonic.txt
-=======
 echo ${UMEE_E2E_GAIA_VAL_MNEMONIC} > /root/.hermes/val01-gaia
 echo ${UMEE_E2E_UMEE_VAL_MNEMONIC} > /root/.hermes/val01-umee
 
@@ -119,7 +105,6 @@
 sleep 2 
 echo "Creating the channels..."
 hermes create channel --order unordered --a-chain $UMEE_E2E_UMEE_CHAIN_ID --a-connection connection-0 --a-port transfer --b-port transfer
->>>>>>> 52bade81
 
 # start Hermes relayer
 hermes start 