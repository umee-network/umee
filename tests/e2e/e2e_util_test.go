package e2e

import (
	"bytes"
	"context"
	"encoding/json"
	"fmt"
	"io"
	"net/http"
	"regexp"
	"strconv"
	"strings"
	"time"

	gravitytypes "github.com/Gravity-Bridge/Gravity-Bridge/module/x/gravity/types"
	"github.com/cosmos/cosmos-sdk/client/flags"
	sdk "github.com/cosmos/cosmos-sdk/types"
	banktypes "github.com/cosmos/cosmos-sdk/x/bank/types"
	"github.com/ethereum/go-ethereum"
	ethcmn "github.com/ethereum/go-ethereum/common"
	"github.com/ethereum/go-ethereum/ethclient"
	"github.com/ory/dockertest/v3/docker"
)

func (s *IntegrationTestSuite) deployERC20Token(baseDenom string) string {
	s.T().Logf("deploying ERC20 token contract: %s", baseDenom)

	ctx, cancel := context.WithTimeout(context.Background(), time.Minute)
	defer cancel()

	exec, err := s.dkrPool.Client.CreateExec(docker.CreateExecOptions{
		Context:      ctx,
		AttachStdout: true,
		AttachStderr: true,
		Container:    s.orchResources[0].Container.ID,
		User:         "root",
		Env:          []string{"PEGGO_ETH_PK=" + ethMinerPK},
		Cmd: []string{
			"peggo",
			"bridge",
			"deploy-erc20",
			s.gravityContractAddr,
			baseDenom,
			"--eth-rpc",
			fmt.Sprintf("http://%s:8545", s.ethResource.Container.Name[1:]),
			"--cosmos-chain-id",
			s.chain.id,
			"--cosmos-grpc",
			fmt.Sprintf("tcp://%s:9090", s.valResources[0].Container.Name[1:]),
			"--tendermint-rpc",
			fmt.Sprintf("http://%s:26657", s.valResources[0].Container.Name[1:]),
		},
	})
	s.Require().NoError(err)

	var (
		outBuf bytes.Buffer
		errBuf bytes.Buffer
	)

	err = s.dkrPool.Client.StartExec(exec.ID, docker.StartExecOptions{
		Context:      ctx,
		Detach:       false,
		OutputStream: &outBuf,
		ErrorStream:  &errBuf,
	})
	s.Require().NoErrorf(
		err,
		"failed to get ERC20 deployment logs; stdout: %s, stderr: %s", outBuf.String(), errBuf.String(),
	)

	re := regexp.MustCompile(`Transaction: (0x.+)`)
	tokens := re.FindStringSubmatch(errBuf.String())
	s.Require().Lenf(tokens, 2, "stderr: %s", errBuf.String())

	txHash := tokens[1]
	s.Require().NotEmpty(txHash)

	s.Require().Eventually(
		func() bool {
			ctx, cancel := context.WithTimeout(context.Background(), 5*time.Second)
			defer cancel()

			if err := queryEthTx(ctx, s.ethClient, txHash); err != nil {
				return false
			}

			return true
		},
		6*time.Minute,
		time.Second,
		"failed to confirm ERC20 deployment transaction",
	)

	umeeAPIEndpoint := fmt.Sprintf("http://%s", s.valResources[0].GetHostPort("1317/tcp"))

	var erc20Addr string
	s.Require().Eventually(
		func() bool {
			addr, cosmosNative, err := queryDenomToERC20(umeeAPIEndpoint, baseDenom)
			if err != nil {
				return false
			}

			if cosmosNative && len(addr) > 0 {
				erc20Addr = addr
				return true
			}

			return false
		},
		2*time.Minute,
		time.Second,
		"failed to query ERC20 contract address",
	)

	s.T().Logf("deployed %s contract: %s", baseDenom, erc20Addr)

	return erc20Addr
}

func (s *IntegrationTestSuite) sendFromUmeeToEth(valIdx int, ethDest, amount, umeeFee, gravityFee string) {
	ctx, cancel := context.WithTimeout(context.Background(), time.Minute)
	defer cancel()

	valAddr, err := s.chain.validators[valIdx].keyInfo.GetAddress()
<<<<<<< HEAD
	orchAddr, err := s.chain.orchestrators[valIdx].keyInfo.GetAddress()
=======
	s.Require().NoError(err)
>>>>>>> 385dc5cd

	s.T().Logf(
		"sending tokens from Umee to Ethereum; from: %s, to: %s, amount: %s, umeeFee: %s, gravityFee: %s",
		valAddr, ethDest, amount, umeeFee, gravityFee,
	)

	exec, err := s.dkrPool.Client.CreateExec(docker.CreateExecOptions{
		Context:      ctx,
		AttachStdout: true,
		AttachStderr: true,
		Container:    s.valResources[valIdx].Container.ID,
		User:         "root",
		Cmd: []string{
			"umeed",
			"tx",
			"gravity",
<<<<<<< HEAD
			"set-orchestrator-address",
			valAddr.String(),
			orchAddr.String(),
			s.chain.orchestrators[valIdx].ethereumKey.address,
=======
			"send-to-eth",
			ethDest,
			amount,
			gravityFee,
			fmt.Sprintf("--%s=%s", flags.FlagFrom, s.chain.validators[valIdx].keyInfo.Name),
>>>>>>> 385dc5cd
			fmt.Sprintf("--%s=%s", flags.FlagChainID, s.chain.id),
			fmt.Sprintf("--%s=%s", flags.FlagFees, umeeFee),
			"--keyring-backend=test",
			"--broadcast-mode=sync",
			"--output=json",
			"-y",
		},
	})
	s.Require().NoError(err)

	var (
		outBuf bytes.Buffer
		errBuf bytes.Buffer
	)

	err = s.dkrPool.Client.StartExec(exec.ID, docker.StartExecOptions{
		Context:      ctx,
		Detach:       false,
		OutputStream: &outBuf,
		ErrorStream:  &errBuf,
	})
	s.Require().NoErrorf(err, "stdout: %s, stderr: %s", outBuf.String(), errBuf.String())

	var broadcastResp map[string]interface{}
	s.Require().NoError(json.Unmarshal(outBuf.Bytes(), &broadcastResp), outBuf.String())

	endpoint := fmt.Sprintf("http://%s", s.valResources[valIdx].GetHostPort("1317/tcp"))
	txHash := broadcastResp["txhash"].(string)

	s.Require().Eventuallyf(
		func() bool {
			return queryUmeeTx(endpoint, txHash) == nil
		},
		2*time.Minute,
		5*time.Second,
		"stdout: %s, stderr: %s",
		outBuf.String(), errBuf.String(),
	)
}

func (s *IntegrationTestSuite) sendFromUmeeToEthCheck(
	umeeValIdxSender,
	orchestratorIdxReceiver int,
	ethTokenAddr string,
	amount, umeeFee, gravityFee sdk.Coin,
) {
	if !strings.EqualFold(amount.Denom, gravityFee.Denom) {
		s.T().Error("Amount and gravityFee should be the same denom", amount, gravityFee)
	}

<<<<<<< HEAD
	valAddr, err := s.chain.validators[valIdx].keyInfo.GetAddress()

	s.T().Logf(
		"sending tokens from Umee to Ethereum; from: %s, to: %s, amount: %s, umeeFee: %s, gravityFee: %s",
		valAddr, ethDest, amount, umeeFee, gravityFee,
	)

	exec, err := s.dkrPool.Client.CreateExec(docker.CreateExecOptions{
		Context:      ctx,
		AttachStdout: true,
		AttachStderr: true,
		Container:    s.valResources[valIdx].Container.ID,
		User:         "root",
		Cmd: []string{
			"umeed",
			"tx",
			"gravity",
			"send-to-eth",
			ethDest,
			amount,
			gravityFee,
			fmt.Sprintf("--%s=%s", flags.FlagFrom, s.chain.validators[valIdx].keyInfo.Name),
			fmt.Sprintf("--%s=%s", flags.FlagChainID, s.chain.id),
			fmt.Sprintf("--%s=%s", flags.FlagFees, umeeFee),
			"--keyring-backend=test",
			"--broadcast-mode=sync",
			"-y",
		},
	})
	s.Require().NoError(err)
=======
	// if all the coins are on the same denom
	allSameDenom := strings.EqualFold(amount.Denom, umeeFee.Denom) && strings.EqualFold(amount.Denom, gravityFee.Denom)
	var umeeFeeBalanceBeforeSend sdk.Coin
	if !allSameDenom {
		umeeFeeBalanceBeforeSend, _ = s.queryUmeeBalance(umeeValIdxSender, umeeFee.Denom)
	}

	umeeAmountBalanceBeforeSend, ethBalanceBeforeSend, _, ethAddr := s.queryUmeeEthBalance(umeeValIdxSender, orchestratorIdxReceiver, amount.Denom, ethTokenAddr) // 3300000000
>>>>>>> 385dc5cd

	s.sendFromUmeeToEth(umeeValIdxSender, ethAddr, amount.String(), umeeFee.String(), gravityFee.String())
	umeeAmountBalanceAfterSend, ethBalanceAfterSend, _, _ := s.queryUmeeEthBalance(umeeValIdxSender, orchestratorIdxReceiver, amount.Denom, ethTokenAddr) // 3299999693

	if allSameDenom {
		s.Require().Equal(umeeAmountBalanceBeforeSend.Sub(amount).Sub(umeeFee).Sub(gravityFee).Amount.Int64(), umeeAmountBalanceAfterSend.Amount.Int64())
	} else { // the umeeFee and amount have different denom
		s.Require().Equal(umeeAmountBalanceBeforeSend.Sub(amount).Sub(gravityFee).Amount.Int64(), umeeAmountBalanceAfterSend.Amount.Int64())
		umeeFeeBalanceAfterSend, _ := s.queryUmeeBalance(umeeValIdxSender, umeeFee.Denom)
		s.Require().Equal(umeeFeeBalanceBeforeSend.Sub(umeeFee).Amount.Int64(), umeeFeeBalanceAfterSend.Amount.Int64())
	}

	// require the Ethereum recipient balance increased
	// peggo needs time to read the event and cross the tx
	ethLatestBalance := ethBalanceAfterSend
	expectedAmount := (ethBalanceBeforeSend + int64(amount.Amount.Int64()))
	s.Require().Eventuallyf(
		func() bool {
			ctx, cancel := context.WithTimeout(context.Background(), 15*time.Second)
			defer cancel()

			b, err := queryEthTokenBalance(ctx, s.ethClient, ethTokenAddr, ethAddr)
			if err != nil {
				return false
			}

			ethLatestBalance = b

			// The balance could differ if the receiving address was the orchestrator
			// that sent the batch tx and got the gravity fee.
			return b >= expectedAmount && b <= expectedAmount+gravityFee.Amount.Int64()
		},
		2*time.Minute,
		5*time.Second,
		"unexpected balance: %d", ethLatestBalance,
	)
}

func (s *IntegrationTestSuite) sendFromEthToUmeeCheck(
	orchestratorIdxSender,
	umeeValIdxReceiver int,
	ethTokenAddr,
	umeeTokenDenom string,
	amount uint64,
) {
	umeeBalanceBeforeSend, ethBalanceBeforeSend, umeeAddr, _ := s.queryUmeeEthBalance(umeeValIdxReceiver, orchestratorIdxSender, umeeTokenDenom, ethTokenAddr)
	s.sendFromEthToUmee(orchestratorIdxSender, ethTokenAddr, umeeAddr, fmt.Sprintf("%d", amount))
	umeeBalanceAfterSend, ethBalanceAfterSend, _, _ := s.queryUmeeEthBalance(umeeValIdxReceiver, orchestratorIdxSender, umeeTokenDenom, ethTokenAddr)

	s.Require().Equal(ethBalanceBeforeSend-int64(amount), ethBalanceAfterSend)

	umeeEndpoint := fmt.Sprintf("http://%s", s.valResources[umeeValIdxReceiver].GetHostPort("1317/tcp"))
	// require the original sender's (validator) balance increased
	// peggo needs time to read the event and cross the tx
	umeeLatestBalance := umeeBalanceAfterSend.Amount
	s.Require().Eventuallyf(
		func() bool {
			b, err := queryUmeeDenomBalance(umeeEndpoint, umeeAddr, umeeTokenDenom)
			if err != nil {
				s.T().Logf("Error at sendFromEthToUmeeCheck.queryUmeeDenomBalance %+v", err)
				return false
			}

			umeeLatestBalance = b.Amount

			return umeeBalanceBeforeSend.Amount.AddRaw(int64(amount)).Equal(umeeLatestBalance)
		},
		2*time.Minute,
		5*time.Second,
		"unexpected balance: %d", umeeLatestBalance.Int64(),
	)
}

func (s *IntegrationTestSuite) sendFromEthToUmee(valIdx int, tokenAddr, toUmeeAddr, amount string) {
	ctx, cancel := context.WithTimeout(context.Background(), time.Minute)
	defer cancel()

	s.T().Logf(
		"sending tokens from Ethereum to Umee; from: %s, to: %s, amount: %s, contract: %s",
		s.chain.orchestrators[valIdx].ethereumKey.address, toUmeeAddr, amount, tokenAddr,
	)

	exec, err := s.dkrPool.Client.CreateExec(docker.CreateExecOptions{
		Context:      ctx,
		AttachStdout: true,
		AttachStderr: true,
		Container:    s.orchResources[valIdx].Container.ID,
		User:         "root",
		Env:          []string{"PEGGO_ETH_PK=" + s.chain.orchestrators[valIdx].ethereumKey.privateKey},
		Cmd: []string{
			"peggo",
			"bridge",
			"send-to-cosmos",
			s.gravityContractAddr,
			tokenAddr,
			toUmeeAddr,
			amount,
			"--eth-rpc",
			fmt.Sprintf("http://%s:8545", s.ethResource.Container.Name[1:]),
			"--cosmos-chain-id",
			s.chain.id,
			"--cosmos-grpc",
			fmt.Sprintf("tcp://%s:9090", s.valResources[valIdx].Container.Name[1:]),
			"--tendermint-rpc",
			fmt.Sprintf("http://%s:26657", s.valResources[valIdx].Container.Name[1:]),
		},
	})
	s.Require().NoError(err)

	var (
		outBuf bytes.Buffer
		errBuf bytes.Buffer
	)

	err = s.dkrPool.Client.StartExec(exec.ID, docker.StartExecOptions{
		Context:      ctx,
		Detach:       false,
		OutputStream: &outBuf,
		ErrorStream:  &errBuf,
	})
	s.Require().NoErrorf(err, "stdout: %s, stderr: %s", outBuf.String(), errBuf.String())

	re := regexp.MustCompile(`Transaction: (0x.+)`)
	tokens := re.FindStringSubmatch(errBuf.String())
	s.Require().Len(tokens, 2)

	txHash := tokens[1]
	s.Require().NotEmpty(txHash)

	s.Require().Eventuallyf(
		func() bool {
			return queryEthTx(ctx, s.ethClient, txHash) == nil
		},
		5*time.Minute,
		5*time.Second,
		"stdout: %s, stderr: %s",
		outBuf.String(), errBuf.String(),
	)
}

func (s *IntegrationTestSuite) connectIBCChains() {
	s.T().Logf("connecting %s and %s chains via IBC", s.chain.id, gaiaChainID)

	ctx, cancel := context.WithTimeout(context.Background(), time.Minute)
	defer cancel()

	exec, err := s.dkrPool.Client.CreateExec(docker.CreateExecOptions{
		Context:      ctx,
		AttachStdout: true,
		AttachStderr: true,
		Container:    s.hermesResource.Container.ID,
		User:         "root",
		Cmd: []string{
			"hermes",
			"create",
			"channel",
			s.chain.id,
			gaiaChainID,
			"--port-a=transfer",
			"--port-b=transfer",
		},
	})
	s.Require().NoError(err)

	var (
		outBuf bytes.Buffer
		errBuf bytes.Buffer
	)

	err = s.dkrPool.Client.StartExec(exec.ID, docker.StartExecOptions{
		Context:      ctx,
		Detach:       false,
		OutputStream: &outBuf,
		ErrorStream:  &errBuf,
	})
	s.Require().NoErrorf(
		err,
		"failed connect chains; stdout: %s, stderr: %s", outBuf.String(), errBuf.String(),
	)

	s.Require().Containsf(
		errBuf.String(),
		"successfully opened init channel",
		"failed to connect chains via IBC: %s", errBuf.String(),
	)

	s.T().Logf("connected %s and %s chains via IBC", s.chain.id, gaiaChainID)
}

func (s *IntegrationTestSuite) sendIBC(srcChainID, dstChainID, recipient string, token sdk.Coin) {
	ctx, cancel := context.WithTimeout(context.Background(), time.Minute)
	defer cancel()

	s.T().Logf("sending %s from %s to %s (%s)", token, srcChainID, dstChainID, recipient)

	exec, err := s.dkrPool.Client.CreateExec(docker.CreateExecOptions{
		Context:      ctx,
		AttachStdout: true,
		AttachStderr: true,
		Container:    s.hermesResource.Container.ID,
		User:         "root",
		Cmd: []string{
			"hermes",
			"tx",
			"raw",
			"ft-transfer",
			dstChainID,
			srcChainID,
			"transfer",  // source chain port ID
			"channel-0", // since only one connection/channel exists, assume 0
			token.Amount.String(),
			fmt.Sprintf("--denom=%s", token.Denom),
			fmt.Sprintf("--receiver=%s", recipient),
			"--timeout-height-offset=1000",
		},
	})
	s.Require().NoError(err)

	var (
		outBuf bytes.Buffer
		errBuf bytes.Buffer
	)

	err = s.dkrPool.Client.StartExec(exec.ID, docker.StartExecOptions{
		Context:      ctx,
		Detach:       false,
		OutputStream: &outBuf,
		ErrorStream:  &errBuf,
	})
	s.Require().NoErrorf(
		err,
		"failed to send IBC tokens; stdout: %s, stderr: %s", outBuf.String(), errBuf.String(),
	)

	s.T().Log("successfully sent IBC tokens")
}

func queryUmeeTx(endpoint, txHash string) error {
	resp, err := http.Get(fmt.Sprintf("%s/cosmos/tx/v1beta1/txs/%s", endpoint, txHash))
	if err != nil {
		return fmt.Errorf("failed to execute HTTP request: %w", err)
	}

	defer resp.Body.Close()

	if resp.StatusCode != 200 {
		return fmt.Errorf("tx query returned non-200 status: %d", resp.StatusCode)
	}

	var result map[string]interface{}
	if err := json.NewDecoder(resp.Body).Decode(&result); err != nil {
		return fmt.Errorf("failed to read response body: %w", err)
	}

	txResp := result["tx_response"].(map[string]interface{})
	if v := txResp["code"]; v.(float64) != 0 {
		return fmt.Errorf("tx %s failed with status code %v", txHash, v)
	}

	return nil
}

func queryUmeeAllBalances(endpoint, addr string) (sdk.Coins, error) {
	resp, err := http.Get(fmt.Sprintf("%s/cosmos/bank/v1beta1/balances/%s", endpoint, addr))
	if err != nil {
		return nil, fmt.Errorf("failed to execute HTTP request: %w", err)
	}

	defer resp.Body.Close()

	bz, err := io.ReadAll(resp.Body)
	if err != nil {
		return nil, err
	}

	var balancesResp banktypes.QueryAllBalancesResponse
	if err := cdc.UnmarshalJSON(bz, &balancesResp); err != nil {
		return nil, err
	}

	return balancesResp.Balances, nil
}

func queryUmeeDenomBalance(endpoint, addr, denom string) (sdk.Coin, error) {
	var zeroCoin sdk.Coin

	path := fmt.Sprintf(
		"%s/cosmos/bank/v1beta1/balances/%s/by_denom?denom=%s",
		endpoint, addr, denom,
	)
	resp, err := http.Get(path)
	if err != nil {
		return zeroCoin, fmt.Errorf("failed to execute HTTP request: %w", err)
	}

	defer resp.Body.Close()

	bz, err := io.ReadAll(resp.Body)
	if err != nil {
		return zeroCoin, err
	}

	var balanceResp banktypes.QueryBalanceResponse
	if err := cdc.UnmarshalJSON(bz, &balanceResp); err != nil {
		return zeroCoin, err
	}

	return *balanceResp.Balance, nil
}

func queryDenomToERC20(endpoint, denom string) (string, bool, error) {
	resp, err := http.Get(fmt.Sprintf("%s/gravity/v1beta/cosmos_originated/denom_to_erc20?denom=%s", endpoint, denom))
	if err != nil {
		return "", false, fmt.Errorf("failed to execute HTTP request: %w", err)
	}

	defer resp.Body.Close()

	bz, err := io.ReadAll(resp.Body)
	if err != nil {
		return "", false, err
	}

	var denomToERC20Resp gravitytypes.QueryDenomToERC20Response
	if err := cdc.UnmarshalJSON(bz, &denomToERC20Resp); err != nil {
		return "", false, err
	}

	return denomToERC20Resp.Erc20, denomToERC20Resp.CosmosOriginated, nil
}

func queryEthTx(ctx context.Context, c *ethclient.Client, txHash string) error {
	_, pending, err := c.TransactionByHash(ctx, ethcmn.HexToHash(txHash))
	if err != nil {
		return err
	}

	if pending {
		return fmt.Errorf("ethereum tx %s is still pending", txHash)
	}

	return nil
}

func queryEthTokenBalance(ctx context.Context, c *ethclient.Client, contractAddr, recipientAddr string) (int64, error) {
	data, err := ethABI.Pack(abiMethodNameBalanceOf, ethcmn.HexToAddress(recipientAddr))
	if err != nil {
		return 0, fmt.Errorf("failed to pack ABI method call: %w", err)
	}

	token := ethcmn.HexToAddress(contractAddr)
	callMsg := ethereum.CallMsg{
		To:   &token,
		Data: data,
	}

	bz, err := c.CallContract(ctx, callMsg, nil)
	if err != nil {
		return 0, fmt.Errorf("failed to call Ethereum contract: %w", err)
	}

	balance, err := strconv.ParseInt(ethcmn.Bytes2Hex(bz), 16, 32)
	if err != nil {
		return 0, fmt.Errorf("failed to parse balance: %w", err)
	}

	return balance, nil
}

func (s *IntegrationTestSuite) queryUmeeBalance(
	umeeValIdx int,
	umeeTokenDenom string,
) (umeeBalance sdk.Coin, umeeAddr string) {
	umeeEndpoint := fmt.Sprintf("http://%s", s.valResources[umeeValIdx].GetHostPort("1317/tcp"))
	umeeAddress, err := s.chain.validators[umeeValIdx].keyInfo.GetAddress()
	s.Require().NoError(err)
	umeeAddr = umeeAddress.String()

	umeeBalance, err = queryUmeeDenomBalance(umeeEndpoint, umeeAddr, umeeTokenDenom)
	s.Require().NoError(err)
	s.T().Logf(
		"Umee Balance of tokens validator; index: %d, addr: %s, amount: %s, denom: %s",
		umeeValIdx, umeeAddr, umeeBalance.String(), umeeTokenDenom,
	)

	return umeeBalance, umeeAddr
}

func (s *IntegrationTestSuite) queryUmeeEthBalance(
	umeeValIdx,
	orchestratorIdx int,
	umeeTokenDenom,
	ethTokenAddr string,
) (umeeBalance sdk.Coin, ethBalance int64, umeeAddr, ethAddr string) {
	umeeBalance, umeeAddr = s.queryUmeeBalance(umeeValIdx, umeeTokenDenom)

	ctx, cancel := context.WithTimeout(context.Background(), 15*time.Second)
	defer cancel()
	ethAddr = s.chain.orchestrators[orchestratorIdx].ethereumKey.address

	ethBalance, err := queryEthTokenBalance(ctx, s.ethClient, ethTokenAddr, ethAddr)
	s.Require().NoError(err)
	s.T().Logf(
		"ETh Balance of tokens; index: %d, addr: %s, amount: %d, denom: %s, erc20Addr: %s",
		orchestratorIdx, ethAddr, ethBalance, photonDenom, ethTokenAddr,
	)

	return umeeBalance, ethBalance, umeeAddr, ethAddr
}<|MERGE_RESOLUTION|>--- conflicted
+++ resolved
@@ -119,21 +119,14 @@
 	return erc20Addr
 }
 
-func (s *IntegrationTestSuite) sendFromUmeeToEth(valIdx int, ethDest, amount, umeeFee, gravityFee string) {
+func (s *IntegrationTestSuite) registerOrchAddresses(valIdx int, umeeFee string) {
 	ctx, cancel := context.WithTimeout(context.Background(), time.Minute)
 	defer cancel()
 
 	valAddr, err := s.chain.validators[valIdx].keyInfo.GetAddress()
-<<<<<<< HEAD
 	orchAddr, err := s.chain.orchestrators[valIdx].keyInfo.GetAddress()
-=======
-	s.Require().NoError(err)
->>>>>>> 385dc5cd
-
-	s.T().Logf(
-		"sending tokens from Umee to Ethereum; from: %s, to: %s, amount: %s, umeeFee: %s, gravityFee: %s",
-		valAddr, ethDest, amount, umeeFee, gravityFee,
-	)
+
+	s.T().Logf("registering Ethereum Orchestrator addresses; validator: %s", sdk.ValAddress(valAddr))
 
 	exec, err := s.dkrPool.Client.CreateExec(docker.CreateExecOptions{
 		Context:      ctx,
@@ -145,23 +138,14 @@
 			"umeed",
 			"tx",
 			"gravity",
-<<<<<<< HEAD
 			"set-orchestrator-address",
 			valAddr.String(),
 			orchAddr.String(),
 			s.chain.orchestrators[valIdx].ethereumKey.address,
-=======
-			"send-to-eth",
-			ethDest,
-			amount,
-			gravityFee,
-			fmt.Sprintf("--%s=%s", flags.FlagFrom, s.chain.validators[valIdx].keyInfo.Name),
->>>>>>> 385dc5cd
 			fmt.Sprintf("--%s=%s", flags.FlagChainID, s.chain.id),
 			fmt.Sprintf("--%s=%s", flags.FlagFees, umeeFee),
 			"--keyring-backend=test",
 			"--broadcast-mode=sync",
-			"--output=json",
 			"-y",
 		},
 	})
@@ -181,7 +165,7 @@
 	s.Require().NoErrorf(err, "stdout: %s, stderr: %s", outBuf.String(), errBuf.String())
 
 	var broadcastResp map[string]interface{}
-	s.Require().NoError(json.Unmarshal(outBuf.Bytes(), &broadcastResp), outBuf.String())
+	s.Require().NoError(json.Unmarshal(outBuf.Bytes(), &broadcastResp))
 
 	endpoint := fmt.Sprintf("http://%s", s.valResources[valIdx].GetHostPort("1317/tcp"))
 	txHash := broadcastResp["txhash"].(string)
@@ -190,29 +174,20 @@
 		func() bool {
 			return queryUmeeTx(endpoint, txHash) == nil
 		},
-		2*time.Minute,
+		time.Minute,
 		5*time.Second,
 		"stdout: %s, stderr: %s",
 		outBuf.String(), errBuf.String(),
 	)
 }
 
-func (s *IntegrationTestSuite) sendFromUmeeToEthCheck(
-	umeeValIdxSender,
-	orchestratorIdxReceiver int,
-	ethTokenAddr string,
-	amount, umeeFee, gravityFee sdk.Coin,
-) {
-	if !strings.EqualFold(amount.Denom, gravityFee.Denom) {
-		s.T().Error("Amount and gravityFee should be the same denom", amount, gravityFee)
-	}
-
-<<<<<<< HEAD
-	valAddr, err := s.chain.validators[valIdx].keyInfo.GetAddress()
+func (s *IntegrationTestSuite) sendFromUmeeToEth(valIdx int, ethDest, amount, umeeFee, gravityFee string) {
+	ctx, cancel := context.WithTimeout(context.Background(), time.Minute)
+	defer cancel()
 
 	s.T().Logf(
 		"sending tokens from Umee to Ethereum; from: %s, to: %s, amount: %s, umeeFee: %s, gravityFee: %s",
-		valAddr, ethDest, amount, umeeFee, gravityFee,
+		s.chain.validators[valIdx].keyInfo.GetAddress(), ethDest, amount, umeeFee, gravityFee,
 	)
 
 	exec, err := s.dkrPool.Client.CreateExec(docker.CreateExecOptions{
@@ -229,7 +204,7 @@
 			ethDest,
 			amount,
 			gravityFee,
-			fmt.Sprintf("--%s=%s", flags.FlagFrom, s.chain.validators[valIdx].keyInfo.Name),
+			fmt.Sprintf("--%s=%s", flags.FlagFrom, s.chain.validators[valIdx].keyInfo.GetName()),
 			fmt.Sprintf("--%s=%s", flags.FlagChainID, s.chain.id),
 			fmt.Sprintf("--%s=%s", flags.FlagFees, umeeFee),
 			"--keyring-backend=test",
@@ -238,7 +213,47 @@
 		},
 	})
 	s.Require().NoError(err)
-=======
+
+	var (
+		outBuf bytes.Buffer
+		errBuf bytes.Buffer
+	)
+
+	err = s.dkrPool.Client.StartExec(exec.ID, docker.StartExecOptions{
+		Context:      ctx,
+		Detach:       false,
+		OutputStream: &outBuf,
+		ErrorStream:  &errBuf,
+	})
+	s.Require().NoErrorf(err, "stdout: %s, stderr: %s", outBuf.String(), errBuf.String())
+
+	var broadcastResp map[string]interface{}
+	s.Require().NoError(json.Unmarshal(outBuf.Bytes(), &broadcastResp), outBuf.String())
+
+	endpoint := fmt.Sprintf("http://%s", s.valResources[valIdx].GetHostPort("1317/tcp"))
+	txHash := broadcastResp["txhash"].(string)
+
+	s.Require().Eventuallyf(
+		func() bool {
+			return queryUmeeTx(endpoint, txHash) == nil
+		},
+		2*time.Minute,
+		5*time.Second,
+		"stdout: %s, stderr: %s",
+		outBuf.String(), errBuf.String(),
+	)
+}
+
+func (s *IntegrationTestSuite) sendFromUmeeToEthCheck(
+	umeeValIdxSender,
+	orchestratorIdxReceiver int,
+	ethTokenAddr string,
+	amount, umeeFee, gravityFee sdk.Coin,
+) {
+	if !strings.EqualFold(amount.Denom, gravityFee.Denom) {
+		s.T().Error("Amount and gravityFee should be the same denom", amount, gravityFee)
+	}
+
 	// if all the coins are on the same denom
 	allSameDenom := strings.EqualFold(amount.Denom, umeeFee.Denom) && strings.EqualFold(amount.Denom, gravityFee.Denom)
 	var umeeFeeBalanceBeforeSend sdk.Coin
@@ -247,7 +262,6 @@
 	}
 
 	umeeAmountBalanceBeforeSend, ethBalanceBeforeSend, _, ethAddr := s.queryUmeeEthBalance(umeeValIdxSender, orchestratorIdxReceiver, amount.Denom, ethTokenAddr) // 3300000000
->>>>>>> 385dc5cd
 
 	s.sendFromUmeeToEth(umeeValIdxSender, ethAddr, amount.String(), umeeFee.String(), gravityFee.String())
 	umeeAmountBalanceAfterSend, ethBalanceAfterSend, _, _ := s.queryUmeeEthBalance(umeeValIdxSender, orchestratorIdxReceiver, amount.Denom, ethTokenAddr) // 3299999693
