--- conflicted
+++ resolved
@@ -543,26 +543,14 @@
 	return resp.Price, nil
 }
 
-func queryOutflows(endpoint, denom string) (sdk.DecCoins, error) {
-<<<<<<< HEAD
-	resp, err := http.Get(fmt.Sprintf("%s/umee/uibc/v1/outflows/%s", endpoint, denom))
-	if err != nil {
-		return nil, fmt.Errorf("failed to execute HTTP request: %w", err)
-	}
-
-	defer resp.Body.Close()
-
-	bz, err := io.ReadAll(resp.Body)
-	if err != nil {
-=======
+func queryOutflows(endpoint, denom string) (sdk.Dec, error) {
 	endpoint = fmt.Sprintf("%s/umee/uibc/v1/outflows?denom=%s", endpoint, denom)
 	var resp uibc.QueryOutflowsResponse
 	if err := queryREST(endpoint, &resp); err != nil {
->>>>>>> 393a7648
-		return nil, err
-	}
-
-	return resp.Outflows, nil
+		return sdk.Dec{}, err
+	}
+
+	return resp.Amount, nil
 }
 
 func queryUmeeDenomBalance(endpoint, addr, denom string) (sdk.Coin, error) {
