--- conflicted
+++ resolved
@@ -200,7 +200,6 @@
 		***/
 		// Make gov proposal to disable the quota check on ibc-transfer
 
-<<<<<<< HEAD
 		for i := 0; i < 10; i++ {
 			err = grpc.UIBCIBCTransferSatusUpdate(
 				s.Umee,
@@ -214,12 +213,6 @@
 			time.Sleep(time.Duration(i+1) * time.Second)
 		}
 
-=======
-		err = grpc.UIBCIBCTransferStatusUpdate(
-			s.AccountClient(0),
-			uibc.IBCTransferStatus_IBC_TRANSFER_STATUS_QUOTA_DISABLED,
-		)
->>>>>>> 57f462e3
 		s.Require().NoError(err)
 		// Get the uibc params for quota checking
 		uibcParams, err := s.AccountClient(0).QueryUIBCParams()
