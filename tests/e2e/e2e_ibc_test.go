package e2e

import (
	"fmt"
	"time"

	sdkmath "cosmossdk.io/math"
	sdk "github.com/cosmos/cosmos-sdk/types"

	ibctransfertypes "github.com/cosmos/ibc-go/v7/modules/apps/transfer/types"
	appparams "github.com/umee-network/umee/v6/app/params"
	setup "github.com/umee-network/umee/v6/tests/e2e/setup"
	"github.com/umee-network/umee/v6/tests/grpc"
	"github.com/umee-network/umee/v6/tests/tsdk"
	"github.com/umee-network/umee/v6/util/coin"
	"github.com/umee-network/umee/v6/x/uibc"
)

const (
	// ibc hash of gaia stake token on umee
	stakeIBCHash = "ibc/C053D637CCA2A2BA030E2C5EE1B28A16F71CCB0E45E8BE52766DC1B241B77878"
	// ibc hash of uumee token on gaia
	umeeIBCHash = "ibc/9F53D255F5320A4BE124FF20C29D46406E126CE8A09B00CA8D3CFF7905119728"
	// ibc hash of uatom token on umee
	uatomIBCHash = "ibc/27394FB092D2ECCD56123C74F36E4C1F926001CEADA9CA97EA622B25F41E5EB2"

	atomSymbol = "ATOM"
	umeeSymbol = "UMEE"

	errQuotaExceed = "quota transfer exceeded"
)

var powerReduction = sdkmath.LegacyMustNewDecFromStr("10").Power(6)

// mulCoin multiplies the amount of a coin by a dec (given as string)
func mulCoin(c sdk.Coin, d string) sdk.Coin {
	newAmount := sdkmath.LegacyMustNewDecFromStr(d).MulInt(c.Amount).RoundInt()
	return sdk.NewCoin(c.Denom, newAmount)
}

func (s *E2ETest) checkOutflowByPercentage(endpoint, excDenom string, outflow, amount, perDiff sdkmath.LegacyDec) {
	// get historic average price for denom (SYMBOL_DENOM)
	histoAvgPrice, err := s.QueryHistAvgPrice(endpoint, excDenom)
	s.Require().NoError(err)
	totalPrice := amount.Quo(powerReduction).Mul(histoAvgPrice)
	s.T().Log("exchangeRate total price ", totalPrice.String(), "outflow value", outflow.String())
	percentageDiff := totalPrice.Mul(perDiff)
	// Note: checking outflow >= total_price with percentageDiff
	// either total_price >= outflow with percentageDiff
	s.Require().True(outflow.GTE(totalPrice.Sub(percentageDiff)) || totalPrice.GTE(outflow.Sub(percentageDiff)))
}

func (s *E2ETest) checkOutflows(umeeAPIEndpoint, denom string, checkWithExcRate bool, amount sdkmath.LegacyDec, excDenom string) {
	s.Require().Eventually(
		func() bool {
			a, err := s.QueryOutflows(umeeAPIEndpoint, denom)
			if err != nil {
				return false
			}
			if checkWithExcRate {
				s.checkOutflowByPercentage(umeeAPIEndpoint, excDenom, a, amount, sdkmath.LegacyMustNewDecFromStr("0.01"))
			}
			return true
		},
		30*time.Second,
		500*time.Millisecond,
	)
}

func (s *E2ETest) checkSupply(endpoint, ibcDenom string, amount sdkmath.Int) {
	actualSupply := sdkmath.ZeroInt()
	var err error
	s.Require().Eventually(
		func() bool {
			supply, err := s.QueryTotalSupply(endpoint)
			if err != nil {
				return false
			}
			actualSupply = supply.AmountOf(ibcDenom)
			return actualSupply.Equal(amount)
		},
		2*time.Minute,
		2*time.Second,
		"check supply: %s (expected %s, actual %s) err: %v", ibcDenom, amount, actualSupply, err,
	)
}

func (s *E2ETest) checkLeverageAccountBalance(endpoint, addr, ibcDenom string, amount math.Int) {
	collateral := math.ZeroInt()
	var err error
	s.Require().Eventually(
		func() bool {
			resp, err := s.QueryLeverageAccountBalances(endpoint, addr)
			if err != nil {
				return false
			}
			collateral = resp.Collateral.AmountOf(ibcDenom)
			return resp.Collateral.AmountOf(coin.ToUTokenDenom(ibcDenom)).Equal(amount) &&
				resp.Supplied.AmountOf(ibcDenom).Equal(amount)
		},
		2*time.Minute,
		2*time.Second,
		"check leverage supply and collateral: %s (expected %s, actual %s) err: %v", ibcDenom, amount, collateral, err,
	)
}

func (s *E2ETest) TestIBCTokenTransfer() {
	// require the recipient account receives the IBC tokens (IBC packets ACKd)
	gaiaAPIEndpoint := s.GaiaREST()
	umeeAPIEndpoint := s.UmeeREST()
	// totalQuota := math.NewInt(120)
	tokenQuota := math.NewInt(100)

	var atomPrice math.LegacyDec
	// compute the amount of ATOM sent from umee to gaia which would meet atom's token quota
	s.Require().Eventually(func() bool {
		var err error
		atomPrice, err = s.QueryHistAvgPrice(umeeAPIEndpoint, atomSymbol)
		if err != nil {
			return false
		}
		return atomPrice.GT(sdk.OneDec())
	},
		2*time.Minute,
		1*time.Second,
		"price of atom should be greater than 1",
	)

	atomQuota := sdk.NewCoin(uatomIBCHash,
		sdk.NewDecFromInt(tokenQuota).Quo(atomPrice).Mul(powerReduction).RoundInt(),
	)

	// IBC Inflow is enabled
	s.Run("send_stake_to_umee", func() {
		// require the recipient account receives the IBC tokens (IBC packets ACKd)
		umeeAPIEndpoint := s.UmeeREST()
		recipient := s.AccountAddr(0).String()

		token := sdk.NewInt64Coin("stake", 3300000000) // 3300stake
<<<<<<< HEAD
		s.SendIBC(setup.GaiaChainID, s.Chain.ID, recipient, token, false, "")
		// Zero, since not a registered token
		s.checkSupply(umeeAPIEndpoint, stakeIBCHash, sdkmath.ZeroInt())
	})

	s.Run("ibc_transfer_quota", func() {
		// require the recipient account receives the IBC tokens (IBC packets ACKd)
		gaiaAPIEndpoint := s.GaiaREST()
		umeeAPIEndpoint := s.UmeeREST()
		// totalQuota := sdkmath.NewInt(120)
		tokenQuota := sdkmath.NewInt(100)

		var atomPrice sdkmath.LegacyDec
		// compute the amount of ATOM sent from umee to gaia which would meet atom's token quota
		s.Require().Eventually(func() bool {
			var err error
			atomPrice, err = s.QueryHistAvgPrice(umeeAPIEndpoint, atomSymbol)
			if err != nil {
				return false
			}
			return atomPrice.GT(sdkmath.LegacyOneDec())
		},
			2*time.Minute,
			1*time.Second,
			"price of atom should be greater than 1",
		)

		atomQuota := sdk.NewCoin(uatomIBCHash,
			sdkmath.LegacyNewDecFromInt(tokenQuota).Quo(atomPrice).Mul(powerReduction).RoundInt(),
		)

=======
		s.SendIBC(setup.GaiaChainID, s.Chain.ID, recipient, token, "", "", "")
		s.checkSupply(umeeAPIEndpoint, stakeIBCHash, token.Amount)
	})

	s.Run("ibc_transfer_quota", func() {
>>>>>>> 2bc3f3f9
		//<<<< INFLOW : gaia -> umee >>
		// send $500 ATOM from gaia to umee. (ibc_quota will not check token limit)
		atomFromGaia := mulCoin(atomQuota, "5.0")
		atomFromGaia.Denom = "uatom"
		s.SendIBC(setup.GaiaChainID, s.Chain.ID, "", atomFromGaia, "", "", "")
		s.checkSupply(umeeAPIEndpoint, uatomIBCHash, atomFromGaia.Amount)

		// <<< OUTLOW : umee -> gaia >>
		// compute the amout of UMEE sent to gaia which would meet umee's token quota
		umeePrice, err := s.QueryHistAvgPrice(umeeAPIEndpoint, umeeSymbol)
		s.Require().NoError(err)
		s.Require().True(umeePrice.GT(sdkmath.LegacyMustNewDecFromStr("0.001")),
			"umee price should be non zero, and expecting higher than 0.001, got: %s", umeePrice)
		umeeQuota := sdk.NewCoin(appparams.BondDenom,
			sdkmath.LegacyNewDecFromInt(tokenQuota).Quo(umeePrice).Mul(powerReduction).RoundInt(),
		)

		// << TOKEN QUOTA EXCCEED >>
		// send $110 UMEE from umee to gaia (token_quota is 100$)
		exceedUmee := mulCoin(umeeQuota, "1.1")
		s.SendIBC(s.Chain.ID, setup.GaiaChainID, "", exceedUmee, "", "", errQuotaExceed)
		// check the ibc (umee) quota after ibc txs - this one should have failed
		// supply don't change
		s.checkSupply(gaiaAPIEndpoint, umeeIBCHash, sdkmath.ZeroInt())

		// << Receiver Addr = maximum length + 1
		// send $110 UMEE from umee to gaia (token_quota is 100$)
		recvAddr := tsdk.GenerateString(ibctransfertypes.MaximumReceiverLength + 1)
		s.SendIBC(s.Chain.ID, setup.GaiaChainID, recvAddr, exceedUmee, "", "",
			"recipient address must not exceed 2048 bytes")
		// supply should not change
		s.checkSupply(gaiaAPIEndpoint, umeeIBCHash, math.ZeroInt())

		// send $110 ATOM from umee to gaia
		exceedAtom := mulCoin(atomQuota, "1.1")
		// supply will be not be decreased because sending amount is more than token quota so it will fail
		s.SendIBC(s.Chain.ID, setup.GaiaChainID, "", exceedAtom, "uatom from umee to gaia", "", errQuotaExceed)
		s.checkSupply(umeeAPIEndpoint, uatomIBCHash, atomFromGaia.Amount)

		// << BELOW TOKEN QUOTA >>
		// send $90 UMEE from umee to gaia (ibc_quota will check)
		// Note: receiver is null so hermes will default send to key_name (from config) of target chain (gaia)
		sendUmee := mulCoin(umeeQuota, "0.9")
<<<<<<< HEAD
		s.SendIBC(s.Chain.ID, setup.GaiaChainID, "", sendUmee, false, fmt.Sprintf(
			"sending %s (less than token quota) ", sendUmee.String()))
		s.checkOutflows(umeeAPIEndpoint, appparams.BondDenom, true, sdkmath.LegacyNewDecFromInt(sendUmee.Amount), appparams.Name)
=======
		s.SendIBC(s.Chain.ID, setup.GaiaChainID, "", sendUmee,
			fmt.Sprintf("sending %s (less than token quota) ", sendUmee.String()), "", "")
		s.checkOutflows(umeeAPIEndpoint, appparams.BondDenom, true, sdk.NewDecFromInt(sendUmee.Amount), appparams.Name)
>>>>>>> 2bc3f3f9
		s.checkSupply(gaiaAPIEndpoint, umeeIBCHash, sendUmee.Amount)

		// << BELOW TOKEN QUOTA 40$ but ATOM_QUOTA (40$)+ UMEE_QUOTA(90$) >= TOTAL QUOTA (120$) >>
		// send $40 ATOM from umee to gaia
		atom40 := mulCoin(atomQuota, "0.4")
		s.SendIBC(s.Chain.ID, setup.GaiaChainID, "", atom40, "below token quota but not total quota", "", errQuotaExceed)
		// supply will be not be decreased because sending more than total quota from umee to gaia
		s.checkSupply(umeeAPIEndpoint, uatomIBCHash, atomFromGaia.Amount)

		// ✅ << BELOW TOKEN QUTOA 5$ but ATOM_QUOTA (5$)+ UMEE_QUOTA(90$) <= TOTAL QUOTA (120$)
		// send $5 ATOM from umee to gaia
		sendAtom := mulCoin(atomQuota, "0.05")
		s.SendIBC(s.Chain.ID, setup.GaiaChainID, "", sendAtom, "below both quotas", "", "")
		// remaing supply decreased uatom on umee
		s.checkSupply(umeeAPIEndpoint, uatomIBCHash, atomFromGaia.Amount.Sub(sendAtom.Amount))
		s.checkOutflows(umeeAPIEndpoint, uatomIBCHash, true, sdkmath.LegacyNewDecFromInt(sendAtom.Amount), atomSymbol)

		// send $45 UMEE from gaia to umee
		returnUmee := mulCoin(sendUmee, "0.5")
		returnUmee.Denom = umeeIBCHash
		coins, err := s.QueryTotalSupply(gaiaAPIEndpoint) // before sending back
		remainingTokens := coins.AmountOf(umeeIBCHash).Sub(returnUmee.Amount)
		s.Require().NoError(err)
		s.SendIBC(setup.GaiaChainID, s.Chain.ID, "", returnUmee, "send back some umee", "", "")
		s.checkSupply(gaiaAPIEndpoint, umeeIBCHash, remainingTokens)

		// sending back remaining amount
<<<<<<< HEAD
		s.SendIBC(setup.GaiaChainID, s.Chain.ID, "", sdk.NewCoin(umeeIBCHash, remainingTokens), false, "send back remaining umee")
		s.checkSupply(gaiaAPIEndpoint, umeeIBCHash, sdkmath.ZeroInt())
=======
		s.SendIBC(setup.GaiaChainID, s.Chain.ID, "", sdk.NewCoin(umeeIBCHash, remainingTokens), "send back remaining umee", "", "")
		s.checkSupply(gaiaAPIEndpoint, umeeIBCHash, math.ZeroInt())
>>>>>>> 2bc3f3f9

		/*
			IBC Transfer with MEMO
		*/
		s.Run("ibc_transfer_with_memo", func() {
			s.testIBCTokenTransferWithMemo(umeeAPIEndpoint, atomQuota)
		})

		// reset the outflows
		s.T().Logf("waiting until quota reset, basically it will take around 300 seconds to do quota reset")
		s.Require().Eventually(
			func() bool {
				amount, err := s.QueryOutflows(umeeAPIEndpoint, appparams.BondDenom)
				if err != nil {
					return false
				}
				if amount.IsZero() {
					return true
				}
				s.T().Logf("quota didn't reset yet, outflows: %s", amount)
				return false
			},
			4*time.Minute,
			3*time.Second,
		)

		/****
			IBC_Status : disble (making ibc_transfer quota check disabled)
			No Outflows will updated
		***/
		// Make gov proposal to disable the quota check on ibc-transfer

		for i := 0; i < 10; i++ {
			err = grpc.UIBCIBCTransferStatusUpdate(
				s.AccountClient(0),
				uibc.IBCTransferStatus_IBC_TRANSFER_STATUS_QUOTA_DISABLED,
			)
			if err == nil {
				break
			}

			time.Sleep(time.Duration(i+1) * time.Second)
		}

		s.Require().NoError(err)
		// Get the uibc params for quota checking
		uibcParams, err := s.AccountClient(0).QueryUIBCParams()
		s.Require().NoError(err)
		s.Require().Equal(uibcParams.IbcStatus, uibc.IBCTransferStatus_IBC_TRANSFER_STATUS_QUOTA_DISABLED)

		// sending the umee tokens - they would have exceeded quota before
		s.SendIBC(s.Chain.ID, setup.GaiaChainID, "", exceedUmee, "sending umee", "", "")
		s.checkSupply(gaiaAPIEndpoint, umeeIBCHash, exceedUmee.Amount)
		// Check the outflows
		s.Require().Eventually(
			func() bool {
				a, err := s.QueryOutflows(umeeAPIEndpoint, appparams.BondDenom)
				if err != nil {
					return false
				}
				return a.Equal(sdkmath.LegacyZeroDec())
			},
			120*time.Second,
			1*time.Second,
		)
	})
}<|MERGE_RESOLUTION|>--- conflicted
+++ resolved
@@ -105,13 +105,27 @@
 }
 
 func (s *E2ETest) TestIBCTokenTransfer() {
-	// require the recipient account receives the IBC tokens (IBC packets ACKd)
-	gaiaAPIEndpoint := s.GaiaREST()
-	umeeAPIEndpoint := s.UmeeREST()
-	// totalQuota := math.NewInt(120)
-	tokenQuota := math.NewInt(100)
-
-	var atomPrice math.LegacyDec
+	// IBC inbound transfer of non x/leverage registered tokens must fail, because
+	// because we won't have price for it.
+	s.Run("send_stake_to_umee", func() {
+		// require the recipient account receives the IBC tokens (IBC packets ACKd)
+		umeeAPIEndpoint := s.UmeeREST()
+		recipient := s.AccountAddr(0).String()
+
+		token := sdk.NewInt64Coin("stake", 3300000000) // 3300stake
+		s.SendIBC(setup.GaiaChainID, s.Chain.ID, recipient, token, false, "")
+		// Zero, since not a registered token
+		s.checkSupply(umeeAPIEndpoint, stakeIBCHash, sdkmath.ZeroInt())
+	})
+
+	s.Run("ibc_transfer_quota", func() {
+		// require the recipient account receives the IBC tokens (IBC packets ACKd)
+		gaiaAPIEndpoint := s.GaiaREST()
+		umeeAPIEndpoint := s.UmeeREST()
+		// totalQuota := sdkmath.NewInt(120)
+		tokenQuota := sdkmath.NewInt(100)
+
+	var atomPrice sdkmath.LegacyDec
 	// compute the amount of ATOM sent from umee to gaia which would meet atom's token quota
 	s.Require().Eventually(func() bool {
 		var err error
@@ -119,7 +133,7 @@
 		if err != nil {
 			return false
 		}
-		return atomPrice.GT(sdk.OneDec())
+		return atomPrice.GT(sdkmath.LegacyOneDec())
 	},
 		2*time.Minute,
 		1*time.Second,
@@ -127,7 +141,7 @@
 	)
 
 	atomQuota := sdk.NewCoin(uatomIBCHash,
-		sdk.NewDecFromInt(tokenQuota).Quo(atomPrice).Mul(powerReduction).RoundInt(),
+		sdkmath.LegacyNewDecFromInt(tokenQuota).Quo(atomPrice).Mul(powerReduction).RoundInt(),
 	)
 
 	// IBC Inflow is enabled
@@ -137,45 +151,11 @@
 		recipient := s.AccountAddr(0).String()
 
 		token := sdk.NewInt64Coin("stake", 3300000000) // 3300stake
-<<<<<<< HEAD
-		s.SendIBC(setup.GaiaChainID, s.Chain.ID, recipient, token, false, "")
-		// Zero, since not a registered token
-		s.checkSupply(umeeAPIEndpoint, stakeIBCHash, sdkmath.ZeroInt())
-	})
-
-	s.Run("ibc_transfer_quota", func() {
-		// require the recipient account receives the IBC tokens (IBC packets ACKd)
-		gaiaAPIEndpoint := s.GaiaREST()
-		umeeAPIEndpoint := s.UmeeREST()
-		// totalQuota := sdkmath.NewInt(120)
-		tokenQuota := sdkmath.NewInt(100)
-
-		var atomPrice sdkmath.LegacyDec
-		// compute the amount of ATOM sent from umee to gaia which would meet atom's token quota
-		s.Require().Eventually(func() bool {
-			var err error
-			atomPrice, err = s.QueryHistAvgPrice(umeeAPIEndpoint, atomSymbol)
-			if err != nil {
-				return false
-			}
-			return atomPrice.GT(sdkmath.LegacyOneDec())
-		},
-			2*time.Minute,
-			1*time.Second,
-			"price of atom should be greater than 1",
-		)
-
-		atomQuota := sdk.NewCoin(uatomIBCHash,
-			sdkmath.LegacyNewDecFromInt(tokenQuota).Quo(atomPrice).Mul(powerReduction).RoundInt(),
-		)
-
-=======
 		s.SendIBC(setup.GaiaChainID, s.Chain.ID, recipient, token, "", "", "")
 		s.checkSupply(umeeAPIEndpoint, stakeIBCHash, token.Amount)
 	})
 
 	s.Run("ibc_transfer_quota", func() {
->>>>>>> 2bc3f3f9
 		//<<<< INFLOW : gaia -> umee >>
 		// send $500 ATOM from gaia to umee. (ibc_quota will not check token limit)
 		atomFromGaia := mulCoin(atomQuota, "5.0")
@@ -219,15 +199,9 @@
 		// send $90 UMEE from umee to gaia (ibc_quota will check)
 		// Note: receiver is null so hermes will default send to key_name (from config) of target chain (gaia)
 		sendUmee := mulCoin(umeeQuota, "0.9")
-<<<<<<< HEAD
-		s.SendIBC(s.Chain.ID, setup.GaiaChainID, "", sendUmee, false, fmt.Sprintf(
-			"sending %s (less than token quota) ", sendUmee.String()))
-		s.checkOutflows(umeeAPIEndpoint, appparams.BondDenom, true, sdkmath.LegacyNewDecFromInt(sendUmee.Amount), appparams.Name)
-=======
 		s.SendIBC(s.Chain.ID, setup.GaiaChainID, "", sendUmee,
 			fmt.Sprintf("sending %s (less than token quota) ", sendUmee.String()), "", "")
-		s.checkOutflows(umeeAPIEndpoint, appparams.BondDenom, true, sdk.NewDecFromInt(sendUmee.Amount), appparams.Name)
->>>>>>> 2bc3f3f9
+		s.checkOutflows(umeeAPIEndpoint, appparams.BondDenom, true, sdkmath.LegacyNewDecFromInt(sendUmee.Amount), appparams.Name)
 		s.checkSupply(gaiaAPIEndpoint, umeeIBCHash, sendUmee.Amount)
 
 		// << BELOW TOKEN QUOTA 40$ but ATOM_QUOTA (40$)+ UMEE_QUOTA(90$) >= TOTAL QUOTA (120$) >>
@@ -255,13 +229,8 @@
 		s.checkSupply(gaiaAPIEndpoint, umeeIBCHash, remainingTokens)
 
 		// sending back remaining amount
-<<<<<<< HEAD
-		s.SendIBC(setup.GaiaChainID, s.Chain.ID, "", sdk.NewCoin(umeeIBCHash, remainingTokens), false, "send back remaining umee")
+		s.SendIBC(setup.GaiaChainID, s.Chain.ID, "", sdk.NewCoin(umeeIBCHash, remainingTokens), "send back remaining umee", "", "")
 		s.checkSupply(gaiaAPIEndpoint, umeeIBCHash, sdkmath.ZeroInt())
-=======
-		s.SendIBC(setup.GaiaChainID, s.Chain.ID, "", sdk.NewCoin(umeeIBCHash, remainingTokens), "send back remaining umee", "", "")
-		s.checkSupply(gaiaAPIEndpoint, umeeIBCHash, math.ZeroInt())
->>>>>>> 2bc3f3f9
 
 		/*
 			IBC Transfer with MEMO
