--- conflicted
+++ resolved
@@ -4,6 +4,7 @@
 	"time"
 
 	"cosmossdk.io/math"
+
 	sdk "github.com/cosmos/cosmos-sdk/types"
 
 	appparams "github.com/umee-network/umee/v5/app/params"
@@ -224,41 +225,5 @@
 		// resend the umee token from gaia to umee
 		s.SendIBC(setup.GaiaChainID, s.Chain.ID, "", sdk.NewInt64Coin(umeeIBCHash, token.Amount.Int64()), false)
 		s.checkSupply(gaiaAPIEndpoint, umeeIBCHash, sdk.ZeroInt())
-<<<<<<< HEAD
-=======
-	})
-
-	// IBC inbound transfer of non x/leverage registered tokens must fail, because
-	// because we won't have price for it.
-	s.Run("send_stake_to_umee", func() {
-		// require the recipient account receives the IBC tokens (IBC packets ACKd)
-		var (
-			balances sdk.Coins
-			err      error
-		)
-
-		stakeIBCHash := "ibc/C053D637CCA2A2BA030E2C5EE1B28A16F71CCB0E45E8BE52766DC1B241B77878"
-		umeeAPIEndpoint := s.UmeeREST()
-
-		valAddr, err := s.Chain.Validators[0].KeyInfo.GetAddress()
-		s.Require().NoError(err)
-		recipient := valAddr.String()
-		token := sdk.NewInt64Coin("stake", 3300000000) // 3300stake
-		s.SendIBC(setup.GaiaChainID, s.Chain.ID, recipient, token)
-
-		s.Require().Eventually(
-			func() bool {
-				balances, err = s.QueryUmeeAllBalances(umeeAPIEndpoint, recipient)
-				s.Require().NoError(err)
-				// uncomment whene we re-enable inflow limit
-				// return math.ZeroInt().Equal(balances.AmountOf(stakeIBCHash))
-				return token.Amount.Equal(balances.AmountOf(stakeIBCHash))
-			},
-			time.Minute,
-			5*time.Second,
-		)
-		// s.checkSupply(umeeAPIEndpoint, stakeIBCHash, math.ZeroInt())
-		s.checkSupply(umeeAPIEndpoint, stakeIBCHash, token.Amount)
->>>>>>> fc7c1fcd
 	})
 }