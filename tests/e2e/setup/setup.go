--- conflicted
+++ resolved
@@ -83,12 +83,6 @@
 	s.initGenesis()
 	s.initValidatorConfigs()
 	s.runValidators()
-<<<<<<< HEAD
-	s.runPriceFeeder()
-	s.runGaiaNetwork()
-	s.runIBCRelayer()
-	s.initUmeeClient() // chain client
-=======
 	if !s.MinNetwork {
 		s.runPriceFeeder()
 		s.runGaiaNetwork()
@@ -96,10 +90,7 @@
 	} else {
 		s.T().Log("running minimum network withut gaia,price-feeder and ibc-relayer")
 	}
-	// s.runContractDeployment()
-	// s.runOrchestrators()
 	s.initUmeeClient()
->>>>>>> 426d498c
 }
 
 func (s *E2ETestSuite) TearDownSuite() {
@@ -114,26 +105,15 @@
 
 	s.T().Log("tearing down e2e integration test suite...")
 
-<<<<<<< HEAD
-	s.Require().NoError(s.DkrPool.Purge(s.GaiaResource))
-	s.Require().NoError(s.DkrPool.Purge(s.HermesResource))
-	s.Require().NoError(s.DkrPool.Purge(s.priceFeederResource))
-=======
-	// s.Require().NoError(s.DkrPool.Purge(s.ethResource))
 	if !s.MinNetwork {
 		s.Require().NoError(s.DkrPool.Purge(s.GaiaResource))
 		s.Require().NoError(s.DkrPool.Purge(s.HermesResource))
 		s.Require().NoError(s.DkrPool.Purge(s.priceFeederResource))
 	}
->>>>>>> 426d498c
 
 	for _, vc := range s.ValResources {
 		s.Require().NoError(s.DkrPool.Purge(vc))
 	}
-
-	// for _, oc := range s.OrchResources {
-	// 	s.Require().NoError(s.DkrPool.Purge(oc))
-	// }
 
 	s.Require().NoError(s.DkrPool.RemoveNetwork(s.DkrNet))
 
