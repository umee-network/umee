package setup

import (
	"github.com/cosmos/cosmos-sdk/codec"
	"github.com/cosmos/cosmos-sdk/crypto/hd"
	"github.com/cosmos/cosmos-sdk/crypto/keyring"
	sdk "github.com/cosmos/cosmos-sdk/types"
	"github.com/cosmos/go-bip39"
	appparams "github.com/umee-network/umee/v6/app/params"
	"github.com/umee-network/umee/v6/x/metoken/mocks"
)

const (
<<<<<<< HEAD
	ATOM          = "ATOM"
	ATOMBaseDenom = "ibc/27394FB092D2ECCD56123C74F36E4C1F926001CEADA9CA97EA622B25F41E5EB2"
	ATOMExponent  = 6
=======
	PhotonDenom    = "photon"
	InitBalanceStr = "510000000000" + appparams.BondDenom + ",100000000000" + PhotonDenom + ",100000000000" + mocks.USDTBaseDenom
	GaiaChainID    = "test-gaia-chain"
>>>>>>> 9430be71

	PhotonDenom    = "photon"
	InitBalanceStr = "510000000000" + appparams.BondDenom +
		",100000000000" + PhotonDenom +
		// 10^10 of each token per account will not easily exceed the leverage fixtures maxSupply of 10^11
		",10000000000" + "test1" +
		",10000000000" + "test2" +
		",10000000000" + "test3" +
		",10000000000" + "test4" +
		",10000000000" + "test5" +
		",10000000000" + "test6" +
		",10000000000" + "test7" +
		",10000000000" + "test8" +
		",10000000000" + "test9"
	GaiaChainID = "test-gaia-chain"

	PriceFeederContainerRepo  = "ghcr.io/umee-network/price-feeder-umee"
	PriceFeederServerPort     = "7171/tcp"
	PriceFeederMaxStartupTime = 20 // seconds
)

var (
	minGasPrice     = appparams.ProtocolMinGasPrice.String()
	stakeAmount, _  = sdk.NewIntFromString("100000000000")
	stakeAmountCoin = sdk.NewCoin(appparams.BondDenom, stakeAmount)

	stakeAmount2, _  = sdk.NewIntFromString("500000000000")
	stakeAmountCoin2 = sdk.NewCoin(appparams.BondDenom, stakeAmount2)
)

func createMnemonic() (string, error) {
	entropySeed, err := bip39.NewEntropy(256)
	if err != nil {
		return "", err
	}

	mnemonic, err := bip39.NewMnemonic(entropySeed)
	if err != nil {
		return "", err
	}

	return mnemonic, nil
}

func createMemoryKey(cdc codec.Codec) (mnemonic string, info *keyring.Record, err error) {
	mnemonic, err = createMnemonic()
	if err != nil {
		return "", nil, err
	}

	account, err := createMemoryKeyFromMnemonic(cdc, mnemonic)
	if err != nil {
		return "", nil, err
	}

	return mnemonic, account, nil
}

func createMemoryKeyFromMnemonic(cdc codec.Codec, mnemonic string) (*keyring.Record, error) {
	kb, err := keyring.New("testnet", keyring.BackendMemory, "", nil, cdc)
	if err != nil {
		return nil, err
	}

	keyringAlgos, _ := kb.SupportedAlgorithms()
	algo, err := keyring.NewSigningAlgoFromString(string(hd.Secp256k1Type), keyringAlgos)
	if err != nil {
		return nil, err
	}

	account, err := kb.NewAccount("", mnemonic, "", sdk.FullFundraiserPath, algo)
	if err != nil {
		return nil, err
	}

	return account, nil
}<|MERGE_RESOLUTION|>--- conflicted
+++ resolved
@@ -11,15 +11,9 @@
 )
 
 const (
-<<<<<<< HEAD
 	ATOM          = "ATOM"
 	ATOMBaseDenom = "ibc/27394FB092D2ECCD56123C74F36E4C1F926001CEADA9CA97EA622B25F41E5EB2"
 	ATOMExponent  = 6
-=======
-	PhotonDenom    = "photon"
-	InitBalanceStr = "510000000000" + appparams.BondDenom + ",100000000000" + PhotonDenom + ",100000000000" + mocks.USDTBaseDenom
-	GaiaChainID    = "test-gaia-chain"
->>>>>>> 9430be71
 
 	PhotonDenom    = "photon"
 	InitBalanceStr = "510000000000" + appparams.BondDenom +
