--- conflicted
+++ resolved
@@ -8,11 +8,6 @@
 	"github.com/cosmos/go-bip39"
 
 	appparams "github.com/umee-network/umee/v6/app/params"
-<<<<<<< HEAD
-=======
-	"github.com/umee-network/umee/v6/util/coin"
-	"github.com/umee-network/umee/v6/x/metoken/mocks"
->>>>>>> bdc0d24a
 )
 
 const (
@@ -24,9 +19,6 @@
 	GaiaChainID = "test-gaia-chain"
 )
 
-<<<<<<< HEAD
-var minGasPrice = appparams.ProtocolMinGasPrice.String()
-=======
 var (
 	// Initial coins to give to validators
 	valCoins = sdk.NewCoins(
@@ -44,7 +36,6 @@
 	stakeAmount2, _  = sdk.NewIntFromString("500000000000")
 	stakeAmountCoin2 = sdk.NewCoin(appparams.BondDenom, stakeAmount2)
 )
->>>>>>> bdc0d24a
 
 // createMnemonic generates a random mnemonic to be used in key generation
 func createMnemonic() (string, error) {
