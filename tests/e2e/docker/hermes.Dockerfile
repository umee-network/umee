<<<<<<< HEAD
FROM informalsystems/hermes:1.4.0
=======
FROM informalsystems/hermes:1.6.0 AS hermes-builder
>>>>>>> 57f462e3

USER root

<<<<<<< HEAD
=======
COPY --from=hermes-builder /usr/bin/hermes /usr/local/bin/
RUN chmod +x /usr/local/bin/hermes

>>>>>>> 57f462e3
EXPOSE 3031
ENTRYPOINT ["hermes", "start"]<|MERGE_RESOLUTION|>--- conflicted
+++ resolved
@@ -1,16 +1,9 @@
-<<<<<<< HEAD
-FROM informalsystems/hermes:1.4.0
-=======
 FROM informalsystems/hermes:1.6.0 AS hermes-builder
->>>>>>> 57f462e3
 
 USER root
 
-<<<<<<< HEAD
-=======
 COPY --from=hermes-builder /usr/bin/hermes /usr/local/bin/
 RUN chmod +x /usr/local/bin/hermes
 
->>>>>>> 57f462e3
 EXPOSE 3031
 ENTRYPOINT ["hermes", "start"]