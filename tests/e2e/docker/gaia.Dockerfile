<<<<<<< HEAD
FROM golang:1.21-alpine
ARG GAIA_VERSION=v10.0.2
=======
FROM golang:1.20
ARG GAIA_VERSION=v13.0.0
>>>>>>> 57f462e3

# ENV PACKAGES curl make git libc-dev bash gcc linux-headers
# RUN apk add --no-cache $PACKAGES
RUN apt update && apt install curl make git gcc -y

WORKDIR /downloads/
RUN git clone --single-branch --depth 1 --branch ${GAIA_VERSION} https://github.com/cosmos/gaia.git
RUN cd gaia && make build && cp ./build/gaiad /usr/local/bin/
EXPOSE 26656 26657 1317 9090
ENTRYPOINT ["gaiad", "start"]<|MERGE_RESOLUTION|>--- conflicted
+++ resolved
@@ -1,10 +1,5 @@
-<<<<<<< HEAD
-FROM golang:1.21-alpine
-ARG GAIA_VERSION=v10.0.2
-=======
 FROM golang:1.20
 ARG GAIA_VERSION=v13.0.0
->>>>>>> 57f462e3
 
 # ENV PACKAGES curl make git libc-dev bash gcc linux-headers
 # RUN apk add --no-cache $PACKAGES
