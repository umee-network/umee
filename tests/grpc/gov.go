--- conflicted
+++ resolved
@@ -11,10 +11,7 @@
 	"github.com/umee-network/umee/v6/client"
 	"github.com/umee-network/umee/v6/util/checkers"
 	ltypes "github.com/umee-network/umee/v6/x/leverage/types"
-<<<<<<< HEAD
-=======
 	"github.com/umee-network/umee/v6/x/metoken"
->>>>>>> 9430be71
 	"github.com/umee-network/umee/v6/x/uibc"
 )
 
@@ -101,7 +98,6 @@
 	return MakeVoteAndCheckProposal(umeeClient, *resp)
 }
 
-<<<<<<< HEAD
 // LeverageSpecialPairsUpdate submits a gov transaction to update leverage registry,
 // votes, and waits for proposal to pass.
 func LeverageSpecialPairsUpdate(
@@ -114,14 +110,26 @@
 		Description: "",
 		Sets:        sets,
 		Pairs:       pairs,
-=======
+	}
+
+	resp, err := umeeClient.Tx.TxSubmitProposalWithMsg([]sdk.Msg{&msg})
+	if err != nil {
+		return err
+	}
+
+	if len(resp.Logs) == 0 {
+		return fmt.Errorf("no logs in response")
+	}
+
+	return MakeVoteAndCheckProposal(umeeClient, *resp)
+}
+
 // MetokenRegistryUpdate submits a gov transaction to update metoken registry, votes, and waits for proposal to pass.
 func MetokenRegistryUpdate(umeeClient client.Client, addIndexes, updateIndexes []metoken.Index) error {
 	msg := metoken.MsgGovUpdateRegistry{
 		Authority:   checkers.GovModuleAddr,
 		AddIndex:    addIndexes,
 		UpdateIndex: updateIndexes,
->>>>>>> 9430be71
 	}
 
 	resp, err := umeeClient.Tx.TxSubmitProposalWithMsg([]sdk.Msg{&msg})
