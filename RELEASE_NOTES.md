--- conflicted
+++ resolved
@@ -6,15 +6,7 @@
 
 The Release Procedure is defined in the [CONTRIBUTING](CONTRIBUTING.md#release-procedure) document.
 
-<<<<<<< HEAD
-## v6.4.1
-
-This release updates our dependencies and applies latest patches to the v6.4.x line. All validators must update to this patch release.
-
-## v6.4.0
-=======
 ## v6.5.0
->>>>>>> 503e148f
 
 Highlights:
 
