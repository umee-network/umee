<!-- markdownlint-disable MD013 -->
<!-- markdownlint-disable MD024 -->
<!-- markdownlint-disable MD040 -->

# Release Notes

Release Procedure is defined in the [CONTRIBUTING](CONTRIBUTING.md#release-procedure) document.

<<<<<<< HEAD
=======
## v3.0.2

Gravity Bridge update. In v3.0.0 we enabled Gravity Bridge, but there was an error in the way how the
`ValsetUpdate` attestation is handled, causing the chain to halt in EndBlocker.
The bug didn't involved any security issue and the bridge is safe.

Update instructions:

- stop the chain
- swap the binary
- restart (no additional coordination is required)

## v3.0.1

Fix v3.0.0 `Block.Header.LastResultsHash` problem.
During inspections we found that `tx.GasUsage` didn't match across some nodes, causing chain halt:

```
ERR prevote step: ProposalBlock is invalid err="wrong Block.Header.LastResultsHash.  Expected EDEE3056AA71C73EC8B7089AAA5414D1298EF78ADC4D510498DB834E499E42C2, got 5ADF2EA7E0B31BA21E802071E1A9E4C4803259FE3AFFF17AAA53F93DA1D6264F" height=3216273 module=consensus round=68
```

>>>>>>> 81ba3339
## v3.0.0

v3.0.0 improves upon the _umeemania_ testnet release (v2.0.x) which introduced our **lending** and **oracle** functionality.

### Highlights since v1.x

- `x/leverage` module, which allows anyone to:
  - supply liquidity (and earn interest)
  - collateralize the supplied assets to enable borrowing
  - borrow (and pay interest)
  - participate in governance of `x/leverage` [parameters](https://github.com/umee-network/umee/blob/main/proto/umee/leverage/v1/leverage.proto) file.
- `x/oracle` module - a decentralized price oracle for the `x/leverage` module, as well as any app built in the Umee blockchain. UMEE holders set `x/oracle` [parameters](https://github.com/umee-network/umee/blob/main/proto/umee/oracle/v1/oracle.proto) by governance.
- Cosmos v0.46 upgrade, which features:
  - [`x/group`](https://tutorials.cosmos.network/tutorials/understanding-group/) module
  - [`x/nft`](https://github.com/cosmos/cosmos-sdk/tree/v0.46.1/x/nft/spec) module
  - [Transaction Tips](https://github.com/cosmos/cosmos-sdk/blob/v0.46.0/RELEASE_NOTES.md#transaction-tips-and-sign_mode_direct_aux)
  - [SIGN_MODE_DIRECT_AUX](https://github.com/cosmos/cosmos-sdk/blob/v0.46.0/RELEASE_NOTES.md#transaction-tips-and-sign_mode_direct_aux)
  - transaction prioritization
- IBC v5.0
- Minimum validator commission rate is set to 5% per [prop 16](https://www.mintscan.io/umee/proposals/16). Validators with smaller commission rate will be automatically updated.

#### x/leverage settings

The leverage module is by default compiled without support for the `liquidation_targets` query.

Validators should NOT enable this query on their nodes - it is inefficient due to iterating over all borrower accounts, and can delay time-sensitive consensus operations when a sufficient number of addresses must be checked.

To run a node capable of supporting a liquidator, enable the query at compile time using `LIQUIDATOR=true make install`.

### Gravity Bridge

In `v1.1.x` (current mainnet) we disabled Gravity Bridge (GB) module due to Ethereum PoS migration (_the merge_).
This release is the first step to re-enable GB. We start by enabling validators update and evidence messages (`MsgValsetConfirm` and `MsgValsetUpdatedClaim`), but the bridge messages: batch creation, claims (both ways: Ethereum->Cosmos and Cosmos->Ethereum) remain disabled.

Validators are expected to run Peggo and update the valiator set in Gravity smart contract.

See [Gravity Bridge](https://github.com/umee-network/Gravity-Bridge/blob/module/v1.5.3-umee-1/module/RELEASE_NOTES.md) Release Notes.

### Update notes

Each validator MUST:

- Run Peggo (Gravity Bridge Orchestrator) v1.0.x
- Run [Price Feeder](https://github.com/umee-network/umee/tree/main/price-feeder) v1.0.x
- Update `app.toml` file by setting `minimum-gas-prices = "0uumee"`:

  ```toml
  # The minimum gas prices a validator is willing to accept for processing a
  # transaction. A transaction's fees must meet the minimum of any denomination
  # specified in this config (e.g. 0.25token1;0.0001token2).
  minimum-gas-prices = "0uumee"
  ```

- Update `config.toml` file by setting `mempool.version="v1"`. Ideally you should do it before the upgrade time, then at the upgrade switch binaries and start with the upgraded config:

  ```toml
  [mempool]
  version = "v1"
  ```

Instructions: [umeeversity/validator](https://umeeversity.umee.cc/validators/mainnet-validator.html)

Failure to run Peggo and Price Feeder results in being slashed, as do certain types of misbehavior such as consistently submitting incorrect prices.<|MERGE_RESOLUTION|>--- conflicted
+++ resolved
@@ -6,8 +6,8 @@
 
 Release Procedure is defined in the [CONTRIBUTING](CONTRIBUTING.md#release-procedure) document.
 
-<<<<<<< HEAD
-=======
+## [Unreleased]
+
 ## v3.0.2
 
 Gravity Bridge update. In v3.0.0 we enabled Gravity Bridge, but there was an error in the way how the
@@ -29,7 +29,6 @@
 ERR prevote step: ProposalBlock is invalid err="wrong Block.Header.LastResultsHash.  Expected EDEE3056AA71C73EC8B7089AAA5414D1298EF78ADC4D510498DB834E499E42C2, got 5ADF2EA7E0B31BA21E802071E1A9E4C4803259FE3AFFF17AAA53F93DA1D6264F" height=3216273 module=consensus round=68
 ```
 
->>>>>>> 81ba3339
 ## v3.0.0
 
 v3.0.0 improves upon the _umeemania_ testnet release (v2.0.x) which introduced our **lending** and **oracle** functionality.
