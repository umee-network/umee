<!-- markdownlint-disable MD013 -->
<!-- markdownlint-disable MD024 -->
<!-- markdownlint-disable MD040 -->

# Release Notes

Release Procedure is defined in the [CONTRIBUTING](CONTRIBUTING.md#release-procedure) document.

## v4.3.0
<<<<<<< HEAD
=======

Highlights:

- ICA

### Upgrade instructions

- Note: Skip this step if you build binary from source and are able to properly link libwasmvm.

  - Download `libwasmvm`:

  ```bash
  $ wget https://raw.githubusercontent.com/CosmWasm/wasmvm/v1.1.1/internal/api/libwasmvm.$(uname -m).so -O /lib/libwasmvm.$(uname -m).so
  ```

- Download latest binary or build from source.
- Run the binary to make sure it works for you: `umeed --version`
- Wait for software upgrade proposal to pass and trigger the chain upgrade.
- Swap binaries.
- Restart the chain.
- Ensure latest Peggo (v1.4.0) is running
- Ensure latest Price Feeder (v2.1.0) is running and check your price feeder config is up to date.

You can use Cosmovisor → see [instructions](https://github.com/umee-network/umee/#cosmovisor).

NOTE: BEFORE the upgrade, make sure the binary is working and libwasmvm is in your system. You can test it by running `./umeed-v4.3.0 version`.

#### Docker

Docker images are available in [ghcr.io umee-network](https://github.com/umee-network/umee/pkgs/container/umeed) repository.

## v4.2.0

The main highlight of this release is new `x/uibc` module which introduces IBC Quota functionality.
We are using it to limit daily (quota resets every 24 hours) IBC outflows in USD value based on our Avg price oracle update. Our current daily quota is 1M USD of total outflows and 600k USD of per token outflows. We only track the `x/leverage` registered tokens.
Example IBC outflows reaching the daily quota:
>>>>>>> 4fd6105e

Highlights:

- IBC updated to `ibc-go v6.1`. That also triggered our wasmvm dependency update (see `libwasmvm` update in Validators section)

See [CHANGELOG](https://github.com/umee-network/umee/blob/v4.3.0/CHANGELOG.md) for a full list of changes.

### Validators

### libwasmvm update

Our dependencies have been updated. Now the binary requires `libwasmvm v1.2.1`. When you build the binary from source on the server machine you probably don't need any change. However when you download a binary from GitHub, or from other source, make sure you update the `/usr/lib/libwasmvm.<cpu_arch>.so`. For example:

- copy from `$GOPATH/pkg/mod/github.com/!cosm!wasm/wasmvm@v1.2.1/internal/api/libwasmvm.$(uname -m).so`
- or download from github `wget https://raw.githubusercontent.com/CosmWasm/wasmvm/v1.2.1/internal/api/libwasmvm.$(uname -m).so -O /lib/libwasmvm.$(uname -m).so`

You don't need to do anything if you are using our Docker image.

### Min Gas Prices

Same as with v4.2 release. We request all validators set a `minimum-gas-prices` setting (in app `config/app.toml` file, general settings). We recommend `0.1uumee` which is equal the current Keplr _average_ setting:

```
minimum-gas-prices = "0.1uumee"
```

<<<<<<< HEAD
You MUST also set the related parameter when starting Peggo `--cosmos-gas-prices="0.1uumee"`

### Upgrade instructions

- Note: Skip this step if you build binary from source and are able to properly link libwasmvm.
  - Download `libwasmvm`:

```bash
$ wget https://raw.githubusercontent.com/CosmWasm/wasmvm/v1.1.1/internal/api/libwasmvm.$(uname -m).so -O /lib/libwasmvm.$(uname -m).so
```

- Download latest binary or build from source.
- Run the binary to make sure it works for you: `umeed --version`
- Wait for software upgrade proposal to pass and trigger the chain upgrade.
- Swap binaries.
- Restart the chain.
- Ensure latest Peggo (v1.4.0) is running
- Ensure latest Price Feeder (v2.1.0) is running and check your price feeder config is up to date.

You can use Cosmovisor → see [instructions](https://github.com/umee-network/umee/#cosmovisor).

NOTE: BEFORE the upgrade, make sure the binary is working and libwasmvm is in your system. You can test it by running `./umeed-v4.1.0 --version`.

#### Docker

Docker images are available in [ghcr.io umee-network](https://github.com/umee-network/umee/pkgs/container/umeed) repository.

## v4.2.0

The main highlight of this release is new `x/uibc` module which introduces IBC Quota functionality.
We are using it to limit daily (quota resets every 24 hours) IBC outflows in USD value based on our Avg price oracle update. Our current daily quota is 1M USD of total outflows and 600k USD of per token outflows. We only track the `x/leverage` registered tokens.
Example IBC outflows reaching the daily quota:

- 600k USD worth of ATOM (this is the max of a single token we can send per day), 400k USD worth of UMEE.
- 300k USD worth of ATOM, 200k USD worth of STATOM, 250k USD worth of UMEE and 250k USD worth JUNO.

Other highlights:

- Oracle: Avg prices. We compute average price based on ~16h rolling window.
- New option is available in `app.toml`: `iavl-lazy-loading` (in general settings). When setting to `true`, lazy loading of iavl store will be enabled and improve start up time of archive nodes.
- Migration from Tendermint to [CometBFT](https://github.com/cometbft/cometbft).

See [CHANGELOG](https://github.com/umee-network/umee/blob/v4.2.0/CHANGELOG.md) for a full list of changes.

=======
>>>>>>> 4fd6105e
## v4.1.0

This release contains several fixes designed to make lending and borrowing more resilient during price outages. Short summary of changes is available in the [Changelog](./CHANGELOG.md)

- [Price Feeder V2.1.0](https://github.com/umee-network/umee/releases/tag/price-feeder/v2.1.0) is recommended for use with this release. Upgrading price feeder can be done immediately by any validators who have not already switched. It does not need to be simultaneously with the chain upgrade.

**Please Note:**

Building from source will automatically link the `libwasmvm.x86_64.so` created as a part of the build process (you must build on the same host as you run the binary, or copy the `libwasmvm.x86_64.so` your lib directory).

If you build on system different than Linux amd64, then you need to download appropriate version of libwasmvm (eg from [CosmWasm/wasmvm Releases](https://github.com/CosmWasm/wasmvm/releases)) or build it from source (you will need Rust toolchain).

Otherwise you have to download `libwasmvm`. Please check [Supported Platforms](https://github.com/CosmWasm/wasmvm/tree/main/#supported-platforms). Example:

```bash
wget https://raw.githubusercontent.com/CosmWasm/wasmvm/v1.1.1/internal/api/libwasmvm.$(uname -m).so -P /lib/
```<|MERGE_RESOLUTION|>--- conflicted
+++ resolved
@@ -7,49 +7,11 @@
 Release Procedure is defined in the [CONTRIBUTING](CONTRIBUTING.md#release-procedure) document.
 
 ## v4.3.0
-<<<<<<< HEAD
-=======
-
-Highlights:
-
-- ICA
-
-### Upgrade instructions
-
-- Note: Skip this step if you build binary from source and are able to properly link libwasmvm.
-
-  - Download `libwasmvm`:
-
-  ```bash
-  $ wget https://raw.githubusercontent.com/CosmWasm/wasmvm/v1.1.1/internal/api/libwasmvm.$(uname -m).so -O /lib/libwasmvm.$(uname -m).so
-  ```
-
-- Download latest binary or build from source.
-- Run the binary to make sure it works for you: `umeed --version`
-- Wait for software upgrade proposal to pass and trigger the chain upgrade.
-- Swap binaries.
-- Restart the chain.
-- Ensure latest Peggo (v1.4.0) is running
-- Ensure latest Price Feeder (v2.1.0) is running and check your price feeder config is up to date.
-
-You can use Cosmovisor → see [instructions](https://github.com/umee-network/umee/#cosmovisor).
-
-NOTE: BEFORE the upgrade, make sure the binary is working and libwasmvm is in your system. You can test it by running `./umeed-v4.3.0 version`.
-
-#### Docker
-
-Docker images are available in [ghcr.io umee-network](https://github.com/umee-network/umee/pkgs/container/umeed) repository.
-
-## v4.2.0
-
-The main highlight of this release is new `x/uibc` module which introduces IBC Quota functionality.
-We are using it to limit daily (quota resets every 24 hours) IBC outflows in USD value based on our Avg price oracle update. Our current daily quota is 1M USD of total outflows and 600k USD of per token outflows. We only track the `x/leverage` registered tokens.
-Example IBC outflows reaching the daily quota:
->>>>>>> 4fd6105e
 
 Highlights:
 
 - IBC updated to `ibc-go v6.1`. That also triggered our wasmvm dependency update (see `libwasmvm` update in Validators section)
+- ICA
 
 See [CHANGELOG](https://github.com/umee-network/umee/blob/v4.3.0/CHANGELOG.md) for a full list of changes.
 
@@ -72,29 +34,22 @@
 minimum-gas-prices = "0.1uumee"
 ```
 
-<<<<<<< HEAD
 You MUST also set the related parameter when starting Peggo `--cosmos-gas-prices="0.1uumee"`
 
 ### Upgrade instructions
 
-- Note: Skip this step if you build binary from source and are able to properly link libwasmvm.
-  - Download `libwasmvm`:
-
-```bash
-$ wget https://raw.githubusercontent.com/CosmWasm/wasmvm/v1.1.1/internal/api/libwasmvm.$(uname -m).so -O /lib/libwasmvm.$(uname -m).so
-```
-
 - Download latest binary or build from source.
-- Run the binary to make sure it works for you: `umeed --version`
+- Make sure `libwasmvm.$(uname -m).so` is properly linked
+  - Run the binary to make sure it works for you: `umeed --version`
 - Wait for software upgrade proposal to pass and trigger the chain upgrade.
 - Swap binaries.
-- Restart the chain.
 - Ensure latest Peggo (v1.4.0) is running
 - Ensure latest Price Feeder (v2.1.0) is running and check your price feeder config is up to date.
+- Restart the chain.
 
 You can use Cosmovisor → see [instructions](https://github.com/umee-network/umee/#cosmovisor).
 
-NOTE: BEFORE the upgrade, make sure the binary is working and libwasmvm is in your system. You can test it by running `./umeed-v4.1.0 --version`.
+NOTE: BEFORE the upgrade, make sure the binary is working and libwasmvm is in your system. You can test it by running `./umeed-v4.3.0 --version`.
 
 #### Docker
 
@@ -117,8 +72,6 @@
 
 See [CHANGELOG](https://github.com/umee-network/umee/blob/v4.2.0/CHANGELOG.md) for a full list of changes.
 
-=======
->>>>>>> 4fd6105e
 ## v4.1.0
 
 This release contains several fixes designed to make lending and borrowing more resilient during price outages. Short summary of changes is available in the [Changelog](./CHANGELOG.md)
