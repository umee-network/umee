--- conflicted
+++ resolved
@@ -73,8 +73,6 @@
 
 See [CHANGELOG](https://github.com/umee-network/umee/blob/v4.3.0/CHANGELOG.md) for a full list of changes.
 
-<<<<<<< HEAD
-=======
 ### Validators
 
 #### libwasmvm update
@@ -96,7 +94,6 @@
 
 You MUST also set the related parameter when starting Peggo `--cosmos-gas-prices="0.1uumee"`
 
->>>>>>> 14c6b800
 ## v4.2.0
 
 The main highlight of this release is new `x/uibc` module which introduces IBC Quota functionality.
