swagger: '2.0'
info:
  title: Umee SDK - gRPC Gateway docs
  description: A REST interface for state queries
  version: 1.0.0
paths:
  /umee/leverage/v1/account_balances:
    get:
      summary: >-
        AccountBalances queries an account's current supply, collateral, and
        borrow positions.
      operationId: AccountBalances
      responses:
        '200':
          description: A successful response.
          schema:
            type: object
            properties:
              supplied:
                type: array
                items:
                  type: object
                  properties:
                    denom:
                      type: string
                    amount:
                      type: string
                  description: >-
                    Coin defines a token with a denomination and an amount.


                    NOTE: The amount field is an Int which implements the custom
                    method

                    signatures required by gogoproto.
                description: >-
                  Supplied contains all tokens the account has supplied,
                  including interest earned. It is denominated in base tokens,
                  so exponent from each coin's registered_tokens entry must be
                  applied to convert to symbol denom.
              collateral:
                type: array
                items:
                  type: object
                  properties:
                    denom:
                      type: string
                    amount:
                      type: string
                  description: >-
                    Coin defines a token with a denomination and an amount.


                    NOTE: The amount field is an Int which implements the custom
                    method

                    signatures required by gogoproto.
                description: >-
                  Collateral contains all uTokens the account has
                  collateralized. It is denominated in uTokens, so both exponent
                  and uToken exchange rate from each coin's market_summary must
                  be applied to convert to base token symbol denom.
              borrowed:
                type: array
                items:
                  type: object
                  properties:
                    denom:
                      type: string
                    amount:
                      type: string
                  description: >-
                    Coin defines a token with a denomination and an amount.


                    NOTE: The amount field is an Int which implements the custom
                    method

                    signatures required by gogoproto.
                description: >-
                  Borrowed contains all tokens the account has borrowed,
                  including interest owed. It is denominated in base tokens, so
                  exponent from each coin's registered_tokens entry must be
                  applied to convert to symbol denom.
            description: >-
              QueryAccountBalancesResponse defines the response structure for
              the AccountBalances gRPC service handler.
        default:
          description: An unexpected error response.
          schema:
            type: object
            properties:
              error:
                type: string
              code:
                type: integer
                format: int32
              message:
                type: string
              details:
                type: array
                items:
                  type: object
                  properties:
                    type_url:
                      type: string
                    value:
                      type: string
                      format: byte
      parameters:
        - name: address
          in: query
          required: false
          type: string
      tags:
        - Query
  /umee/leverage/v1/account_summary:
    get:
      summary: >-
        AccountSummary queries USD values representing an account's total
        positions and borrowing limits. It requires oracle prices to return
        successfully.
      operationId: AccountSummary
      responses:
        '200':
          description: A successful response.
          schema:
            type: object
            properties:
              supplied_value:
                type: string
                description: >-
                  Supplied Value is the sum of the USD value of all tokens the
                  account has supplied, including interest earned.

                  Computation skips assets which are missing oracle prices,
                  potentially resulting in a lower supplied

                  value than if prices were all available.
              collateral_value:
                type: string
                description: >-
                  Collateral Value is the sum of the USD value of all uTokens
                  the account has collateralized.

                  Computation skips collateral which is missing an oracle price,
                  potentially resulting in a lower collateral

                  value than if prices were all available.
              borrowed_value:
                type: string
                description: >-
                  Borrowed Value is the sum of the USD value of all tokens the
                  account has borrowed, including interest owed.

                  It always uses spot prices.

                  Computation skips borrows which are missing oracle prices,
                  potentially resulting in a lower borrowed

                  value than if prices were all available.
              borrow_limit:
                type: string
                description: >-
                  Borrow Limit is the maximum Borrowed Value the account is
                  allowed to reach through direct borrowing.

                  The lower of spot or historic price for each collateral token
                  is used when calculating borrow limits.

                  Computation skips collateral which is missing an oracle price,
                  potentially resulting in a lower borrow

                  limit than if prices were all available.
              liquidation_threshold:
                type: string
                description: >-
                  Liquidation Threshold is the Borrowed Value at which the
                  account becomes eligible for liquidation.

                  Will be null if an oracle price required for computation is
                  missing.
            description: >-
              QueryAccountSummaryResponse defines the response structure for the
              AccountSummary gRPC service handler.
        default:
          description: An unexpected error response.
          schema:
            type: object
            properties:
              error:
                type: string
              code:
                type: integer
                format: int32
              message:
                type: string
              details:
                type: array
                items:
                  type: object
                  properties:
                    type_url:
                      type: string
                    value:
                      type: string
                      format: byte
      parameters:
        - name: address
          in: query
          required: false
          type: string
      tags:
        - Query
  /umee/leverage/v1/bad_debts:
    get:
      summary: >-
        BadDebts queries a list of borrow positions that have been marked for
        bad debt repayment.
      operationId: BadDebts
      responses:
        '200':
          description: A successful response.
          schema:
            type: object
            properties:
              targets:
                type: array
                items:
                  type: object
                  properties:
                    address:
                      type: string
                    denom:
                      type: string
                  description: >-
                    BadDebt is a bad debt instance used in the leverage module's
                    genesis state.
                description: >-
                  Targets are borrow positions currently marked for bad debt
                  repayment. Each contains an Address and a Denom.
            description: >-
              QueryBadDebtsResponse defines the response structure for the
              BedDebts gRPC service handler.
        default:
          description: An unexpected error response.
          schema:
            type: object
            properties:
              error:
                type: string
              code:
                type: integer
                format: int32
              message:
                type: string
              details:
                type: array
                items:
                  type: object
                  properties:
                    type_url:
                      type: string
                    value:
                      type: string
                      format: byte
      tags:
        - Query
  /umee/leverage/v1/inspect:
    get:
      summary: Inspect is the customizable inspector query.
      operationId: Inspect
      responses:
        '200':
          description: A successful response.
          schema:
            type: object
            properties:
              borrowers:
                type: array
                items:
                  type: object
                  properties:
                    address:
                      type: string
                    supplied_value:
                      type: string
                      description: >-
                        Supplied Value is the total USD value of all tokens the
                        account has supplied, includng interest earned.
                    collateral_value:
                      type: string
                      description: >-
                        Collateral Value is the total USD value of the account's
                        collateral.
                    borrowed_value:
                      type: string
                      description: >-
                        Borrowed Value is the total USD value of all tokens the
                        account has borrowed, including interest owed.
                    borrow_limit:
                      type: string
                      description: >-
                        Borrow Limit is the maximum Borrowed Value the account
                        is allowed to reach through direct borrowing.
                    liquidation_threshold:
                      type: string
                      description: >-
                        Liquidation Threshold is the Borrowed Value at which the
                        account becomes eligible for liquidation.
                    specific_collateral_value:
                      type: string
                      description: >-
                        SpecificCollateralValue is the amount of Collateral
                        Value which is the result of a specified collateral
                        denom.
                    specific_borrow_value:
                      type: string
                      description: >-
                        SpecificBorrowValue is the amount of Borrowed Value
                        which is the result of a specified borrowed denom.
                  description: >-
                    BorrowerSummary defines a borrower's address and account
                    health.
            description: >-
              QueryInspectResponse defines the response structure for the
              Inspect gRPC service handler.
        default:
          description: An unexpected error response.
          schema:
            type: object
            properties:
              error:
                type: string
              code:
                type: integer
                format: int32
              message:
                type: string
              details:
                type: array
                items:
                  type: object
                  properties:
                    type_url:
                      type: string
                    value:
                      type: string
                      format: byte
      parameters:
        - name: mode
          description: Mode is a string which selects the logic behind the inspector query.
          in: query
          required: false
          type: string
        - name: symbol
          description: >-
            Symbol optionally selects a symbol denom for query modes that allow
            one to be specified.
          in: query
          required: false
          type: string
        - name: sort
          description: Sort is an optional string which controls how accounts are sorted.
          in: query
          required: false
          type: string
        - name: mode_min
          description: >-
            Mode minimum is the mode value below which accounts will be
            filtered. For example,

            in collateral mode this is the minimum collateral value an account
            must have to

            be displayed.
          in: query
          required: false
          type: number
          format: double
        - name: sort_min
          description: >-
            Sort minimum is the sorted value below which accounts will be
            filtered. For example,

            in risk mode this is the minimum LTV an account must have to be
            displayed.
          in: query
          required: false
          type: number
          format: double
      tags:
        - Query
  /umee/leverage/v1/inspect_neat:
    get:
      summary: |-
        InspectNeat is the inspector query, with a different response structure
        optimized for human readability on the CLI.
      operationId: InspectNeat
      responses:
        '200':
          description: A successful response.
          schema:
            type: object
            properties:
              borrowers:
                type: array
                items:
                  type: object
                  properties:
                    Account:
                      type: string
                    Borrowed:
                      type: number
                      format: double
                      description: >-
                        Borrowed is account's borrowed value, either in total or
                        just a specified denom.
                    LTB:
                      type: number
                      format: double
                      description: LTB is borrowed value as a portion of borrow limit.
                    LTL:
                      type: number
                      format: double
                      description: >-
                        LTL is borrowed value as a portion of liquidation
                        threshold.
                    LTV:
                      type: number
                      format: double
                      description: >-
                        LTV is the borrowed value as a portion of collateral
                        value.
                  title: >-
                    BorrowerSummaryNeat defines a borrower's address and account
                    health without requiring sdk.Dec formatting
            description: >-
              QueryInspectNeatResponse defines the response structure for the
              InspectNeat gRPC service handler.
        default:
          description: An unexpected error response.
          schema:
            type: object
            properties:
              error:
                type: string
              code:
                type: integer
                format: int32
              message:
                type: string
              details:
                type: array
                items:
                  type: object
                  properties:
                    type_url:
                      type: string
                    value:
                      type: string
                      format: byte
      parameters:
        - name: mode
          description: Mode is a string which selects the logic behind the inspector query.
          in: query
          required: false
          type: string
        - name: symbol
          description: >-
            Symbol optionally selects a symbol denom for query modes that allow
            one to be specified.
          in: query
          required: false
          type: string
        - name: sort
          description: Sort is an optional string which controls how accounts are sorted.
          in: query
          required: false
          type: string
        - name: mode_min
          description: >-
            Mode minimum is the mode value below which accounts will be
            filtered. For example,

            in collateral mode this is the minimum collateral value an account
            must have to

            be displayed.
          in: query
          required: false
          type: number
          format: double
        - name: sort_min
          description: >-
            Sort minimum is the sorted value below which accounts will be
            filtered. For example,

            in risk mode this is the minimum LTV an account must have to be
            displayed.
          in: query
          required: false
          type: number
          format: double
      tags:
        - Query
  /umee/leverage/v1/liquidation_targets:
    get:
      summary: >-
        LiquidationTargets queries a list of all borrower account addresses
        eligible for liquidation.
      operationId: LiquidationTargets
      responses:
        '200':
          description: A successful response.
          schema:
            type: object
            properties:
              targets:
                type: array
                items:
                  type: string
                description: >-
                  Targets are the addresses of borrowers eligible for
                  liquidation.
            description: >-
              QueryLiquidationTargetsResponse defines the response structure for
              the LiquidationTargets gRPC service handler.
        default:
          description: An unexpected error response.
          schema:
            type: object
            properties:
              error:
                type: string
              code:
                type: integer
                format: int32
              message:
                type: string
              details:
                type: array
                items:
                  type: object
                  properties:
                    type_url:
                      type: string
                    value:
                      type: string
                      format: byte
      tags:
        - Query
  /umee/leverage/v1/market_summary:
    get:
      summary: >-
        MarketSummary queries a base asset's current borrowing and supplying
        conditions.
      operationId: MarketSummary
      responses:
        '200':
          description: A successful response.
          schema:
            type: object
            properties:
              symbol_denom:
                type: string
                description: >-
                  Symbol Denom is the human-readable representation of a token
                  denom, for example "UMEE" or "ATOM".
              exponent:
                type: integer
                format: int64
                description: >-
                  Exponent is the power of ten required to get from base denom
                  to symbol denom. For example, an exponent of 6 means 10^6
                  uumee = 1 UMEE.
              oracle_price:
                type: string
                description: >-
                  Oracle Price is the current USD value of a token. Oracle price
                  is nil when the oracle is down.
              uToken_exchange_rate:
                type: string
                description: >-
                  uToken Exchange Rate is the amount of base tokens received
                  when withdrawing 1 uToken. For example, a uToken exchange rate
                  of 1.5 means a supplier receives 3 uumee for every 2 u/uumee
                  they wish to withdraw. The same applies in reverse: supplying
                  3 uumee would award 2 u/uumee at that time.
              supply_APY:
                type: string
                description: >-
                  Supply APY is the current interest rate suppliers are
                  receiving for their deposits. For example, 0.11 would mean 11%
                  APY. Supply APY is always less than borrow APY.
              borrow_APY:
                type: string
                description: >-
                  Borrow APY is the current interest rate borrowers are being
                  charged on their loans. For example, 0.2 would mean 20% APY.
              supplied:
                type: string
                description: >-
                  Supplied is the total amount of tokens supplied to the the
                  system by all suppliers, including any interest earned. This
                  includes that tokens which have been borrowed out or enabled
                  as collateral, but excludes reserves. Supplied is denominated
                  in base tokens, so exponent must be applied to convert to
                  symbol denom.
              reserved:
                type: string
                description: >-
                  Reserved is the total amount of tokens held in reserve by the
                  module for emergencies. Reserves are always excluded from
                  total supply, borrow, collateral, and liqduidity queries.
                  Reserves are denominated in base tokens, so exponent must be
                  applied to convert to symbol denom.
              collateral:
                type: string
                description: >-
                  Collateral is the total amount of uTokens collateralized by
                  all borrowers. Collateral is denominated in uTokenso, so both
                  uToken exchange rate and exponent must also be applied to
                  convert to symbol denom. For example, if collateral is 4000000
                  u/uumee and uToken exchange rate is 1.2, then 5 UMEE have been
                  collateralized.
              borrowed:
                type: string
                description: >-
                  Borrowed is the total amount of debt in this token held across
                  all borrowers. It is denominated in base tokens, so exponent
                  must be applied to convert to symbol denom.
              liquidity:
                type: string
                description: >-
                  Liquidity is the amount of a token that has been supplied but
                  not yet borrowed or reserved. It is denominated in base
                  tokens, so exponent must be applied to convert to symbol
                  denom.
              maximum_borrow:
                type: string
                description: >-
                  Maximum Borrow is the amount of a token that is available for
                  borrowing, including that which has already been borrowed out.
                  This amount is less than total supply due to safety limits. It
                  is denominated in base tokens, so exponent must be applied to
                  convert to symbol denom. For example, if borrowed is 3000000
                  uumee and maximum borrow is 4000000 uumee, then 1 UMEE is
                  currently available for borrowing.
              maximum_collateral:
                type: string
                description: >-
                  Maximum Collateral is the amount of a token that can be
                  collateralized, including that which is already collateral.
                  This amount is less than total supply due to safety limits. It
                  is denominated in uTokens, so both uToken exchange rate and
                  exponent must be applied to convert to symbol denom. For
                  example, if collateral is 4000000 u/uumee, uToken exchange
                  rate is 1.2, and maximum borrow is 7000000 uumee, then a
                  maximum of 2 additional UMEE is permitted to be
                  collateralized.
              minimum_liquidity:
                type: string
                description: >-
                  Minimum Liquidity is the minimum amount of liquidity in the
                  module required by safety limits, based on the current
                  collateral. It is denominated in base tokens, so exponent must
                  be applied to convert to symbol denom. For example, if
                  liquidity is 9000000 uumee and minimum liquidity is 8000000
                  uumee, then a maximum of 1 additional UMEE is currently
                  available for borrowing or withdrawal.
              uToken_supply:
                type: string
                description: >-
                  uToken Supply is the total amount of a base token's associated
                  uToken in circulation.
              available_borrow:
                type: string
                description: >-
                  Available Borrow is the maximum additional amount of base
                  tokens than can be borrowed based on current liquidity and
                  system safety limits. It can also be calculated by
                  MIN(maximum_borrow - borrowed, liquidity - minimum_liquidity).
                  It is denominated in base tokens, so exponent must be applied
                  to convert to symbol denom. A negative availability means
                  safety limits have been exceeded and borrowing is temporarily
                  unavailable.
              available_withdraw:
                type: string
                description: >-
                  Available Withdraw is the maximum amount of uTokens than can
                  currently be withdrawn based on liquidity and system safety
                  limits. It can also be calculated by (liquidity -
                  minimum_liquidity). It is denominated in uTokens, so both
                  uToken exchange rate and exponent must be applied to convert
                  to symbol denom. A negative availability means safety limits
                  have been exceeded and withdrawal is temporarily unavailable.
              available_collateralize:
                type: string
                description: >-
                  Available Collateralize is the maximum additional amount of
                  uTokens than can be collateralized based on current liquidity
                  and system safety limits. It can also be calculated by
                  (maximum_collateral, - collateral). It is denominated in
                  uTokens, so both uToken exchange rate and exponent must be
                  applied to convert to symbol denom. A negative availability
                  means safety limits have been exceeded and additional
                  collateral cannot be created until more liquidity is present.
              oracle_historic_price:
                type: string
                description: >-
                  Oracle Historic Price is the historic USD value of a token.
                  Historic price is defined as the median of the last N historic
                  median prices from the oracle module, with N being this
                  token's HistoricMedians in the leverage registry. Current
                  price is used if required medians is zero. Price is nil when
                  the oracle is down or insufficient historic medians are
                  available.
              errors:
                type: string
            description: >-
              QueryMarketSummaryResponse defines the response structure for the
              MarketSummary gRPC service handler.
        default:
          description: An unexpected error response.
          schema:
            type: object
            properties:
              error:
                type: string
              code:
                type: integer
                format: int32
              message:
                type: string
              details:
                type: array
                items:
                  type: object
                  properties:
                    type_url:
                      type: string
                    value:
                      type: string
                      format: byte
      parameters:
        - name: denom
          in: query
          required: false
          type: string
      tags:
        - Query
  /umee/leverage/v1/max_borrow:
    get:
      summary: >-
        MaxBorrow queries the maximum amount of a given token an address can
        borrow.
      operationId: MaxBorrow
      responses:
        '200':
          description: A successful response.
          schema:
            type: object
            properties:
              tokens:
                type: array
                items:
                  type: object
                  properties:
                    denom:
                      type: string
                    amount:
                      type: string
                  description: >-
                    Coin defines a token with a denomination and an amount.


                    NOTE: The amount field is an Int which implements the custom
                    method

                    signatures required by gogoproto.
                title: Tokens is the maximum amount of tokens that can be borrowed
            description: >-
              QueryMaxBorrowResponse defines the response structure for the
              MaxBorrow gRPC service handler.
        default:
          description: An unexpected error response.
          schema:
            type: object
            properties:
              error:
                type: string
              code:
                type: integer
                format: int32
              message:
                type: string
              details:
                type: array
                items:
                  type: object
                  properties:
                    type_url:
                      type: string
                    value:
                      type: string
                      format: byte
      parameters:
        - name: address
          in: query
          required: false
          type: string
        - name: denom
          description: |-
            denom is the base token denom to borrow.
            empty denom will query all registered tokens.
          in: query
          required: false
          type: string
      tags:
        - Query
  /umee/leverage/v1/max_withdraw:
    get:
      summary: >-
        MaxWithdraw queries the maximum amount of a given token an address can
        withdraw.
      operationId: MaxWithdraw
      responses:
        '200':
          description: A successful response.
          schema:
            type: object
            properties:
              uTokens:
                type: array
                items:
                  type: object
                  properties:
                    denom:
                      type: string
                    amount:
                      type: string
                  description: >-
                    Coin defines a token with a denomination and an amount.


                    NOTE: The amount field is an Int which implements the custom
                    method

                    signatures required by gogoproto.
                title: uTokens is the maximum amount of uTokens that can be withdrawn
              tokens:
                type: array
                items:
                  type: object
                  properties:
                    denom:
                      type: string
                    amount:
                      type: string
                  description: >-
                    Coin defines a token with a denomination and an amount.


                    NOTE: The amount field is an Int which implements the custom
                    method

                    signatures required by gogoproto.
                title: >-
                  Tokens is the equivalent of max uTokens converted to base
                  tokens
            description: >-
              QueryMaxWithdrawResponse defines the response structure for the
              MaxWithdraw gRPC service handler.
        default:
          description: An unexpected error response.
          schema:
            type: object
            properties:
              error:
                type: string
              code:
                type: integer
                format: int32
              message:
                type: string
              details:
                type: array
                items:
                  type: object
                  properties:
                    type_url:
                      type: string
                    value:
                      type: string
                      format: byte
      parameters:
        - name: address
          in: query
          required: false
          type: string
        - name: denom
          description: >-
            denom is the base token denom associated with the uToken to
            withdraw.

            empty denom will query all registered tokens.
          in: query
          required: false
          type: string
      tags:
        - Query
  /umee/leverage/v1/params:
    get:
      summary: Params queries the parameters of the x/leverage module.
      operationId: LeverageParams
      responses:
        '200':
          description: A successful response.
          schema:
            type: object
            properties:
              params:
                type: object
                properties:
                  complete_liquidation_threshold:
                    type: string
                    description: >-
                      Complete Liquidation Threshold determines how far between

                      liquidation_threshold (LT) and collateral_value (CV) a
                      borrower's

                      borrowed value must have progressed in order to allow a
                      full liquidation.

                      0.3 indicates 30% of the way from LT to CV.

                      See also `minimum_close_factor` for more information.

                      Valid values: 0-1.
                  minimum_close_factor:
                    type: string
                    description: |-
                      borrowed          CV := collateral
                                  value                   value
                       --- | ------- | ----- | -------- | ------->
                          LV                 CL

                      LV = liquidation value = liquidation_threshold * CV
                      CL = LV + (CV-LV) * complete_liquidation_threshold
                         is the borrowed value above which close factor will be 1.

                      Valid values: 0-1.
                    title: >-
                      Close Factor determines the portion of a borrower's
                      position that can be

                      liquidated in a single event. Minimum Close Factor is
                      Close Factor at

                      liquidation_threshold. 0.1 means that that 10% of the
                      borrower position can

                      be liquidated when the borrowed value passes the
                      liquidation_threshold.

                      close_factor scales linearly between minimum_close_factor
                      and 1.0,

                      reaching its maximum when borrowed value passes

                      complete_liquidation_threshold. We can put it into the
                      picture:
                  oracle_reward_factor:
                    type: string
                    description: >-
                      Oracle Reward Factor determines the portion of interest
                      accrued on

                      borrows that is sent to the oracle module to fund its
                      reward pool.

                      Valid values: 0-1.
                  small_liquidation_size:
                    type: string
                    description: >-
                      Small Liquidation Size determines the USD value at which a
                      borrow is

                      considered small enough to be liquidated in a single
                      transaction, bypassing

                      dynamic close factor.
                  direct_liquidation_fee:
                    type: string
                    description: >-
                      Direct Liquidation Fee is a reduction factor in
                      liquidation incentive

                      experienced by liquidators who choose to receive base
                      assets instead of

                      uTokens as liquidation rewards.

                      Valid values: 0-1.
                description: >-
                  Params defines the parameters for the leverage module.

                  See
                  https://github.com/umee-network/umee/blob/main/docs/design_docs/010-market-params.md

                  for more details.
            description: >-
              QueryParamsResponse defines the response structure for the Params
              gRPC

              service handler.
        default:
          description: An unexpected error response.
          schema:
            type: object
            properties:
              error:
                type: string
              code:
                type: integer
                format: int32
              message:
                type: string
              details:
                type: array
                items:
                  type: object
                  properties:
                    type_url:
                      type: string
                    value:
                      type: string
                      format: byte
      tags:
        - Query
  /umee/leverage/v1/registered_tokens:
    get:
      summary: RegisteredTokens queries for all the registered tokens.
      operationId: RegisteredTokens
      responses:
        '200':
          description: A successful response.
          schema:
            type: object
            properties:
              registry:
                type: array
                items:
                  type: object
                  properties:
                    base_denom:
                      type: string
                      description: >-
                        Base Denom is the denomination of the underlying base
                        token. Must be the base

                        denom as registered in the Bank module (so IBC denom for
                        IBC tokens).
                    reserve_factor:
                      type: string
                      description: >-
                        Reserve Factor defines what portion of accrued interest
                        goes to reserves

                        when this token is borrowed.

                        Valid values: 0-1.
                    collateral_weight:
                      type: string
                      description: >-
                        Collateral Weight defines what portion of the total
                        value of the asset

                        can contribute to a users borrowing power. If the
                        collateral weight is

                        zero, using this asset as collateral against borrowing
                        will be disabled.

                        Must be smaller than `liquidation_threshold`.

                        Valid values: 0-1.
                    liquidation_threshold:
                      type: string
                      description: >-
                        Liquidation Threshold defines what amount of the total
                        value of the

                        asset as a collateral can contribute to a user's
                        liquidation threshold

                        (above which they become eligible for liquidation).

                        Must be bigger than `collateral_weight`.

                        Valid values: 0-1.

                        See also: min_close_factor.
                    base_borrow_rate:
                      type: string
                      title: >-
                        Base Borrow Rate defines the minimum interest rate for
                        borrowing this

                        asset.

                        Valid values: 0-∞
                    kink_borrow_rate:
                      type: string
                      title: >-
                        Kink Borrow Rate defines the interest rate for borrowing
                        this

                        asset when supply utilization is equal to
                        'kink_utilization'.

                        Valid values: 0-∞
                    max_borrow_rate:
                      type: string
                      title: >-
                        Max Borrow Rate defines the interest rate for borrowing
                        this

                        asset when supply utilization is at its maximum.

                        Valid values: 0-∞
                    kink_utilization:
                      type: string
                      description: >-
                        Kink Utilization defines the supply utilization value
                        where

                        the kink in the borrow interest rate function occurs.

                        Valid values: 0-1.
                    liquidation_incentive:
                      type: string
                      description: >-
                        Liquidation Incentive determines the portion of bonus
                        collateral of

                        a token type liquidators receive as a liquidation
                        reward.

                        Valid values: 0-1.
                    symbol_denom:
                      type: string
                      description: >-
                        Symbol Denom is the human readable denomination of this
                        token.
                    exponent:
                      type: integer
                      format: int64
                      description: >-
                        Exponent is the power of ten by which to multiply, in
                        order to convert

                        an amount of the token denoted in its symbol denom to
                        the actual amount

                        of its base denom.
                    enable_msg_supply:
                      type: boolean
                      description: >-
                        Enable Msg Supply allows supplying for lending or
                        collateral using this

                        token. `false` means that a token can no longer be
                        supplied.

                        Note that withdrawing is always enabled. Disabling
                        supply would

                        be one step in phasing out an asset type.
                    enable_msg_borrow:
                      type: boolean
                      description: >-
                        Enable Msg Borrow allows borrowing of this token. Note
                        that repaying is

                        always enabled. Disabling borrowing would be one step in
                        phasing out an

                        asset type, but could also be used from the start for
                        asset types meant

                        to be collateral only, like meTokens.
                    blacklist:
                      type: boolean
                      description: >-
                        Blacklist should only be used to eliminate an asset
                        completely. A blacklisted

                        asset is treated as though its oracle price is zero, and
                        thus ignored by

                        calculations such as collateral value and borrow limit.
                        Can still be repaid

                        or withdrawn, but not liquidated. A blacklisted token
                        must have enable_msg_supply

                        and enable_msg_borrow set to false. Such tokens can be
                        safely removed from the

                        oracle and price feeder as well.
                    max_collateral_share:
                      type: string
                      description: >-
                        Max Collateral Share specifies how much of the system's
                        overall collateral

                        can be provided by a given token. 1.0 means that the
                        token has no restriction.

                        0.1 means maximum 10% of system's total collateral value
                        can be provided by this token.

                        Valid values: 0-1.
                    max_supply_utilization:
                      type: string
                      description: >-
                        Max Supply Utilization specifies the maximum supply
                        utilization a token is

                        allowed to reach as a direct result of user borrowing.
                        New borrows are not allowed when

                        the supply utilization is above
                        `max_supply_utilization`.
                           supply_utilization(token) = total_borrowed(token) / total_supply(token)
                        Valid values: 0-1.
                    min_collateral_liquidity:
                      type: string
                      title: >-
                        Min Collateral Liquidity specifies min limit for the
                        following function:
                           collateral_liquidity(token) = available(token) / total_collateral(token)
                        Borrowing, collateralizing, or withdrawing assets is not
                        allowed when the

                        result of such action invalidates
                        min_collateral_liquidity.

                        Liquidity can only drop below this value due to interest
                        or liquidations.

                        The goal is to assure that there is enough available
                        (not borrowed) token to be available

                        for withdraw when there is a collateral liquidation and
                        the liquidator needs to

                        withdraw uToken.

                        Valid values: 0 - inf
                    max_supply:
                      type: string
                      description: >-
                        Max Supply is the maximum amount of tokens the protocol
                        can hold.

                        Adding more supply of the given token to the protocol
                        will return an error.

                        Must be a non negative value. 0 means that there is no
                        limit.

                        To mark a token as not valid for supply, `msg_supply`
                        must be set to false.
                    historic_medians:
                      type: integer
                      format: int64
                      description: >-
                        Historic Medians is the number of median historic prices
                        to request from

                        the oracle module when evaluating new borrow positions
                        containing this token.

                        All MsgBorrow, MsgWithdraw, and MsgDecollateralize must
                        result in healthy

                        borrow positions under both current and historic prices.
                        The default value of

                        zero for this field causes current price to be used in
                        those calculations

                        for the affected Token.

                        The time span covered by the historic median will be:
                            oracle.Params.median_stamp_period * oracle.Params.historic_stamp_period * historic_medians.
                  description: >-
                    Token defines a token, along with its metadata and
                    parameters, in the Umee

                    capital facility that can be supplied and borrowed.

                    See
                    https://github.com/umee-network/umee/blob/main/docs/design_docs/010-market-params.md

                    for more details.
            description: >-
              QueryRegisteredTokensResponse defines the response structure for
              the

              RegisteredTokens gRPC service handler.
        default:
          description: An unexpected error response.
          schema:
            type: object
            properties:
              error:
                type: string
              code:
                type: integer
                format: int32
              message:
                type: string
              details:
                type: array
                items:
                  type: object
                  properties:
                    type_url:
                      type: string
                    value:
                      type: string
                      format: byte
      parameters:
        - name: base_denom
          in: query
          required: false
          type: string
      tags:
        - Query
  /umee/leverage/v1/risk_data:
    get:
      summary: |-
        RiskData returns filtered and sorted account balances by symbol
        denom for all qualifying accounts.
      operationId: RiskData
      responses:
        '200':
          description: A successful response.
          schema:
            type: object
            properties:
              borrowers:
                type: array
                items:
                  type: object
                  properties:
                    Account:
                      type: string
                    supplied:
                      type: array
                      items:
                        type: object
                        properties:
                          denom:
                            type: string
                          amount:
                            type: string
                        description: >-
                          DecCoin defines a token with a denomination and a
                          decimal amount.


                          NOTE: The amount field is an Dec which implements the
                          custom method

                          signatures required by gogoproto.
                      description: >-
                        Supplied contains all tokens the account has supplied,
                        including interest earned.
                    collateral:
                      type: array
                      items:
                        type: object
                        properties:
                          denom:
                            type: string
                          amount:
                            type: string
                        description: >-
                          DecCoin defines a token with a denomination and a
                          decimal amount.


                          NOTE: The amount field is an Dec which implements the
                          custom method

                          signatures required by gogoproto.
                      description: >-
                        Collateral contains all uTokens the account has
                        collateralized. It has been converted from uTokens to
                        tokens.
                    borrowed:
                      type: array
                      items:
                        type: object
                        properties:
                          denom:
                            type: string
                          amount:
                            type: string
                        description: >-
                          DecCoin defines a token with a denomination and a
                          decimal amount.


                          NOTE: The amount field is an Dec which implements the
                          custom method

                          signatures required by gogoproto.
                      description: >-
                        Borrowed contains all tokens the account has borrowed,
                        including interest owed.
                  description: >-
                    AccountDecBalances contains an account's position denoted in
                    symbol denom tokens.
            description: >-
              QueryRiskDataResponse defines the response structure for the
              RiskData gRPC service handler.
        default:
          description: An unexpected error response.
          schema:
            type: object
            properties:
              error:
                type: string
              code:
                type: integer
                format: int32
              message:
                type: string
              details:
                type: array
                items:
                  type: object
                  properties:
                    type_url:
                      type: string
                    value:
                      type: string
                      format: byte
      tags:
        - Query
  /umee/historacle/v1/avg_price/{denom}:
    get:
      summary: QueryAvgPrice returns avg price of a given denom (required).
      operationId: AvgPrice
      responses:
        '200':
          description: A successful response.
          schema:
            type: object
            properties:
              price:
                type: string
            title: QueryAvgPriceResponse is a response type for AvgPrice method
        default:
          description: An unexpected error response.
          schema:
            type: object
            properties:
              error:
                type: string
              code:
                type: integer
                format: int32
              message:
                type: string
              details:
                type: array
                items:
                  type: object
                  properties:
                    type_url:
                      type: string
                    value:
                      type: string
                      format: byte
      parameters:
        - name: denom
          in: path
          required: true
          type: string
      tags:
        - Query
  /umee/historacle/v1/denoms/median_deviations:
    get:
      summary: |-
        MedianDeviations returns median deviations of all denoms,
        or, if specified, returns a single median deviation
      operationId: MedianDeviations
      responses:
        '200':
          description: A successful response.
          schema:
            type: object
            properties:
              medianDeviations:
                type: array
                items:
                  type: object
                  properties:
                    exchange_rate_tuple:
                      type: object
                      properties:
                        denom:
                          type: string
                        exchange_rate:
                          type: string
                      title: >-
                        ExchangeRateTuple - struct to store interpreted exchange
                        rates data to store
                    block_num:
                      type: string
                      format: uint64
                  title: Price is an instance of a price "stamp"
                description: >-
                  medians defines a list of the median deviations for all
                  stamped denoms.
            description: |-
              QueryMedianDeviationsResponse is response type for the
              Query/MedianDeviations RPC method.
        default:
          description: An unexpected error response.
          schema:
            type: object
            properties:
              error:
                type: string
              code:
                type: integer
                format: int32
              message:
                type: string
              details:
                type: array
                items:
                  type: object
                  properties:
                    type_url:
                      type: string
                    value:
                      type: string
                      format: byte
      parameters:
        - name: denom
          description: denom defines the denomination to query for.
          in: query
          required: false
          type: string
      tags:
        - Query
  /umee/historacle/v1/denoms/medians:
    get:
      summary: |-
        Medians returns medians of all denoms,
        or, if specified, returns a single median
      operationId: Medians
      responses:
        '200':
          description: A successful response.
          schema:
            type: object
            properties:
              medians:
                type: array
                items:
                  type: object
                  properties:
                    exchange_rate_tuple:
                      type: object
                      properties:
                        denom:
                          type: string
                        exchange_rate:
                          type: string
                      title: >-
                        ExchangeRateTuple - struct to store interpreted exchange
                        rates data to store
                    block_num:
                      type: string
                      format: uint64
                  title: Price is an instance of a price "stamp"
                description: medians defines a list of the medians for all stamped denoms.
            description: |-
              QueryMediansResponse is response type for the
              Query/Medians RPC method.
        default:
          description: An unexpected error response.
          schema:
            type: object
            properties:
              error:
                type: string
              code:
                type: integer
                format: int32
              message:
                type: string
              details:
                type: array
                items:
                  type: object
                  properties:
                    type_url:
                      type: string
                    value:
                      type: string
                      format: byte
      parameters:
        - name: denom
          description: denom defines the denomination to query for.
          in: query
          required: false
          type: string
        - name: numStamps
          description: >-
            numStamps defines the number of median stamps to query for.
            numStamps

            must be greater than 0.
          in: query
          required: false
          type: integer
          format: int64
      tags:
        - Query
  /umee/oracle/v1/denoms/active_exchange_rates:
    get:
      summary: ActiveExchangeRates returns all active denoms
      operationId: ActiveExchangeRates
      responses:
        '200':
          description: A successful response.
          schema:
            type: object
            properties:
              active_rates:
                type: array
                items:
                  type: string
                description: >-
                  activeRates defines a list of the denomination which oracle
                  prices agreed

                  upon.
            description: |-
              QueryActiveExchangeRatesResponse is response type for the
              Query/ActiveExchangeRates RPC method.
        default:
          description: An unexpected error response.
          schema:
            type: object
            properties:
              error:
                type: string
              code:
                type: integer
                format: int32
              message:
                type: string
              details:
                type: array
                items:
                  type: object
                  properties:
                    type_url:
                      type: string
                    value:
                      type: string
                      format: byte
      tags:
        - Query
  /umee/oracle/v1/denoms/exchange_rates/{denom}:
    get:
      summary: |-
        ExchangeRates returns exchange rates of all denoms,
        or, if specified, returns a single denom
      operationId: ExchangeRates
      responses:
        '200':
          description: A successful response.
          schema:
            type: object
            properties:
              exchange_rates:
                type: array
                items:
                  type: object
                  properties:
                    denom:
                      type: string
                    amount:
                      type: string
                  description: >-
                    DecCoin defines a token with a denomination and a decimal
                    amount.


                    NOTE: The amount field is an Dec which implements the custom
                    method

                    signatures required by gogoproto.
                description: >-
                  exchange_rates defines a list of the exchange rate for all
                  whitelisted

                  denoms.
            description: |-
              QueryExchangeRatesResponse is response type for the
              Query/ExchangeRates RPC method.
        default:
          description: An unexpected error response.
          schema:
            type: object
            properties:
              error:
                type: string
              code:
                type: integer
                format: int32
              message:
                type: string
              details:
                type: array
                items:
                  type: object
                  properties:
                    type_url:
                      type: string
                    value:
                      type: string
                      format: byte
      parameters:
        - name: denom
          description: denom defines the denomination to query for.
          in: path
          required: true
          type: string
      tags:
        - Query
  /umee/oracle/v1/params:
    get:
      summary: Params queries all parameters.
      operationId: OracleParams
      responses:
        '200':
          description: A successful response.
          schema:
            type: object
            properties:
              params:
                description: params defines the parameters of the module.
                type: object
                properties:
                  vote_period:
                    type: string
                    format: uint64
                  vote_threshold:
                    type: string
                  reward_band:
                    type: string
                  reward_distribution_window:
                    type: string
                    format: uint64
                  accept_list:
                    type: array
                    items:
                      type: object
                      properties:
                        base_denom:
                          type: string
                        symbol_denom:
                          type: string
                        exponent:
                          type: integer
                          format: int64
                      title: Denom - the object to hold configurations of each denom
                  slash_fraction:
                    type: string
                  slash_window:
                    type: string
                    format: uint64
                  min_valid_per_window:
                    type: string
                  historic_stamp_period:
                    type: string
                    format: uint64
                    description: >-
                      Historic Stamp Period represents the amount of blocks the
                      oracle

                      module waits before recording a new historic price.
                  median_stamp_period:
                    type: string
                    format: uint64
                    description: >-
                      Median Stamp Period represents the amount blocks the
                      oracle module

                      waits between calculating and stamping a new median and
                      standard

                      deviation of that median.
                  maximum_price_stamps:
                    type: string
                    format: uint64
                    description: >-
                      Maximum Price Stamps represents the maximum amount of
                      historic prices

                      the oracle module will store before pruning via FIFO.
                  maximum_median_stamps:
                    type: string
                    format: uint64
                    description: >-
                      Maximum Median Stamps represents the maximum amount of
                      medians the

                      oracle module will store before pruning via FIFO.
            description: >-
              QueryParamsResponse is the response type for the Query/Params RPC
              method.
        default:
          description: An unexpected error response.
          schema:
            type: object
            properties:
              error:
                type: string
              code:
                type: integer
                format: int32
              message:
                type: string
              details:
                type: array
                items:
                  type: object
                  properties:
                    type_url:
                      type: string
                    value:
                      type: string
                      format: byte
      tags:
        - Query
  /umee/oracle/v1/slash_window:
    get:
      summary: SlashWindow returns slash window information
      operationId: SlashWindow
      responses:
        '200':
          description: A successful response.
          schema:
            type: object
            properties:
              window_progress:
                type: string
                format: uint64
                description: |-
                  window_progress defines the number of voting periods
                  since the last slashing event would have taken place.
            description: |-
              QuerySlashWindowResponse is response type for the
              Query/SlashWindow RPC method.
        default:
          description: An unexpected error response.
          schema:
            type: object
            properties:
              error:
                type: string
              code:
                type: integer
                format: int32
              message:
                type: string
              details:
                type: array
                items:
                  type: object
                  properties:
                    type_url:
                      type: string
                    value:
                      type: string
                      format: byte
      tags:
        - Query
  /umee/oracle/v1/valdiators/{validator_addr}/aggregate_vote:
    get:
      summary: AggregateVote returns an aggregate vote of a validator
      operationId: AggregateVote
      responses:
        '200':
          description: A successful response.
          schema:
            type: object
            properties:
              aggregate_vote:
                title: >-
                  aggregate_vote defines oracle aggregate vote submitted by a
                  validator in

                  the current vote period
                type: object
                properties:
                  exchange_rate_tuples:
                    type: array
                    items:
                      type: object
                      properties:
                        denom:
                          type: string
                        exchange_rate:
                          type: string
                      title: >-
                        ExchangeRateTuple - struct to store interpreted exchange
                        rates data to store
                  voter:
                    type: string
                description: |-
                  AggregateExchangeRateVote - struct for voting on
                  the exchange rates of USD denominated in various assets.
            description: |-
              QueryAggregateVoteResponse is response type for the
              Query/AggregateVote RPC method.
        default:
          description: An unexpected error response.
          schema:
            type: object
            properties:
              error:
                type: string
              code:
                type: integer
                format: int32
              message:
                type: string
              details:
                type: array
                items:
                  type: object
                  properties:
                    type_url:
                      type: string
                    value:
                      type: string
                      format: byte
      parameters:
        - name: validator_addr
          description: validator defines the validator address to query for.
          in: path
          required: true
          type: string
      tags:
        - Query
  /umee/oracle/v1/validators/aggregate_prevotes:
    get:
      summary: AggregatePrevotes returns aggregate prevotes of all validators
      operationId: AggregatePrevotes
      responses:
        '200':
          description: A successful response.
          schema:
            type: object
            properties:
              aggregate_prevotes:
                type: array
                items:
                  type: object
                  properties:
                    hash:
                      type: string
                    voter:
                      type: string
                    submit_block:
                      type: string
                      format: uint64
                  title: >-
                    AggregateExchangeRatePrevote -

                    struct for aggregate prevoting on the ExchangeRateVote.

                    The purpose of aggregate prevote is to hide vote exchange
                    rates with hash

                    which is formatted as hex string in SHA256("{salt}:{exchange

                    rate}{denom},...,{exchange rate}{denom}:{voter}")
                title: >-
                  aggregate_prevotes defines all oracle aggregate prevotes
                  submitted in the

                  current vote period
            description: |-
              QueryAggregatePrevotesResponse is response type for the
              Query/AggregatePrevotes RPC method.
        default:
          description: An unexpected error response.
          schema:
            type: object
            properties:
              error:
                type: string
              code:
                type: integer
                format: int32
              message:
                type: string
              details:
                type: array
                items:
                  type: object
                  properties:
                    type_url:
                      type: string
                    value:
                      type: string
                      format: byte
      tags:
        - Query
  /umee/oracle/v1/validators/aggregate_votes:
    get:
      summary: AggregateVotes returns aggregate votes of all validators
      operationId: AggregateVotes
      responses:
        '200':
          description: A successful response.
          schema:
            type: object
            properties:
              aggregate_votes:
                type: array
                items:
                  type: object
                  properties:
                    exchange_rate_tuples:
                      type: array
                      items:
                        type: object
                        properties:
                          denom:
                            type: string
                          exchange_rate:
                            type: string
                        title: >-
                          ExchangeRateTuple - struct to store interpreted
                          exchange rates data to store
                    voter:
                      type: string
                  description: |-
                    AggregateExchangeRateVote - struct for voting on
                    the exchange rates of USD denominated in various assets.
                title: >-
                  aggregate_votes defines all oracle aggregate votes submitted
                  in the current

                  vote period
            description: |-
              QueryAggregateVotesResponse is response type for the
              Query/AggregateVotes RPC method.
        default:
          description: An unexpected error response.
          schema:
            type: object
            properties:
              error:
                type: string
              code:
                type: integer
                format: int32
              message:
                type: string
              details:
                type: array
                items:
                  type: object
                  properties:
                    type_url:
                      type: string
                    value:
                      type: string
                      format: byte
      tags:
        - Query
  /umee/oracle/v1/validators/{validator_addr}/aggregate_prevote:
    get:
      summary: AggregatePrevote returns an aggregate prevote of a validator
      operationId: AggregatePrevote
      responses:
        '200':
          description: A successful response.
          schema:
            type: object
            properties:
              aggregate_prevote:
                type: object
                properties:
                  hash:
                    type: string
                  voter:
                    type: string
                  submit_block:
                    type: string
                    format: uint64
                title: >-
                  AggregateExchangeRatePrevote -

                  struct for aggregate prevoting on the ExchangeRateVote.

                  The purpose of aggregate prevote is to hide vote exchange
                  rates with hash

                  which is formatted as hex string in SHA256("{salt}:{exchange

                  rate}{denom},...,{exchange rate}{denom}:{voter}")
            description: |-
              QueryAggregatePrevoteResponse is response type for the
              Query/AggregatePrevote RPC method.
        default:
          description: An unexpected error response.
          schema:
            type: object
            properties:
              error:
                type: string
              code:
                type: integer
                format: int32
              message:
                type: string
              details:
                type: array
                items:
                  type: object
                  properties:
                    type_url:
                      type: string
                    value:
                      type: string
                      format: byte
      parameters:
        - name: validator_addr
          description: validator defines the validator address to query for.
          in: path
          required: true
          type: string
      tags:
        - Query
  /umee/oracle/v1/validators/{validator_addr}/feeder:
    get:
      summary: FeederDelegation returns feeder delegation of a validator
      operationId: FeederDelegation
      responses:
        '200':
          description: A successful response.
          schema:
            type: object
            properties:
              feeder_addr:
                type: string
                title: feeder_addr defines the feeder delegation of a validator
            description: |-
              QueryFeederDelegationResponse is response type for the
              Query/FeederDelegation RPC method.
        default:
          description: An unexpected error response.
          schema:
            type: object
            properties:
              error:
                type: string
              code:
                type: integer
                format: int32
              message:
                type: string
              details:
                type: array
                items:
                  type: object
                  properties:
                    type_url:
                      type: string
                    value:
                      type: string
                      format: byte
      parameters:
        - name: validator_addr
          description: validator defines the validator address to query for.
          in: path
          required: true
          type: string
      tags:
        - Query
  /umee/oracle/v1/validators/{validator_addr}/miss:
    get:
      summary: MissCounter returns oracle miss counter of a validator
      operationId: MissCounter
      responses:
        '200':
          description: A successful response.
          schema:
            type: object
            properties:
              miss_counter:
                type: string
                format: uint64
                title: miss_counter defines the oracle miss counter of a validator
            description: |-
              QueryMissCounterResponse is response type for the
              Query/MissCounter RPC method.
        default:
          description: An unexpected error response.
          schema:
            type: object
            properties:
              error:
                type: string
              code:
                type: integer
                format: int32
              message:
                type: string
              details:
                type: array
                items:
                  type: object
                  properties:
                    type_url:
                      type: string
                    value:
                      type: string
                      format: byte
      parameters:
        - name: validator_addr
          description: validator defines the validator address to query for.
          in: path
          required: true
          type: string
      tags:
        - Query
  /umee/uibc/v1/all-outflows:
    get:
      summary: AllOutflow returns outflows for each denom in the current quota period.
      operationId: AllOutflows
      responses:
        '200':
          description: A successful response.
          schema:
            type: object
            properties:
              outflows:
                type: array
                items:
                  type: object
                  properties:
                    denom:
                      type: string
                    amount:
                      type: string
                  description: >-
                    DecCoin defines a token with a denomination and a decimal
                    amount.


                    NOTE: The amount field is an Dec which implements the custom
                    method

                    signatures required by gogoproto.
            title: QueryOutflowResponse defines response type of Query/Outflow
        default:
          description: An unexpected error response.
          schema:
            type: object
            properties:
              error:
                type: string
              code:
                type: integer
                format: int32
              message:
                type: string
              details:
                type: array
                items:
                  type: object
                  properties:
                    type_url:
                      type: string
                    value:
                      type: string
                      format: byte
      tags:
        - Query
  /umee/uibc/v1/outflows:
    get:
      summary: |-
        Outflow returns IBC denom outflows in the current quota period.
        If denom is not specified, returns sum of all registered outflows.
      operationId: Outflows
      responses:
        '200':
          description: A successful response.
          schema:
            type: object
            properties:
              amount:
                type: string
            title: QueryOutflowResponse defines response type of Query/Outflow
        default:
          description: An unexpected error response.
          schema:
            type: object
            properties:
              error:
                type: string
              code:
                type: integer
                format: int32
              message:
                type: string
              details:
                type: array
                items:
                  type: object
                  properties:
                    type_url:
                      type: string
                    value:
                      type: string
                      format: byte
      parameters:
        - name: denom
          in: query
          required: false
          type: string
      tags:
        - Query
  /umee/uibc/v1/params:
    get:
      summary: Params queries the parameters of the x/uibc module.
      operationId: UIBCParams
      responses:
        '200':
          description: A successful response.
          schema:
            type: object
            properties:
              params:
                type: object
                properties:
                  ibc_status:
                    description: >-
                      ibc_status defines the IBC ICS20 status (transfer quota or
                      transfers disabled).
                    type: string
                    enum:
                      - IBC_TRANSFER_STATUS_UNSPECIFIED
                      - IBC_TRANSFER_STATUS_QUOTA_DISABLED
                      - IBC_TRANSFER_STATUS_QUOTA_ENABLED
                      - IBC_TRANSFER_STATUS_QUOTA_OUT_DISABLED
                      - IBC_TRANSFER_STATUS_QUOTA_IN_DISABLED
                      - IBC_TRANSFER_STATUS_TRANSFERS_PAUSED
                    default: IBC_TRANSFER_STATUS_UNSPECIFIED
                    title: >-
                      IBCTransferStatus status of ibc-transfer quota check for
                      inflow and outflow
                  total_quota:
                    type: string
                    title: >-
                      total_quota defines the total outflow limit of
                      ibc-transfer in USD
                  token_quota:
                    type: string
                    title: token_quota defines the outflow limit per token in USD
                  quota_duration:
                    type: string
                    title: >-
                      quota_duration defines quota expires for each ibc-transfer
                      denom in seconds
                title: Params of x/uibc module
            description: >-
              QueryParamsResponse defines the response structure for the Params
              gRPC

              service handler.
        default:
          description: An unexpected error response.
          schema:
            type: object
            properties:
              error:
                type: string
              code:
                type: integer
                format: int32
              message:
                type: string
              details:
                type: array
                items:
                  type: object
                  properties:
                    type_url:
                      type: string
                    value:
                      type: string
                      format: byte
      tags:
        - Query
  /umee/ugov/v1/min-gas-price:
    get:
      summary: MinGasPrice returns minimum transaction fees.
      operationId: MinGasPrice
      responses:
        '200':
          description: A successful response.
          schema:
            type: object
            properties:
              min_gas_price:
                type: object
                properties:
                  denom:
                    type: string
                  amount:
                    type: string
                description: >-
                  DecCoin defines a token with a denomination and a decimal
                  amount.


                  NOTE: The amount field is an Dec which implements the custom
                  method

                  signatures required by gogoproto.
            description: QueryMinGasPriceResponse response type.
        default:
          description: An unexpected error response.
          schema:
            type: object
            properties:
              error:
                type: string
              code:
                type: integer
                format: int32
              message:
                type: string
              details:
                type: array
                items:
                  type: object
                  properties:
                    type_url:
                      type: string
                    value:
                      type: string
                      format: byte
      tags:
        - Query
  /umee/incentive/v1/account_bonds/{address}:
    get:
      summary: >-
        AccountBonds queries all bonded collateral and unbondings associated
        with an account.
      operationId: AccountBonds
      responses:
        '200':
          description: A successful response.
          schema:
            type: object
            properties:
              bonded:
                type: array
                items:
                  type: object
                  properties:
                    denom:
                      type: string
                    amount:
                      type: string
                  description: >-
                    Coin defines a token with a denomination and an amount.


                    NOTE: The amount field is an Int which implements the custom
                    method

                    signatures required by gogoproto.
              unbonding:
                type: array
                items:
                  type: object
                  properties:
                    denom:
                      type: string
                    amount:
                      type: string
                  description: >-
                    Coin defines a token with a denomination and an amount.


                    NOTE: The amount field is an Int which implements the custom
                    method

                    signatures required by gogoproto.
              unbondings:
                type: array
                items:
                  type: object
                  properties:
                    start:
                      type: string
                      format: int64
                    end:
                      type: string
                      format: int64
                    uToken:
                      type: object
                      properties:
                        denom:
                          type: string
                        amount:
                          type: string
                      description: >-
                        Coin defines a token with a denomination and an amount.


                        NOTE: The amount field is an Int which implements the
                        custom method

                        signatures required by gogoproto.
                  description: >-
                    Unbonding is a structure that tracks an in-progress token
                    unbonding.

                    It tracks both its start time and end time, so that if the
                    module's

                    unbonding time changes, the unbonding can complete at the
                    earlier of

                    its original end time or its new one based on the new
                    parameter.
            description: >-
              QueryAccountBondsResponse defines the response structure for the
              AccountBonds gRPC service handler.
        default:
          description: An unexpected error response.
          schema:
            type: object
            properties:
              error:
                type: string
              code:
                type: integer
                format: int32
              message:
                type: string
              details:
                type: array
                items:
                  type: object
                  properties:
                    type_url:
                      type: string
                    value:
                      type: string
                      format: byte
      parameters:
        - name: address
          in: path
          required: true
          type: string
      tags:
        - Query
  /umee/incentive/v1/actual_rates:
    get:
      summary: >-
        ActualRates queries the hypothetical return of a bonded uToken
        denomination

        if current incentive rewards continued for one year. The response is an
        sdk.Dec

        representing an oracle-adjusted APY.
      operationId: ActualRates
      responses:
        '200':
          description: A successful response.
          schema:
            type: object
            properties:
              APY:
                type: string
                description: APY is the oracle price-adjusted APY of the bonded uToken.
            description: >-
              QueryActualRatesResponse defines the response structure for the
              ActualRates gRPC service handler.
        default:
          description: An unexpected error response.
          schema:
            type: object
            properties:
              error:
                type: string
              code:
                type: integer
                format: int32
              message:
                type: string
              details:
                type: array
                items:
                  type: object
                  properties:
                    type_url:
                      type: string
                    value:
                      type: string
                      format: byte
      parameters:
        - name: uToken
          description: >-
            uToken is the uToken denomination whose current annual rate of
            rewards is being queried.
          in: query
          required: false
          type: string
      tags:
        - Query
  /umee/incentive/v1/current_rates:
    get:
      summary: >-
        CurrentRates queries the hypothetical return of a bonded uToken
        denomination

        if current incentive rewards continued for one year. The response is an
        sdk.Coins

        of base token rewards, per reference amount (usually 10^exponent of the
        uToken.)
      operationId: CurrentRates
      responses:
        '200':
          description: A successful response.
          schema:
            type: object
            properties:
              reference_bond:
                type: object
                properties:
                  denom:
                    type: string
                  amount:
                    type: string
                description: >-
                  Coin defines a token with a denomination and an amount.


                  NOTE: The amount field is an Int which implements the custom
                  method

                  signatures required by gogoproto.
              rewards:
                type: array
                items:
                  type: object
                  properties:
                    denom:
                      type: string
                    amount:
                      type: string
                  description: >-
                    Coin defines a token with a denomination and an amount.


                    NOTE: The amount field is an Int which implements the custom
                    method

                    signatures required by gogoproto.
                description: >-
                  Rewards are the amount of base token rewards that the
                  reference amount of bonded uTokens would earn

                  if current rates continued for a full year.
            description: >-
              QueryCurrentRatesResponse defines the response structure for the
              CurrentRates gRPC service handler.
        default:
          description: An unexpected error response.
          schema:
            type: object
            properties:
              error:
                type: string
              code:
                type: integer
                format: int32
              message:
                type: string
              details:
                type: array
                items:
                  type: object
                  properties:
                    type_url:
                      type: string
                    value:
                      type: string
                      format: byte
      parameters:
        - name: uToken
          description: >-
            uToken is the uToken denomination whose current annual rate of
            rewards is being queried.
          in: query
          required: false
          type: string
      tags:
        - Query
  /umee/incentive/v1/last_reward_time:
    get:
      summary: >-
        LastRewardTime queries the last block time at which incentive rewards
        were calculated.
      operationId: LastRewardTime
      responses:
        '200':
          description: A successful response.
          schema:
            type: object
            properties:
              time:
                type: string
                format: int64
            description: >-
              QueryLastRewardTimeResponse defines the response structure for the
              LastRewardTime gRPC

              service handler.
        default:
          description: An unexpected error response.
          schema:
            type: object
            properties:
              error:
                type: string
              code:
                type: integer
                format: int32
              message:
                type: string
              details:
                type: array
                items:
                  type: object
                  properties:
                    type_url:
                      type: string
                    value:
                      type: string
                      format: byte
      tags:
        - Query
  /umee/incentive/v1/params:
    get:
      summary: Params queries the parameters of the x/incentive module.
      operationId: IncentiveParams
      responses:
        '200':
          description: A successful response.
          schema:
            type: object
            properties:
              params:
                type: object
                properties:
                  max_unbondings:
                    type: integer
                    format: int64
                    description: >-
                      max_unbondings is the maximum amount of concurrent
                      unbondings an address can have

                      of each bonded uToken denom. Zero is interpreted as no
                      limit.
                  unbonding_duration:
                    type: string
                    format: int64
                    description: unbonding_duration is the unbonding duration (in seconds).
                  emergency_unbond_fee:
                    type: string
                    description: >-
                      emergency_unbond_fee is the portion of a bond that is paid
                      when it is instantly

                      released using MsgEmergencyUnbond. For example, 0.01 is a
                      1% fee. Ranges 0-1.
                description: Params defines the parameters for the incentive module.
            description: >-
              QueryParamsResponse defines the response structure for the Params
              gRPC

              service handler.
        default:
          description: An unexpected error response.
          schema:
            type: object
            properties:
              error:
                type: string
              code:
                type: integer
                format: int32
              message:
                type: string
              details:
                type: array
                items:
                  type: object
                  properties:
                    type_url:
                      type: string
                    value:
                      type: string
                      format: byte
      tags:
        - Query
  /umee/incentive/v1/pending_rewards/{address}:
    get:
      summary: >-
        PendingRewards queries unclaimed incentive rewards associated with an
        account.
      operationId: PendingRewards
      responses:
        '200':
          description: A successful response.
          schema:
            type: object
            properties:
              rewards:
                type: array
                items:
                  type: object
                  properties:
                    denom:
                      type: string
                    amount:
                      type: string
                  description: >-
                    Coin defines a token with a denomination and an amount.


                    NOTE: The amount field is an Int which implements the custom
                    method

                    signatures required by gogoproto.
            description: >-
              QueryPendingRewardsResponse defines the response structure for the
              PendingRewards gRPC service handler.
        default:
          description: An unexpected error response.
          schema:
            type: object
            properties:
              error:
                type: string
              code:
                type: integer
                format: int32
              message:
                type: string
              details:
                type: array
                items:
                  type: object
                  properties:
                    type_url:
                      type: string
                    value:
                      type: string
                      format: byte
      parameters:
        - name: address
          in: path
          required: true
          type: string
      tags:
        - Query
  /umee/incentive/v1/program/{id}:
    get:
      summary: IncentiveProgram queries a single incentive program by ID.
      operationId: IncentiveProgram
      responses:
        '200':
          description: A successful response.
          schema:
            type: object
            properties:
              program:
                type: object
                properties:
                  ID:
                    type: integer
                    format: int64
                    description: >-
                      ID uniquely identifies the incentive program after it has
                      been created.

                      It is zero when the program is being proposed by
                      governance, and is set

                      to its final value when the proposal passes.
                  start_time:
                    type: string
                    format: int64
                    description: >-
                      start_time is the unix time (in seconds) at which the
                      incentives begin.

                      If a program is passed after its intended start time, its
                      start time

                      will be increased to the current time, with program
                      duration unchanged.
                  duration:
                    type: string
                    format: int64
                    description: >-
                      duration is the length of the incentive program from start
                      time to

                      completion in seconds.
                  uToken:
                    type: string
                    description: >-
                      uToken is the incentivized uToken collateral denom.
                      Suppliers who collateralize

                      this asset then bond it to the incentive module are
                      eligible for this program's

                      rewards.
                  funded:
                    type: boolean
                    description: >-
                      funded indicates whether a program bas been funded. This
                      can happen when

                      a program passes if funding from community fund, or any
                      time before the

                      program's start time if funding with MsgSponsor. A program
                      that reaches

                      its start time without being funded is cancelled.
                  total_rewards:
                    type: object
                    properties:
                      denom:
                        type: string
                      amount:
                        type: string
                    description: >-
                      Coin defines a token with a denomination and an amount.


                      NOTE: The amount field is an Int which implements the
                      custom method

                      signatures required by gogoproto.
                  remaining_rewards:
                    type: object
                    properties:
                      denom:
                        type: string
                      amount:
                        type: string
                    description: >-
                      Coin defines a token with a denomination and an amount.


                      NOTE: The amount field is an Int which implements the
                      custom method

                      signatures required by gogoproto.
                description: >-
                  IncentiveProgram defines a liquidity mining incentive program
                  on a single

                  locked uToken denom that will run for a set amount of time.
            description: >-
              QueryIncentivePrograResponse defines the response structure for
              the

              IncentiveProgram gRPC service handler.
        default:
          description: An unexpected error response.
          schema:
            type: object
            properties:
              error:
                type: string
              code:
                type: integer
                format: int32
              message:
                type: string
              details:
                type: array
                items:
                  type: object
                  properties:
                    type_url:
                      type: string
                    value:
                      type: string
                      format: byte
      parameters:
        - name: id
          description: ID specifies which program to query for
          in: path
          required: true
          type: integer
          format: int64
      tags:
        - Query
  /umee/incentive/v1/programs/completed:
    get:
      summary: >-
        CompletedIncentivePrograms queries for all incentives programs that have
        been passed

        by governance, and either run to completion or expired immediately due
        to not being funded.
      operationId: CompletedIncentivePrograms
      responses:
        '200':
          description: A successful response.
          schema:
            type: object
            properties:
              programs:
                type: array
                items:
                  type: object
                  properties:
                    ID:
                      type: integer
                      format: int64
                      description: >-
                        ID uniquely identifies the incentive program after it
                        has been created.

                        It is zero when the program is being proposed by
                        governance, and is set

                        to its final value when the proposal passes.
                    start_time:
                      type: string
                      format: int64
                      description: >-
                        start_time is the unix time (in seconds) at which the
                        incentives begin.

                        If a program is passed after its intended start time,
                        its start time

                        will be increased to the current time, with program
                        duration unchanged.
                    duration:
                      type: string
                      format: int64
                      description: >-
                        duration is the length of the incentive program from
                        start time to

                        completion in seconds.
                    uToken:
                      type: string
                      description: >-
                        uToken is the incentivized uToken collateral denom.
                        Suppliers who collateralize

                        this asset then bond it to the incentive module are
                        eligible for this program's

                        rewards.
                    funded:
                      type: boolean
                      description: >-
                        funded indicates whether a program bas been funded. This
                        can happen when

                        a program passes if funding from community fund, or any
                        time before the

                        program's start time if funding with MsgSponsor. A
                        program that reaches

                        its start time without being funded is cancelled.
                    total_rewards:
                      type: object
                      properties:
                        denom:
                          type: string
                        amount:
                          type: string
                      description: >-
                        Coin defines a token with a denomination and an amount.


                        NOTE: The amount field is an Int which implements the
                        custom method

                        signatures required by gogoproto.
                    remaining_rewards:
                      type: object
                      properties:
                        denom:
                          type: string
                        amount:
                          type: string
                      description: >-
                        Coin defines a token with a denomination and an amount.


                        NOTE: The amount field is an Int which implements the
                        custom method

                        signatures required by gogoproto.
                  description: >-
                    IncentiveProgram defines a liquidity mining incentive
                    program on a single

                    locked uToken denom that will run for a set amount of time.
            description: >-
              QueryCompletedIncentiveProgramsResponse defines the response
              structure for the

              CompletedIncentivePrograms gRPC service handler.
        default:
          description: An unexpected error response.
          schema:
            type: object
            properties:
              error:
                type: string
              code:
                type: integer
                format: int32
              message:
                type: string
              details:
                type: array
                items:
                  type: object
                  properties:
                    type_url:
                      type: string
                    value:
                      type: string
                      format: byte
      tags:
        - Query
  /umee/incentive/v1/programs/ongoing:
    get:
      summary: >-
        OngoingIncentivePrograms queries for all incentives programs that have
        been passed

        by governance, funded, and started but not yet completed.
      operationId: OngoingIncentivePrograms
      responses:
        '200':
          description: A successful response.
          schema:
            type: object
            properties:
              programs:
                type: array
                items:
                  type: object
                  properties:
                    ID:
                      type: integer
                      format: int64
                      description: >-
                        ID uniquely identifies the incentive program after it
                        has been created.

                        It is zero when the program is being proposed by
                        governance, and is set

                        to its final value when the proposal passes.
                    start_time:
                      type: string
                      format: int64
                      description: >-
                        start_time is the unix time (in seconds) at which the
                        incentives begin.

                        If a program is passed after its intended start time,
                        its start time

                        will be increased to the current time, with program
                        duration unchanged.
                    duration:
                      type: string
                      format: int64
                      description: >-
                        duration is the length of the incentive program from
                        start time to

                        completion in seconds.
                    uToken:
                      type: string
                      description: >-
                        uToken is the incentivized uToken collateral denom.
                        Suppliers who collateralize

                        this asset then bond it to the incentive module are
                        eligible for this program's

                        rewards.
                    funded:
                      type: boolean
                      description: >-
                        funded indicates whether a program bas been funded. This
                        can happen when

                        a program passes if funding from community fund, or any
                        time before the

                        program's start time if funding with MsgSponsor. A
                        program that reaches

                        its start time without being funded is cancelled.
                    total_rewards:
                      type: object
                      properties:
                        denom:
                          type: string
                        amount:
                          type: string
                      description: >-
                        Coin defines a token with a denomination and an amount.


                        NOTE: The amount field is an Int which implements the
                        custom method

                        signatures required by gogoproto.
                    remaining_rewards:
                      type: object
                      properties:
                        denom:
                          type: string
                        amount:
                          type: string
                      description: >-
                        Coin defines a token with a denomination and an amount.


                        NOTE: The amount field is an Int which implements the
                        custom method

                        signatures required by gogoproto.
                  description: >-
                    IncentiveProgram defines a liquidity mining incentive
                    program on a single

                    locked uToken denom that will run for a set amount of time.
            description: >-
              QueryOngoingIncentiveProgramsResponse defines the response
              structure for the

              OngoingIncentivePrograms and UpcomingIncentivePrograms gRPC
              service handlers.
        default:
          description: An unexpected error response.
          schema:
            type: object
            properties:
              error:
                type: string
              code:
                type: integer
                format: int32
              message:
                type: string
              details:
                type: array
                items:
                  type: object
                  properties:
                    type_url:
                      type: string
                    value:
                      type: string
                      format: byte
      tags:
        - Query
  /umee/incentive/v1/programs/upcoming:
    get:
      summary: >-
        UpcomingIncentivePrograms queries for all incentives programs that have
        been passed

        by governance, but not yet started. They may or may not have been
        funded.
      operationId: UpcomingIncentivePrograms
      responses:
        '200':
          description: A successful response.
          schema:
            type: object
            properties:
              programs:
                type: array
                items:
                  type: object
                  properties:
                    ID:
                      type: integer
                      format: int64
                      description: >-
                        ID uniquely identifies the incentive program after it
                        has been created.

                        It is zero when the program is being proposed by
                        governance, and is set

                        to its final value when the proposal passes.
                    start_time:
                      type: string
                      format: int64
                      description: >-
                        start_time is the unix time (in seconds) at which the
                        incentives begin.

                        If a program is passed after its intended start time,
                        its start time

                        will be increased to the current time, with program
                        duration unchanged.
                    duration:
                      type: string
                      format: int64
                      description: >-
                        duration is the length of the incentive program from
                        start time to

                        completion in seconds.
                    uToken:
                      type: string
                      description: >-
                        uToken is the incentivized uToken collateral denom.
                        Suppliers who collateralize

                        this asset then bond it to the incentive module are
                        eligible for this program's

                        rewards.
                    funded:
                      type: boolean
                      description: >-
                        funded indicates whether a program bas been funded. This
                        can happen when

                        a program passes if funding from community fund, or any
                        time before the

                        program's start time if funding with MsgSponsor. A
                        program that reaches

                        its start time without being funded is cancelled.
                    total_rewards:
                      type: object
                      properties:
                        denom:
                          type: string
                        amount:
                          type: string
                      description: >-
                        Coin defines a token with a denomination and an amount.


                        NOTE: The amount field is an Int which implements the
                        custom method

                        signatures required by gogoproto.
                    remaining_rewards:
                      type: object
                      properties:
                        denom:
                          type: string
                        amount:
                          type: string
                      description: >-
                        Coin defines a token with a denomination and an amount.


                        NOTE: The amount field is an Int which implements the
                        custom method

                        signatures required by gogoproto.
                  description: >-
                    IncentiveProgram defines a liquidity mining incentive
                    program on a single

                    locked uToken denom that will run for a set amount of time.
            description: >-
              QueryUpcomingIncentiveProgramsResponse defines the response
              structure for the

              OngoingIncentivePrograms and UpcomingIncentivePrograms gRPC
              service handlers.
        default:
          description: An unexpected error response.
          schema:
            type: object
            properties:
              error:
                type: string
              code:
                type: integer
                format: int32
              message:
                type: string
              details:
                type: array
                items:
                  type: object
                  properties:
                    type_url:
                      type: string
                    value:
                      type: string
                      format: byte
      tags:
        - Query
  /umee/incentive/v1/total_bonded:
    get:
      summary: TotalBonded queries the sum of all bonded collateral uTokens.
      operationId: TotalBonded
      responses:
        '200':
          description: A successful response.
          schema:
            type: object
            properties:
              bonded:
                type: array
                items:
                  type: object
                  properties:
                    denom:
                      type: string
                    amount:
                      type: string
                  description: >-
                    Coin defines a token with a denomination and an amount.


                    NOTE: The amount field is an Int which implements the custom
                    method

                    signatures required by gogoproto.
            description: >-
              QueryTotalBondedResponse defines the response structure for the
              TotalBonded gRPC service handler.
        default:
          description: An unexpected error response.
          schema:
            type: object
            properties:
              error:
                type: string
              code:
                type: integer
                format: int32
              message:
                type: string
              details:
                type: array
                items:
                  type: object
                  properties:
                    type_url:
                      type: string
                    value:
                      type: string
                      format: byte
      parameters:
        - name: denom
          description: >-
            denom is an optional field which causes the query to return the
            totals of only one uToken.
          in: query
          required: false
          type: string
      tags:
        - Query
  /umee/incentive/v1/total_unbonding:
    get:
      summary: TotalUnbonding queries the sum of all unbonding collateral uTokens.
      operationId: TotalUnbonding
      responses:
        '200':
          description: A successful response.
          schema:
            type: object
            properties:
              unbonding:
                type: array
                items:
                  type: object
                  properties:
                    denom:
                      type: string
                    amount:
                      type: string
                  description: >-
                    Coin defines a token with a denomination and an amount.


                    NOTE: The amount field is an Int which implements the custom
                    method

                    signatures required by gogoproto.
            description: >-
              QueryTotalUnbondingResponse defines the response structure for the
              TotalUnbonding gRPC service handler.
        default:
          description: An unexpected error response.
          schema:
            type: object
            properties:
              error:
                type: string
              code:
                type: integer
                format: int32
              message:
                type: string
              details:
                type: array
                items:
                  type: object
                  properties:
                    type_url:
                      type: string
                    value:
                      type: string
                      format: byte
      parameters:
        - name: denom
          description: >-
            denom is an optional field which causes the query to return the
            totals of only one uToken.
          in: query
          required: false
          type: string
      tags:
        - Query
definitions:
  cosmos.base.v1beta1.Coin:
    type: object
    properties:
      denom:
        type: string
      amount:
        type: string
    description: |-
      Coin defines a token with a denomination and an amount.

      NOTE: The amount field is an Int which implements the custom method
      signatures required by gogoproto.
  cosmos.base.v1beta1.DecCoin:
    type: object
    properties:
      denom:
        type: string
      amount:
        type: string
    description: |-
      DecCoin defines a token with a denomination and a decimal amount.

      NOTE: The amount field is an Dec which implements the custom method
      signatures required by gogoproto.
  google.protobuf.Any:
    type: object
    properties:
      type_url:
        type: string
      value:
        type: string
        format: byte
  grpc.gateway.runtime.Error:
    type: object
    properties:
      error:
        type: string
      code:
        type: integer
        format: int32
      message:
        type: string
      details:
        type: array
        items:
          type: object
          properties:
            type_url:
              type: string
            value:
              type: string
              format: byte
  umee.leverage.v1.AccountDecBalances:
    type: object
    properties:
      Account:
        type: string
      supplied:
        type: array
        items:
          type: object
          properties:
            denom:
              type: string
            amount:
              type: string
          description: |-
            DecCoin defines a token with a denomination and a decimal amount.

            NOTE: The amount field is an Dec which implements the custom method
            signatures required by gogoproto.
        description: >-
          Supplied contains all tokens the account has supplied, including
          interest earned.
      collateral:
        type: array
        items:
          type: object
          properties:
            denom:
              type: string
            amount:
              type: string
          description: |-
            DecCoin defines a token with a denomination and a decimal amount.

            NOTE: The amount field is an Dec which implements the custom method
            signatures required by gogoproto.
        description: >-
          Collateral contains all uTokens the account has collateralized. It has
          been converted from uTokens to tokens.
      borrowed:
        type: array
        items:
          type: object
          properties:
            denom:
              type: string
            amount:
              type: string
          description: |-
            DecCoin defines a token with a denomination and a decimal amount.

            NOTE: The amount field is an Dec which implements the custom method
            signatures required by gogoproto.
        description: >-
          Borrowed contains all tokens the account has borrowed, including
          interest owed.
    description: >-
      AccountDecBalances contains an account's position denoted in symbol denom
      tokens.
  umee.leverage.v1.BadDebt:
    type: object
    properties:
      address:
        type: string
      denom:
        type: string
    description: >-
      BadDebt is a bad debt instance used in the leverage module's genesis
      state.
  umee.leverage.v1.BorrowerSummary:
    type: object
    properties:
      address:
        type: string
      supplied_value:
        type: string
        description: >-
          Supplied Value is the total USD value of all tokens the account has
          supplied, includng interest earned.
      collateral_value:
        type: string
        description: Collateral Value is the total USD value of the account's collateral.
      borrowed_value:
        type: string
        description: >-
          Borrowed Value is the total USD value of all tokens the account has
          borrowed, including interest owed.
      borrow_limit:
        type: string
        description: >-
          Borrow Limit is the maximum Borrowed Value the account is allowed to
          reach through direct borrowing.
      liquidation_threshold:
        type: string
        description: >-
          Liquidation Threshold is the Borrowed Value at which the account
          becomes eligible for liquidation.
      specific_collateral_value:
        type: string
        description: >-
          SpecificCollateralValue is the amount of Collateral Value which is the
          result of a specified collateral denom.
      specific_borrow_value:
        type: string
        description: >-
          SpecificBorrowValue is the amount of Borrowed Value which is the
          result of a specified borrowed denom.
    description: BorrowerSummary defines a borrower's address and account health.
  umee.leverage.v1.BorrowerSummaryNeat:
    type: object
    properties:
      Account:
        type: string
      Borrowed:
        type: number
        format: double
        description: >-
          Borrowed is account's borrowed value, either in total or just a
          specified denom.
      LTB:
        type: number
        format: double
        description: LTB is borrowed value as a portion of borrow limit.
      LTL:
        type: number
        format: double
        description: LTL is borrowed value as a portion of liquidation threshold.
      LTV:
        type: number
        format: double
        description: LTV is the borrowed value as a portion of collateral value.
    title: >-
      BorrowerSummaryNeat defines a borrower's address and account health
      without requiring sdk.Dec formatting
  umee.leverage.v1.Params:
    type: object
    properties:
      complete_liquidation_threshold:
        type: string
        description: >-
          Complete Liquidation Threshold determines how far between

          liquidation_threshold (LT) and collateral_value (CV) a borrower's

          borrowed value must have progressed in order to allow a full
          liquidation.

          0.3 indicates 30% of the way from LT to CV.

          See also `minimum_close_factor` for more information.

          Valid values: 0-1.
      minimum_close_factor:
        type: string
        description: |-
          borrowed          CV := collateral
                      value                   value
           --- | ------- | ----- | -------- | ------->
              LV                 CL

          LV = liquidation value = liquidation_threshold * CV
          CL = LV + (CV-LV) * complete_liquidation_threshold
             is the borrowed value above which close factor will be 1.

          Valid values: 0-1.
        title: >-
          Close Factor determines the portion of a borrower's position that can
          be

          liquidated in a single event. Minimum Close Factor is Close Factor at

          liquidation_threshold. 0.1 means that that 10% of the borrower
          position can

          be liquidated when the borrowed value passes the
          liquidation_threshold.

          close_factor scales linearly between minimum_close_factor and 1.0,

          reaching its maximum when borrowed value passes

          complete_liquidation_threshold. We can put it into the picture:
      oracle_reward_factor:
        type: string
        description: |-
          Oracle Reward Factor determines the portion of interest accrued on
          borrows that is sent to the oracle module to fund its reward pool.
          Valid values: 0-1.
      small_liquidation_size:
        type: string
        description: >-
          Small Liquidation Size determines the USD value at which a borrow is

          considered small enough to be liquidated in a single transaction,
          bypassing

          dynamic close factor.
      direct_liquidation_fee:
        type: string
        description: >-
          Direct Liquidation Fee is a reduction factor in liquidation incentive

          experienced by liquidators who choose to receive base assets instead
          of

          uTokens as liquidation rewards.

          Valid values: 0-1.
    description: >-
      Params defines the parameters for the leverage module.

      See
      https://github.com/umee-network/umee/blob/main/docs/design_docs/010-market-params.md

      for more details.
  umee.leverage.v1.QueryAccountBalancesResponse:
    type: object
    properties:
      supplied:
        type: array
        items:
          type: object
          properties:
            denom:
              type: string
            amount:
              type: string
          description: |-
            Coin defines a token with a denomination and an amount.

            NOTE: The amount field is an Int which implements the custom method
            signatures required by gogoproto.
        description: >-
          Supplied contains all tokens the account has supplied, including
          interest earned. It is denominated in base tokens, so exponent from
          each coin's registered_tokens entry must be applied to convert to
          symbol denom.
      collateral:
        type: array
        items:
          type: object
          properties:
            denom:
              type: string
            amount:
              type: string
          description: |-
            Coin defines a token with a denomination and an amount.

            NOTE: The amount field is an Int which implements the custom method
            signatures required by gogoproto.
        description: >-
          Collateral contains all uTokens the account has collateralized. It is
          denominated in uTokens, so both exponent and uToken exchange rate from
          each coin's market_summary must be applied to convert to base token
          symbol denom.
      borrowed:
        type: array
        items:
          type: object
          properties:
            denom:
              type: string
            amount:
              type: string
          description: |-
            Coin defines a token with a denomination and an amount.

            NOTE: The amount field is an Int which implements the custom method
            signatures required by gogoproto.
        description: >-
          Borrowed contains all tokens the account has borrowed, including
          interest owed. It is denominated in base tokens, so exponent from each
          coin's registered_tokens entry must be applied to convert to symbol
          denom.
    description: >-
      QueryAccountBalancesResponse defines the response structure for the
      AccountBalances gRPC service handler.
  umee.leverage.v1.QueryAccountSummaryResponse:
    type: object
    properties:
      supplied_value:
        type: string
        description: >-
          Supplied Value is the sum of the USD value of all tokens the account
          has supplied, including interest earned.

          Computation skips assets which are missing oracle prices, potentially
          resulting in a lower supplied

          value than if prices were all available.
      collateral_value:
        type: string
        description: >-
          Collateral Value is the sum of the USD value of all uTokens the
          account has collateralized.

          Computation skips collateral which is missing an oracle price,
          potentially resulting in a lower collateral

          value than if prices were all available.
      borrowed_value:
        type: string
        description: >-
          Borrowed Value is the sum of the USD value of all tokens the account
          has borrowed, including interest owed.

          It always uses spot prices.

          Computation skips borrows which are missing oracle prices, potentially
          resulting in a lower borrowed

          value than if prices were all available.
      borrow_limit:
        type: string
        description: >-
          Borrow Limit is the maximum Borrowed Value the account is allowed to
          reach through direct borrowing.

          The lower of spot or historic price for each collateral token is used
          when calculating borrow limits.

          Computation skips collateral which is missing an oracle price,
          potentially resulting in a lower borrow

          limit than if prices were all available.
      liquidation_threshold:
        type: string
        description: >-
          Liquidation Threshold is the Borrowed Value at which the account
          becomes eligible for liquidation.

          Will be null if an oracle price required for computation is missing.
    description: >-
      QueryAccountSummaryResponse defines the response structure for the
      AccountSummary gRPC service handler.
  umee.leverage.v1.QueryBadDebtsResponse:
    type: object
    properties:
      targets:
        type: array
        items:
          type: object
          properties:
            address:
              type: string
            denom:
              type: string
          description: >-
            BadDebt is a bad debt instance used in the leverage module's genesis
            state.
        description: >-
          Targets are borrow positions currently marked for bad debt repayment.
          Each contains an Address and a Denom.
    description: >-
      QueryBadDebtsResponse defines the response structure for the BedDebts gRPC
      service handler.
  umee.leverage.v1.QueryInspectNeatResponse:
    type: object
    properties:
      borrowers:
        type: array
        items:
          type: object
          properties:
            Account:
              type: string
            Borrowed:
              type: number
              format: double
              description: >-
                Borrowed is account's borrowed value, either in total or just a
                specified denom.
            LTB:
              type: number
              format: double
              description: LTB is borrowed value as a portion of borrow limit.
            LTL:
              type: number
              format: double
              description: LTL is borrowed value as a portion of liquidation threshold.
            LTV:
              type: number
              format: double
              description: LTV is the borrowed value as a portion of collateral value.
          title: >-
            BorrowerSummaryNeat defines a borrower's address and account health
            without requiring sdk.Dec formatting
    description: >-
      QueryInspectNeatResponse defines the response structure for the
      InspectNeat gRPC service handler.
  umee.leverage.v1.QueryInspectResponse:
    type: object
    properties:
      borrowers:
        type: array
        items:
          type: object
          properties:
            address:
              type: string
            supplied_value:
              type: string
              description: >-
                Supplied Value is the total USD value of all tokens the account
                has supplied, includng interest earned.
            collateral_value:
              type: string
              description: >-
                Collateral Value is the total USD value of the account's
                collateral.
            borrowed_value:
              type: string
              description: >-
                Borrowed Value is the total USD value of all tokens the account
                has borrowed, including interest owed.
            borrow_limit:
              type: string
              description: >-
                Borrow Limit is the maximum Borrowed Value the account is
                allowed to reach through direct borrowing.
            liquidation_threshold:
              type: string
              description: >-
                Liquidation Threshold is the Borrowed Value at which the account
                becomes eligible for liquidation.
            specific_collateral_value:
              type: string
              description: >-
                SpecificCollateralValue is the amount of Collateral Value which
                is the result of a specified collateral denom.
            specific_borrow_value:
              type: string
              description: >-
                SpecificBorrowValue is the amount of Borrowed Value which is the
                result of a specified borrowed denom.
          description: BorrowerSummary defines a borrower's address and account health.
    description: >-
      QueryInspectResponse defines the response structure for the Inspect gRPC
      service handler.
  umee.leverage.v1.QueryLiquidationTargetsResponse:
    type: object
    properties:
      targets:
        type: array
        items:
          type: string
        description: Targets are the addresses of borrowers eligible for liquidation.
    description: >-
      QueryLiquidationTargetsResponse defines the response structure for the
      LiquidationTargets gRPC service handler.
  umee.leverage.v1.QueryMarketSummaryResponse:
    type: object
    properties:
      symbol_denom:
        type: string
        description: >-
          Symbol Denom is the human-readable representation of a token denom,
          for example "UMEE" or "ATOM".
      exponent:
        type: integer
        format: int64
        description: >-
          Exponent is the power of ten required to get from base denom to symbol
          denom. For example, an exponent of 6 means 10^6 uumee = 1 UMEE.
      oracle_price:
        type: string
        description: >-
          Oracle Price is the current USD value of a token. Oracle price is nil
          when the oracle is down.
      uToken_exchange_rate:
        type: string
        description: >-
          uToken Exchange Rate is the amount of base tokens received when
          withdrawing 1 uToken. For example, a uToken exchange rate of 1.5 means
          a supplier receives 3 uumee for every 2 u/uumee they wish to withdraw.
          The same applies in reverse: supplying 3 uumee would award 2 u/uumee
          at that time.
      supply_APY:
        type: string
        description: >-
          Supply APY is the current interest rate suppliers are receiving for
          their deposits. For example, 0.11 would mean 11% APY. Supply APY is
          always less than borrow APY.
      borrow_APY:
        type: string
        description: >-
          Borrow APY is the current interest rate borrowers are being charged on
          their loans. For example, 0.2 would mean 20% APY.
      supplied:
        type: string
        description: >-
          Supplied is the total amount of tokens supplied to the the system by
          all suppliers, including any interest earned. This includes that
          tokens which have been borrowed out or enabled as collateral, but
          excludes reserves. Supplied is denominated in base tokens, so exponent
          must be applied to convert to symbol denom.
      reserved:
        type: string
        description: >-
          Reserved is the total amount of tokens held in reserve by the module
          for emergencies. Reserves are always excluded from total supply,
          borrow, collateral, and liqduidity queries. Reserves are denominated
          in base tokens, so exponent must be applied to convert to symbol
          denom.
      collateral:
        type: string
        description: >-
          Collateral is the total amount of uTokens collateralized by all
          borrowers. Collateral is denominated in uTokenso, so both uToken
          exchange rate and exponent must also be applied to convert to symbol
          denom. For example, if collateral is 4000000 u/uumee and uToken
          exchange rate is 1.2, then 5 UMEE have been collateralized.
      borrowed:
        type: string
        description: >-
          Borrowed is the total amount of debt in this token held across all
          borrowers. It is denominated in base tokens, so exponent must be
          applied to convert to symbol denom.
      liquidity:
        type: string
        description: >-
          Liquidity is the amount of a token that has been supplied but not yet
          borrowed or reserved. It is denominated in base tokens, so exponent
          must be applied to convert to symbol denom.
      maximum_borrow:
        type: string
        description: >-
          Maximum Borrow is the amount of a token that is available for
          borrowing, including that which has already been borrowed out. This
          amount is less than total supply due to safety limits. It is
          denominated in base tokens, so exponent must be applied to convert to
          symbol denom. For example, if borrowed is 3000000 uumee and maximum
          borrow is 4000000 uumee, then 1 UMEE is currently available for
          borrowing.
      maximum_collateral:
        type: string
        description: >-
          Maximum Collateral is the amount of a token that can be
          collateralized, including that which is already collateral. This
          amount is less than total supply due to safety limits. It is
          denominated in uTokens, so both uToken exchange rate and exponent must
          be applied to convert to symbol denom. For example, if collateral is
          4000000 u/uumee, uToken exchange rate is 1.2, and maximum borrow is
          7000000 uumee, then a maximum of 2 additional UMEE is permitted to be
          collateralized.
      minimum_liquidity:
        type: string
        description: >-
          Minimum Liquidity is the minimum amount of liquidity in the module
          required by safety limits, based on the current collateral. It is
          denominated in base tokens, so exponent must be applied to convert to
          symbol denom. For example, if liquidity is 9000000 uumee and minimum
          liquidity is 8000000 uumee, then a maximum of 1 additional UMEE is
          currently available for borrowing or withdrawal.
      uToken_supply:
        type: string
        description: >-
          uToken Supply is the total amount of a base token's associated uToken
          in circulation.
      available_borrow:
        type: string
        description: >-
          Available Borrow is the maximum additional amount of base tokens than
          can be borrowed based on current liquidity and system safety limits.
          It can also be calculated by MIN(maximum_borrow - borrowed, liquidity
          - minimum_liquidity). It is denominated in base tokens, so exponent
          must be applied to convert to symbol denom. A negative availability
          means safety limits have been exceeded and borrowing is temporarily
          unavailable.
      available_withdraw:
        type: string
        description: >-
          Available Withdraw is the maximum amount of uTokens than can currently
          be withdrawn based on liquidity and system safety limits. It can also
          be calculated by (liquidity - minimum_liquidity). It is denominated in
          uTokens, so both uToken exchange rate and exponent must be applied to
          convert to symbol denom. A negative availability means safety limits
          have been exceeded and withdrawal is temporarily unavailable.
      available_collateralize:
        type: string
        description: >-
          Available Collateralize is the maximum additional amount of uTokens
          than can be collateralized based on current liquidity and system
          safety limits. It can also be calculated by (maximum_collateral, -
          collateral). It is denominated in uTokens, so both uToken exchange
          rate and exponent must be applied to convert to symbol denom. A
          negative availability means safety limits have been exceeded and
          additional collateral cannot be created until more liquidity is
          present.
      oracle_historic_price:
        type: string
        description: >-
          Oracle Historic Price is the historic USD value of a token. Historic
          price is defined as the median of the last N historic median prices
          from the oracle module, with N being this token's HistoricMedians in
          the leverage registry. Current price is used if required medians is
          zero. Price is nil when the oracle is down or insufficient historic
          medians are available.
      errors:
        type: string
    description: >-
      QueryMarketSummaryResponse defines the response structure for the
      MarketSummary gRPC service handler.
  umee.leverage.v1.QueryMaxBorrowResponse:
    type: object
    properties:
      tokens:
        type: array
        items:
          type: object
          properties:
            denom:
              type: string
            amount:
              type: string
          description: |-
            Coin defines a token with a denomination and an amount.

            NOTE: The amount field is an Int which implements the custom method
            signatures required by gogoproto.
        title: Tokens is the maximum amount of tokens that can be borrowed
    description: >-
      QueryMaxBorrowResponse defines the response structure for the MaxBorrow
      gRPC service handler.
  umee.leverage.v1.QueryMaxWithdrawResponse:
    type: object
    properties:
      uTokens:
        type: array
        items:
          type: object
          properties:
            denom:
              type: string
            amount:
              type: string
          description: |-
            Coin defines a token with a denomination and an amount.

            NOTE: The amount field is an Int which implements the custom method
            signatures required by gogoproto.
        title: uTokens is the maximum amount of uTokens that can be withdrawn
      tokens:
        type: array
        items:
          type: object
          properties:
            denom:
              type: string
            amount:
              type: string
          description: |-
            Coin defines a token with a denomination and an amount.

            NOTE: The amount field is an Int which implements the custom method
            signatures required by gogoproto.
        title: Tokens is the equivalent of max uTokens converted to base tokens
    description: >-
      QueryMaxWithdrawResponse defines the response structure for the
      MaxWithdraw gRPC service handler.
  umee.leverage.v1.QueryParamsResponse:
    type: object
    properties:
      params:
        type: object
        properties:
          complete_liquidation_threshold:
            type: string
            description: >-
              Complete Liquidation Threshold determines how far between

              liquidation_threshold (LT) and collateral_value (CV) a borrower's

              borrowed value must have progressed in order to allow a full
              liquidation.

              0.3 indicates 30% of the way from LT to CV.

              See also `minimum_close_factor` for more information.

              Valid values: 0-1.
          minimum_close_factor:
            type: string
            description: |-
              borrowed          CV := collateral
                          value                   value
               --- | ------- | ----- | -------- | ------->
                  LV                 CL

              LV = liquidation value = liquidation_threshold * CV
              CL = LV + (CV-LV) * complete_liquidation_threshold
                 is the borrowed value above which close factor will be 1.

              Valid values: 0-1.
            title: >-
              Close Factor determines the portion of a borrower's position that
              can be

              liquidated in a single event. Minimum Close Factor is Close Factor
              at

              liquidation_threshold. 0.1 means that that 10% of the borrower
              position can

              be liquidated when the borrowed value passes the
              liquidation_threshold.

              close_factor scales linearly between minimum_close_factor and 1.0,

              reaching its maximum when borrowed value passes

              complete_liquidation_threshold. We can put it into the picture:
          oracle_reward_factor:
            type: string
            description: |-
              Oracle Reward Factor determines the portion of interest accrued on
              borrows that is sent to the oracle module to fund its reward pool.
              Valid values: 0-1.
          small_liquidation_size:
            type: string
            description: >-
              Small Liquidation Size determines the USD value at which a borrow
              is

              considered small enough to be liquidated in a single transaction,
              bypassing

              dynamic close factor.
          direct_liquidation_fee:
            type: string
            description: >-
              Direct Liquidation Fee is a reduction factor in liquidation
              incentive

              experienced by liquidators who choose to receive base assets
              instead of

              uTokens as liquidation rewards.

              Valid values: 0-1.
        description: >-
          Params defines the parameters for the leverage module.

          See
          https://github.com/umee-network/umee/blob/main/docs/design_docs/010-market-params.md

          for more details.
    description: |-
      QueryParamsResponse defines the response structure for the Params gRPC
      service handler.
  umee.leverage.v1.QueryRegisteredTokensResponse:
    type: object
    properties:
      registry:
        type: array
        items:
          type: object
          properties:
            base_denom:
              type: string
              description: >-
                Base Denom is the denomination of the underlying base token.
                Must be the base

                denom as registered in the Bank module (so IBC denom for IBC
                tokens).
            reserve_factor:
              type: string
              description: >-
                Reserve Factor defines what portion of accrued interest goes to
                reserves

                when this token is borrowed.

                Valid values: 0-1.
            collateral_weight:
              type: string
              description: >-
                Collateral Weight defines what portion of the total value of the
                asset

                can contribute to a users borrowing power. If the collateral
                weight is

                zero, using this asset as collateral against borrowing will be
                disabled.

                Must be smaller than `liquidation_threshold`.

                Valid values: 0-1.
            liquidation_threshold:
              type: string
              description: >-
                Liquidation Threshold defines what amount of the total value of
                the

                asset as a collateral can contribute to a user's liquidation
                threshold

                (above which they become eligible for liquidation).

                Must be bigger than `collateral_weight`.

                Valid values: 0-1.

                See also: min_close_factor.
            base_borrow_rate:
              type: string
              title: >-
                Base Borrow Rate defines the minimum interest rate for borrowing
                this

                asset.

                Valid values: 0-∞
            kink_borrow_rate:
              type: string
              title: |-
                Kink Borrow Rate defines the interest rate for borrowing this
                asset when supply utilization is equal to 'kink_utilization'.
                Valid values: 0-∞
            max_borrow_rate:
              type: string
              title: |-
                Max Borrow Rate defines the interest rate for borrowing this
                asset when supply utilization is at its maximum.
                Valid values: 0-∞
            kink_utilization:
              type: string
              description: |-
                Kink Utilization defines the supply utilization value where
                the kink in the borrow interest rate function occurs.
                Valid values: 0-1.
            liquidation_incentive:
              type: string
              description: >-
                Liquidation Incentive determines the portion of bonus collateral
                of

                a token type liquidators receive as a liquidation reward.

                Valid values: 0-1.
            symbol_denom:
              type: string
              description: Symbol Denom is the human readable denomination of this token.
            exponent:
              type: integer
              format: int64
              description: >-
                Exponent is the power of ten by which to multiply, in order to
                convert

                an amount of the token denoted in its symbol denom to the actual
                amount

                of its base denom.
            enable_msg_supply:
              type: boolean
              description: >-
                Enable Msg Supply allows supplying for lending or collateral
                using this

                token. `false` means that a token can no longer be supplied.

                Note that withdrawing is always enabled. Disabling supply would

                be one step in phasing out an asset type.
            enable_msg_borrow:
              type: boolean
              description: >-
                Enable Msg Borrow allows borrowing of this token. Note that
                repaying is

                always enabled. Disabling borrowing would be one step in phasing
                out an

                asset type, but could also be used from the start for asset
                types meant

                to be collateral only, like meTokens.
            blacklist:
              type: boolean
              description: >-
                Blacklist should only be used to eliminate an asset completely.
                A blacklisted

                asset is treated as though its oracle price is zero, and thus
                ignored by

                calculations such as collateral value and borrow limit. Can
                still be repaid

                or withdrawn, but not liquidated. A blacklisted token must have
                enable_msg_supply

                and enable_msg_borrow set to false. Such tokens can be safely
                removed from the

                oracle and price feeder as well.
            max_collateral_share:
              type: string
              description: >-
                Max Collateral Share specifies how much of the system's overall
                collateral

                can be provided by a given token. 1.0 means that the token has
                no restriction.

                0.1 means maximum 10% of system's total collateral value can be
                provided by this token.

                Valid values: 0-1.
            max_supply_utilization:
              type: string
              description: >-
                Max Supply Utilization specifies the maximum supply utilization
                a token is

                allowed to reach as a direct result of user borrowing. New
                borrows are not allowed when

                the supply utilization is above `max_supply_utilization`.
                   supply_utilization(token) = total_borrowed(token) / total_supply(token)
                Valid values: 0-1.
            min_collateral_liquidity:
              type: string
              title: >-
                Min Collateral Liquidity specifies min limit for the following
                function:
                   collateral_liquidity(token) = available(token) / total_collateral(token)
                Borrowing, collateralizing, or withdrawing assets is not allowed
                when the

                result of such action invalidates min_collateral_liquidity.

                Liquidity can only drop below this value due to interest or
                liquidations.

                The goal is to assure that there is enough available (not
                borrowed) token to be available

                for withdraw when there is a collateral liquidation and the
                liquidator needs to

                withdraw uToken.

                Valid values: 0 - inf
            max_supply:
              type: string
              description: >-
                Max Supply is the maximum amount of tokens the protocol can
                hold.

                Adding more supply of the given token to the protocol will
                return an error.

                Must be a non negative value. 0 means that there is no limit.

                To mark a token as not valid for supply, `msg_supply` must be
                set to false.
            historic_medians:
              type: integer
              format: int64
              description: >-
                Historic Medians is the number of median historic prices to
                request from

                the oracle module when evaluating new borrow positions
                containing this token.

                All MsgBorrow, MsgWithdraw, and MsgDecollateralize must result
                in healthy

                borrow positions under both current and historic prices. The
                default value of

                zero for this field causes current price to be used in those
                calculations

                for the affected Token.

                The time span covered by the historic median will be:
                    oracle.Params.median_stamp_period * oracle.Params.historic_stamp_period * historic_medians.
          description: >-
            Token defines a token, along with its metadata and parameters, in
            the Umee

            capital facility that can be supplied and borrowed.

            See
            https://github.com/umee-network/umee/blob/main/docs/design_docs/010-market-params.md

            for more details.
    description: |-
      QueryRegisteredTokensResponse defines the response structure for the
      RegisteredTokens gRPC service handler.
  umee.leverage.v1.Token:
    type: object
    properties:
      base_denom:
        type: string
        description: >-
          Base Denom is the denomination of the underlying base token. Must be
          the base

          denom as registered in the Bank module (so IBC denom for IBC tokens).
      reserve_factor:
        type: string
        description: >-
          Reserve Factor defines what portion of accrued interest goes to
          reserves

          when this token is borrowed.

          Valid values: 0-1.
      collateral_weight:
        type: string
        description: >-
          Collateral Weight defines what portion of the total value of the asset

          can contribute to a users borrowing power. If the collateral weight is

          zero, using this asset as collateral against borrowing will be
          disabled.

          Must be smaller than `liquidation_threshold`.

          Valid values: 0-1.
      liquidation_threshold:
        type: string
        description: |-
          Liquidation Threshold defines what amount of the total value of the
          asset as a collateral can contribute to a user's liquidation threshold
          (above which they become eligible for liquidation).
          Must be bigger than `collateral_weight`.
          Valid values: 0-1.
          See also: min_close_factor.
      base_borrow_rate:
        type: string
        title: |-
          Base Borrow Rate defines the minimum interest rate for borrowing this
          asset.
          Valid values: 0-∞
      kink_borrow_rate:
        type: string
        title: |-
          Kink Borrow Rate defines the interest rate for borrowing this
          asset when supply utilization is equal to 'kink_utilization'.
          Valid values: 0-∞
      max_borrow_rate:
        type: string
        title: |-
          Max Borrow Rate defines the interest rate for borrowing this
          asset when supply utilization is at its maximum.
          Valid values: 0-∞
      kink_utilization:
        type: string
        description: |-
          Kink Utilization defines the supply utilization value where
          the kink in the borrow interest rate function occurs.
          Valid values: 0-1.
      liquidation_incentive:
        type: string
        description: |-
          Liquidation Incentive determines the portion of bonus collateral of
          a token type liquidators receive as a liquidation reward.
          Valid values: 0-1.
      symbol_denom:
        type: string
        description: Symbol Denom is the human readable denomination of this token.
      exponent:
        type: integer
        format: int64
        description: >-
          Exponent is the power of ten by which to multiply, in order to convert

          an amount of the token denoted in its symbol denom to the actual
          amount

          of its base denom.
      enable_msg_supply:
        type: boolean
        description: >-
          Enable Msg Supply allows supplying for lending or collateral using
          this

          token. `false` means that a token can no longer be supplied.

          Note that withdrawing is always enabled. Disabling supply would

          be one step in phasing out an asset type.
      enable_msg_borrow:
        type: boolean
        description: >-
          Enable Msg Borrow allows borrowing of this token. Note that repaying
          is

          always enabled. Disabling borrowing would be one step in phasing out
          an

          asset type, but could also be used from the start for asset types
          meant

          to be collateral only, like meTokens.
      blacklist:
        type: boolean
        description: >-
          Blacklist should only be used to eliminate an asset completely. A
          blacklisted

          asset is treated as though its oracle price is zero, and thus ignored
          by

          calculations such as collateral value and borrow limit. Can still be
          repaid

          or withdrawn, but not liquidated. A blacklisted token must have
          enable_msg_supply

          and enable_msg_borrow set to false. Such tokens can be safely removed
          from the

          oracle and price feeder as well.
      max_collateral_share:
        type: string
        description: >-
          Max Collateral Share specifies how much of the system's overall
          collateral

          can be provided by a given token. 1.0 means that the token has no
          restriction.

          0.1 means maximum 10% of system's total collateral value can be
          provided by this token.

          Valid values: 0-1.
      max_supply_utilization:
        type: string
        description: >-
          Max Supply Utilization specifies the maximum supply utilization a
          token is

          allowed to reach as a direct result of user borrowing. New borrows are
          not allowed when

          the supply utilization is above `max_supply_utilization`.
             supply_utilization(token) = total_borrowed(token) / total_supply(token)
          Valid values: 0-1.
      min_collateral_liquidity:
        type: string
        title: >-
          Min Collateral Liquidity specifies min limit for the following
          function:
             collateral_liquidity(token) = available(token) / total_collateral(token)
          Borrowing, collateralizing, or withdrawing assets is not allowed when
          the

          result of such action invalidates min_collateral_liquidity.

          Liquidity can only drop below this value due to interest or
          liquidations.

          The goal is to assure that there is enough available (not borrowed)
          token to be available

          for withdraw when there is a collateral liquidation and the liquidator
          needs to

          withdraw uToken.

          Valid values: 0 - inf
      max_supply:
        type: string
        description: >-
          Max Supply is the maximum amount of tokens the protocol can hold.

          Adding more supply of the given token to the protocol will return an
          error.

          Must be a non negative value. 0 means that there is no limit.

          To mark a token as not valid for supply, `msg_supply` must be set to
          false.
      historic_medians:
        type: integer
        format: int64
        description: >-
          Historic Medians is the number of median historic prices to request
          from

          the oracle module when evaluating new borrow positions containing this
          token.

          All MsgBorrow, MsgWithdraw, and MsgDecollateralize must result in
          healthy

          borrow positions under both current and historic prices. The default
          value of

          zero for this field causes current price to be used in those
          calculations

          for the affected Token.

          The time span covered by the historic median will be:
              oracle.Params.median_stamp_period * oracle.Params.historic_stamp_period * historic_medians.
    description: >-
      Token defines a token, along with its metadata and parameters, in the Umee

      capital facility that can be supplied and borrowed.

      See
      https://github.com/umee-network/umee/blob/main/docs/design_docs/010-market-params.md

      for more details.
  cosmos.base.v1beta1.DecCoin:
    type: object
    properties:
      denom:
        type: string
      amount:
        type: string
    description: |-
      DecCoin defines a token with a denomination and a decimal amount.

      NOTE: The amount field is an Dec which implements the custom method
      signatures required by gogoproto.
  umee.oracle.v1.AggregateExchangeRatePrevote:
    type: object
    properties:
      hash:
        type: string
      voter:
        type: string
      submit_block:
        type: string
        format: uint64
    title: |-
      AggregateExchangeRatePrevote -
      struct for aggregate prevoting on the ExchangeRateVote.
      The purpose of aggregate prevote is to hide vote exchange rates with hash
      which is formatted as hex string in SHA256("{salt}:{exchange
      rate}{denom},...,{exchange rate}{denom}:{voter}")
  umee.oracle.v1.AggregateExchangeRateVote:
    type: object
    properties:
      exchange_rate_tuples:
        type: array
        items:
          type: object
          properties:
            denom:
              type: string
            exchange_rate:
              type: string
          title: >-
            ExchangeRateTuple - struct to store interpreted exchange rates data
            to store
      voter:
        type: string
    description: |-
<<<<<<< HEAD
      QueryRegisteredTokensResponse defines the response structure for the
      RegisteredTokens gRPC service handler.
  umee.leverage.v1.QueryRiskDataResponse:
    type: object
    properties:
      borrowers:
        type: array
        items:
          type: object
          properties:
            Account:
              type: string
            supplied:
              type: array
              items:
                type: object
                properties:
                  denom:
                    type: string
                  amount:
                    type: string
                description: >-
                  DecCoin defines a token with a denomination and a decimal
                  amount.


                  NOTE: The amount field is an Dec which implements the custom
                  method

                  signatures required by gogoproto.
              description: >-
                Supplied contains all tokens the account has supplied, including
                interest earned.
            collateral:
              type: array
              items:
                type: object
                properties:
                  denom:
                    type: string
                  amount:
                    type: string
                description: >-
                  DecCoin defines a token with a denomination and a decimal
                  amount.


                  NOTE: The amount field is an Dec which implements the custom
                  method

                  signatures required by gogoproto.
              description: >-
                Collateral contains all uTokens the account has collateralized.
                It has been converted from uTokens to tokens.
            borrowed:
              type: array
              items:
                type: object
                properties:
                  denom:
                    type: string
                  amount:
                    type: string
                description: >-
                  DecCoin defines a token with a denomination and a decimal
                  amount.


                  NOTE: The amount field is an Dec which implements the custom
                  method

                  signatures required by gogoproto.
              description: >-
                Borrowed contains all tokens the account has borrowed, including
                interest owed.
          description: >-
            AccountDecBalances contains an account's position denoted in symbol
            denom tokens.
    description: >-
      QueryRiskDataResponse defines the response structure for the RiskData gRPC
      service handler.
  umee.leverage.v1.Token:
=======
      AggregateExchangeRateVote - struct for voting on
      the exchange rates of USD denominated in various assets.
  umee.oracle.v1.Denom:
>>>>>>> 6c94ef59
    type: object
    properties:
      base_denom:
        type: string
      symbol_denom:
        type: string
      exponent:
        type: integer
        format: int64
    title: Denom - the object to hold configurations of each denom
  umee.oracle.v1.ExchangeRateTuple:
    type: object
    properties:
      denom:
        type: string
      exchange_rate:
        type: string
    title: >-
      ExchangeRateTuple - struct to store interpreted exchange rates data to
      store
  umee.oracle.v1.Params:
    type: object
    properties:
      vote_period:
        type: string
        format: uint64
      vote_threshold:
        type: string
      reward_band:
        type: string
      reward_distribution_window:
        type: string
        format: uint64
      accept_list:
        type: array
        items:
          type: object
          properties:
            base_denom:
              type: string
            symbol_denom:
              type: string
            exponent:
              type: integer
              format: int64
          title: Denom - the object to hold configurations of each denom
      slash_fraction:
        type: string
      slash_window:
        type: string
        format: uint64
      min_valid_per_window:
        type: string
      historic_stamp_period:
        type: string
        format: uint64
        description: |-
          Historic Stamp Period represents the amount of blocks the oracle
          module waits before recording a new historic price.
      median_stamp_period:
        type: string
        format: uint64
        description: |-
          Median Stamp Period represents the amount blocks the oracle module
          waits between calculating and stamping a new median and standard
          deviation of that median.
      maximum_price_stamps:
        type: string
        format: uint64
        description: |-
          Maximum Price Stamps represents the maximum amount of historic prices
          the oracle module will store before pruning via FIFO.
      maximum_median_stamps:
        type: string
        format: uint64
        description: |-
          Maximum Median Stamps represents the maximum amount of medians the
          oracle module will store before pruning via FIFO.
    description: Params defines the parameters for the oracle module.
  umee.oracle.v1.Price:
    type: object
    properties:
      exchange_rate_tuple:
        type: object
        properties:
          denom:
            type: string
          exchange_rate:
            type: string
        title: >-
          ExchangeRateTuple - struct to store interpreted exchange rates data to
          store
      block_num:
        type: string
        format: uint64
    title: Price is an instance of a price "stamp"
  umee.oracle.v1.QueryActiveExchangeRatesResponse:
    type: object
    properties:
      active_rates:
        type: array
        items:
          type: string
        description: >-
          activeRates defines a list of the denomination which oracle prices
          agreed

          upon.
    description: |-
      QueryActiveExchangeRatesResponse is response type for the
      Query/ActiveExchangeRates RPC method.
  umee.oracle.v1.QueryAggregatePrevoteResponse:
    type: object
    properties:
      aggregate_prevote:
        type: object
        properties:
          hash:
            type: string
          voter:
            type: string
          submit_block:
            type: string
            format: uint64
        title: >-
          AggregateExchangeRatePrevote -

          struct for aggregate prevoting on the ExchangeRateVote.

          The purpose of aggregate prevote is to hide vote exchange rates with
          hash

          which is formatted as hex string in SHA256("{salt}:{exchange

          rate}{denom},...,{exchange rate}{denom}:{voter}")
    description: |-
      QueryAggregatePrevoteResponse is response type for the
      Query/AggregatePrevote RPC method.
  umee.oracle.v1.QueryAggregatePrevotesResponse:
    type: object
    properties:
      aggregate_prevotes:
        type: array
        items:
          type: object
          properties:
            hash:
              type: string
            voter:
              type: string
            submit_block:
              type: string
              format: uint64
          title: >-
            AggregateExchangeRatePrevote -

            struct for aggregate prevoting on the ExchangeRateVote.

            The purpose of aggregate prevote is to hide vote exchange rates with
            hash

            which is formatted as hex string in SHA256("{salt}:{exchange

            rate}{denom},...,{exchange rate}{denom}:{voter}")
        title: >-
          aggregate_prevotes defines all oracle aggregate prevotes submitted in
          the

          current vote period
    description: |-
      QueryAggregatePrevotesResponse is response type for the
      Query/AggregatePrevotes RPC method.
  umee.oracle.v1.QueryAggregateVoteResponse:
    type: object
    properties:
      aggregate_vote:
        title: >-
          aggregate_vote defines oracle aggregate vote submitted by a validator
          in

          the current vote period
        type: object
        properties:
          exchange_rate_tuples:
            type: array
            items:
              type: object
              properties:
                denom:
                  type: string
                exchange_rate:
                  type: string
              title: >-
                ExchangeRateTuple - struct to store interpreted exchange rates
                data to store
          voter:
            type: string
        description: |-
          AggregateExchangeRateVote - struct for voting on
          the exchange rates of USD denominated in various assets.
    description: |-
      QueryAggregateVoteResponse is response type for the
      Query/AggregateVote RPC method.
  umee.oracle.v1.QueryAggregateVotesResponse:
    type: object
    properties:
      aggregate_votes:
        type: array
        items:
          type: object
          properties:
            exchange_rate_tuples:
              type: array
              items:
                type: object
                properties:
                  denom:
                    type: string
                  exchange_rate:
                    type: string
                title: >-
                  ExchangeRateTuple - struct to store interpreted exchange rates
                  data to store
            voter:
              type: string
          description: |-
            AggregateExchangeRateVote - struct for voting on
            the exchange rates of USD denominated in various assets.
        title: >-
          aggregate_votes defines all oracle aggregate votes submitted in the
          current

          vote period
    description: |-
      QueryAggregateVotesResponse is response type for the
      Query/AggregateVotes RPC method.
  umee.oracle.v1.QueryAvgPriceResponse:
    type: object
    properties:
      price:
        type: string
    title: QueryAvgPriceResponse is a response type for AvgPrice method
  umee.oracle.v1.QueryExchangeRatesResponse:
    type: object
    properties:
      exchange_rates:
        type: array
        items:
          type: object
          properties:
            denom:
              type: string
            amount:
              type: string
          description: |-
            DecCoin defines a token with a denomination and a decimal amount.

            NOTE: The amount field is an Dec which implements the custom method
            signatures required by gogoproto.
        description: |-
          exchange_rates defines a list of the exchange rate for all whitelisted
          denoms.
    description: |-
      QueryExchangeRatesResponse is response type for the
      Query/ExchangeRates RPC method.
  umee.oracle.v1.QueryFeederDelegationResponse:
    type: object
    properties:
      feeder_addr:
        type: string
        title: feeder_addr defines the feeder delegation of a validator
    description: |-
      QueryFeederDelegationResponse is response type for the
      Query/FeederDelegation RPC method.
  umee.oracle.v1.QueryMedianDeviationsResponse:
    type: object
    properties:
      medianDeviations:
        type: array
        items:
          type: object
          properties:
            exchange_rate_tuple:
              type: object
              properties:
                denom:
                  type: string
                exchange_rate:
                  type: string
              title: >-
                ExchangeRateTuple - struct to store interpreted exchange rates
                data to store
            block_num:
              type: string
              format: uint64
          title: Price is an instance of a price "stamp"
        description: >-
          medians defines a list of the median deviations for all stamped
          denoms.
    description: |-
      QueryMedianDeviationsResponse is response type for the
      Query/MedianDeviations RPC method.
  umee.oracle.v1.QueryMediansResponse:
    type: object
    properties:
      medians:
        type: array
        items:
          type: object
          properties:
            exchange_rate_tuple:
              type: object
              properties:
                denom:
                  type: string
                exchange_rate:
                  type: string
              title: >-
                ExchangeRateTuple - struct to store interpreted exchange rates
                data to store
            block_num:
              type: string
              format: uint64
          title: Price is an instance of a price "stamp"
        description: medians defines a list of the medians for all stamped denoms.
    description: |-
      QueryMediansResponse is response type for the
      Query/Medians RPC method.
  umee.oracle.v1.QueryMissCounterResponse:
    type: object
    properties:
      miss_counter:
        type: string
        format: uint64
        title: miss_counter defines the oracle miss counter of a validator
    description: |-
      QueryMissCounterResponse is response type for the
      Query/MissCounter RPC method.
  umee.oracle.v1.QueryParamsResponse:
    type: object
    properties:
      params:
        description: params defines the parameters of the module.
        type: object
        properties:
          vote_period:
            type: string
            format: uint64
          vote_threshold:
            type: string
          reward_band:
            type: string
          reward_distribution_window:
            type: string
            format: uint64
          accept_list:
            type: array
            items:
              type: object
              properties:
                base_denom:
                  type: string
                symbol_denom:
                  type: string
                exponent:
                  type: integer
                  format: int64
              title: Denom - the object to hold configurations of each denom
          slash_fraction:
            type: string
          slash_window:
            type: string
            format: uint64
          min_valid_per_window:
            type: string
          historic_stamp_period:
            type: string
            format: uint64
            description: |-
              Historic Stamp Period represents the amount of blocks the oracle
              module waits before recording a new historic price.
          median_stamp_period:
            type: string
            format: uint64
            description: |-
              Median Stamp Period represents the amount blocks the oracle module
              waits between calculating and stamping a new median and standard
              deviation of that median.
          maximum_price_stamps:
            type: string
            format: uint64
            description: >-
              Maximum Price Stamps represents the maximum amount of historic
              prices

              the oracle module will store before pruning via FIFO.
          maximum_median_stamps:
            type: string
            format: uint64
            description: |-
              Maximum Median Stamps represents the maximum amount of medians the
              oracle module will store before pruning via FIFO.
    description: QueryParamsResponse is the response type for the Query/Params RPC method.
  umee.oracle.v1.QuerySlashWindowResponse:
    type: object
    properties:
      window_progress:
        type: string
        format: uint64
        description: |-
          window_progress defines the number of voting periods
          since the last slashing event would have taken place.
    description: |-
      QuerySlashWindowResponse is response type for the
      Query/SlashWindow RPC method.
  umee.uibc.v1.IBCTransferStatus:
    type: string
    enum:
      - IBC_TRANSFER_STATUS_UNSPECIFIED
      - IBC_TRANSFER_STATUS_QUOTA_DISABLED
      - IBC_TRANSFER_STATUS_QUOTA_ENABLED
      - IBC_TRANSFER_STATUS_QUOTA_OUT_DISABLED
      - IBC_TRANSFER_STATUS_QUOTA_IN_DISABLED
      - IBC_TRANSFER_STATUS_TRANSFERS_PAUSED
    default: IBC_TRANSFER_STATUS_UNSPECIFIED
    description: |-
      - IBC_TRANSFER_STATUS_UNSPECIFIED: UNSPECIFIED  defines a no-op status.
       - IBC_TRANSFER_STATUS_QUOTA_DISABLED: DISABLED: all inflow and outflow quota checks are disabled.
       - IBC_TRANSFER_STATUS_QUOTA_ENABLED: ENABLED: all inflow and outflow quota checks are enabled.
       - IBC_TRANSFER_STATUS_QUOTA_OUT_DISABLED: DISABLED OUT: outflow quota check is disabled, while the inflow quota check is enabled.
       - IBC_TRANSFER_STATUS_QUOTA_IN_DISABLED: DISABLED IN: inflow quota check is disabled, while the outflow quota check is enabled.
       - IBC_TRANSFER_STATUS_TRANSFERS_PAUSED: PAUSED: all IBC transfers are paused.
    title: >-
      IBCTransferStatus status of ibc-transfer quota check for inflow and
      outflow
  umee.uibc.v1.Params:
    type: object
    properties:
      ibc_status:
        description: >-
          ibc_status defines the IBC ICS20 status (transfer quota or transfers
          disabled).
        type: string
        enum:
          - IBC_TRANSFER_STATUS_UNSPECIFIED
          - IBC_TRANSFER_STATUS_QUOTA_DISABLED
          - IBC_TRANSFER_STATUS_QUOTA_ENABLED
          - IBC_TRANSFER_STATUS_QUOTA_OUT_DISABLED
          - IBC_TRANSFER_STATUS_QUOTA_IN_DISABLED
          - IBC_TRANSFER_STATUS_TRANSFERS_PAUSED
        default: IBC_TRANSFER_STATUS_UNSPECIFIED
        title: >-
          IBCTransferStatus status of ibc-transfer quota check for inflow and
          outflow
      total_quota:
        type: string
        title: total_quota defines the total outflow limit of ibc-transfer in USD
      token_quota:
        type: string
        title: token_quota defines the outflow limit per token in USD
      quota_duration:
        type: string
        title: >-
          quota_duration defines quota expires for each ibc-transfer denom in
          seconds
    title: Params of x/uibc module
  umee.uibc.v1.QueryAllOutflowsResponse:
    type: object
    properties:
      outflows:
        type: array
        items:
          type: object
          properties:
            denom:
              type: string
            amount:
              type: string
          description: |-
            DecCoin defines a token with a denomination and a decimal amount.

            NOTE: The amount field is an Dec which implements the custom method
            signatures required by gogoproto.
    title: QueryOutflowResponse defines response type of Query/Outflow
  umee.uibc.v1.QueryOutflowsResponse:
    type: object
    properties:
      amount:
        type: string
    title: QueryOutflowResponse defines response type of Query/Outflow
  umee.uibc.v1.QueryParamsResponse:
    type: object
    properties:
      params:
        type: object
        properties:
          ibc_status:
            description: >-
              ibc_status defines the IBC ICS20 status (transfer quota or
              transfers disabled).
            type: string
            enum:
              - IBC_TRANSFER_STATUS_UNSPECIFIED
              - IBC_TRANSFER_STATUS_QUOTA_DISABLED
              - IBC_TRANSFER_STATUS_QUOTA_ENABLED
              - IBC_TRANSFER_STATUS_QUOTA_OUT_DISABLED
              - IBC_TRANSFER_STATUS_QUOTA_IN_DISABLED
              - IBC_TRANSFER_STATUS_TRANSFERS_PAUSED
            default: IBC_TRANSFER_STATUS_UNSPECIFIED
            title: >-
              IBCTransferStatus status of ibc-transfer quota check for inflow
              and outflow
          total_quota:
            type: string
            title: total_quota defines the total outflow limit of ibc-transfer in USD
          token_quota:
            type: string
            title: token_quota defines the outflow limit per token in USD
          quota_duration:
            type: string
            title: >-
              quota_duration defines quota expires for each ibc-transfer denom
              in seconds
        title: Params of x/uibc module
    description: |-
      QueryParamsResponse defines the response structure for the Params gRPC
      service handler.
  umee.ugov.v1.QueryMinGasPriceResponse:
    type: object
    properties:
      min_gas_price:
        type: object
        properties:
          denom:
            type: string
          amount:
            type: string
        description: |-
          DecCoin defines a token with a denomination and a decimal amount.

          NOTE: The amount field is an Dec which implements the custom method
          signatures required by gogoproto.
    description: QueryMinGasPriceResponse response type.
  umee.incentive.v1.IncentiveProgram:
    type: object
    properties:
      ID:
        type: integer
        format: int64
        description: >-
          ID uniquely identifies the incentive program after it has been
          created.

          It is zero when the program is being proposed by governance, and is
          set

          to its final value when the proposal passes.
      start_time:
        type: string
        format: int64
        description: >-
          start_time is the unix time (in seconds) at which the incentives
          begin.

          If a program is passed after its intended start time, its start time

          will be increased to the current time, with program duration
          unchanged.
      duration:
        type: string
        format: int64
        description: |-
          duration is the length of the incentive program from start time to
          completion in seconds.
      uToken:
        type: string
        description: >-
          uToken is the incentivized uToken collateral denom. Suppliers who
          collateralize

          this asset then bond it to the incentive module are eligible for this
          program's

          rewards.
      funded:
        type: boolean
        description: >-
          funded indicates whether a program bas been funded. This can happen
          when

          a program passes if funding from community fund, or any time before
          the

          program's start time if funding with MsgSponsor. A program that
          reaches

          its start time without being funded is cancelled.
      total_rewards:
        type: object
        properties:
          denom:
            type: string
          amount:
            type: string
        description: |-
          Coin defines a token with a denomination and an amount.

          NOTE: The amount field is an Int which implements the custom method
          signatures required by gogoproto.
      remaining_rewards:
        type: object
        properties:
          denom:
            type: string
          amount:
            type: string
        description: |-
          Coin defines a token with a denomination and an amount.

<<<<<<< HEAD
      for more details.
  umee.oracle.v1.AggregateExchangeRatePrevote:
=======
          NOTE: The amount field is an Int which implements the custom method
          signatures required by gogoproto.
    description: |-
      IncentiveProgram defines a liquidity mining incentive program on a single
      locked uToken denom that will run for a set amount of time.
  umee.incentive.v1.Params:
>>>>>>> 6c94ef59
    type: object
    properties:
      max_unbondings:
        type: integer
        format: int64
        description: >-
          max_unbondings is the maximum amount of concurrent unbondings an
          address can have

          of each bonded uToken denom. Zero is interpreted as no limit.
      unbonding_duration:
        type: string
        format: int64
        description: unbonding_duration is the unbonding duration (in seconds).
      emergency_unbond_fee:
        type: string
        description: >-
          emergency_unbond_fee is the portion of a bond that is paid when it is
          instantly

          released using MsgEmergencyUnbond. For example, 0.01 is a 1% fee.
          Ranges 0-1.
    description: Params defines the parameters for the incentive module.
  umee.incentive.v1.QueryAccountBondsResponse:
    type: object
    properties:
      bonded:
        type: array
        items:
          type: object
          properties:
            denom:
              type: string
            amount:
              type: string
          description: |-
            Coin defines a token with a denomination and an amount.

            NOTE: The amount field is an Int which implements the custom method
            signatures required by gogoproto.
      unbonding:
        type: array
        items:
          type: object
          properties:
            denom:
              type: string
            amount:
              type: string
          description: |-
            Coin defines a token with a denomination and an amount.

            NOTE: The amount field is an Int which implements the custom method
            signatures required by gogoproto.
      unbondings:
        type: array
        items:
          type: object
          properties:
            start:
              type: string
              format: int64
            end:
              type: string
              format: int64
            uToken:
              type: object
              properties:
                denom:
                  type: string
                amount:
                  type: string
              description: >-
                Coin defines a token with a denomination and an amount.


                NOTE: The amount field is an Int which implements the custom
                method

                signatures required by gogoproto.
          description: |-
            Unbonding is a structure that tracks an in-progress token unbonding.
            It tracks both its start time and end time, so that if the module's
            unbonding time changes, the unbonding can complete at the earlier of
            its original end time or its new one based on the new parameter.
    description: >-
      QueryAccountBondsResponse defines the response structure for the
      AccountBonds gRPC service handler.
  umee.incentive.v1.QueryActualRatesResponse:
    type: object
    properties:
      APY:
        type: string
        description: APY is the oracle price-adjusted APY of the bonded uToken.
    description: >-
      QueryActualRatesResponse defines the response structure for the
      ActualRates gRPC service handler.
  umee.incentive.v1.QueryCompletedIncentiveProgramsResponse:
    type: object
    properties:
      programs:
        type: array
        items:
          type: object
          properties:
            ID:
              type: integer
              format: int64
              description: >-
                ID uniquely identifies the incentive program after it has been
                created.

                It is zero when the program is being proposed by governance, and
                is set

                to its final value when the proposal passes.
            start_time:
              type: string
              format: int64
              description: >-
                start_time is the unix time (in seconds) at which the incentives
                begin.

                If a program is passed after its intended start time, its start
                time

                will be increased to the current time, with program duration
                unchanged.
            duration:
              type: string
              format: int64
              description: >-
                duration is the length of the incentive program from start time
                to

                completion in seconds.
            uToken:
              type: string
              description: >-
                uToken is the incentivized uToken collateral denom. Suppliers
                who collateralize

                this asset then bond it to the incentive module are eligible for
                this program's

                rewards.
            funded:
              type: boolean
              description: >-
                funded indicates whether a program bas been funded. This can
                happen when

                a program passes if funding from community fund, or any time
                before the

                program's start time if funding with MsgSponsor. A program that
                reaches

                its start time without being funded is cancelled.
            total_rewards:
              type: object
              properties:
                denom:
                  type: string
                amount:
                  type: string
              description: >-
                Coin defines a token with a denomination and an amount.


                NOTE: The amount field is an Int which implements the custom
                method

                signatures required by gogoproto.
            remaining_rewards:
              type: object
              properties:
                denom:
                  type: string
                amount:
                  type: string
              description: >-
                Coin defines a token with a denomination and an amount.


                NOTE: The amount field is an Int which implements the custom
                method

                signatures required by gogoproto.
          description: >-
            IncentiveProgram defines a liquidity mining incentive program on a
            single

            locked uToken denom that will run for a set amount of time.
    description: >-
      QueryCompletedIncentiveProgramsResponse defines the response structure for
      the

      CompletedIncentivePrograms gRPC service handler.
  umee.incentive.v1.QueryCurrentRatesResponse:
    type: object
    properties:
      reference_bond:
        type: object
        properties:
          denom:
            type: string
          amount:
            type: string
        description: |-
          Coin defines a token with a denomination and an amount.

          NOTE: The amount field is an Int which implements the custom method
          signatures required by gogoproto.
      rewards:
        type: array
        items:
          type: object
          properties:
            denom:
              type: string
            amount:
              type: string
          description: |-
            Coin defines a token with a denomination and an amount.

            NOTE: The amount field is an Int which implements the custom method
            signatures required by gogoproto.
        description: >-
          Rewards are the amount of base token rewards that the reference amount
          of bonded uTokens would earn

          if current rates continued for a full year.
    description: >-
      QueryCurrentRatesResponse defines the response structure for the
      CurrentRates gRPC service handler.
  umee.incentive.v1.QueryIncentiveProgramResponse:
    type: object
    properties:
      program:
        type: object
        properties:
          ID:
            type: integer
            format: int64
            description: >-
              ID uniquely identifies the incentive program after it has been
              created.

              It is zero when the program is being proposed by governance, and
              is set

              to its final value when the proposal passes.
          start_time:
            type: string
            format: int64
            description: >-
              start_time is the unix time (in seconds) at which the incentives
              begin.

              If a program is passed after its intended start time, its start
              time

              will be increased to the current time, with program duration
              unchanged.
          duration:
            type: string
            format: int64
            description: |-
              duration is the length of the incentive program from start time to
              completion in seconds.
          uToken:
            type: string
            description: >-
              uToken is the incentivized uToken collateral denom. Suppliers who
              collateralize

              this asset then bond it to the incentive module are eligible for
              this program's

              rewards.
          funded:
            type: boolean
            description: >-
              funded indicates whether a program bas been funded. This can
              happen when

              a program passes if funding from community fund, or any time
              before the

              program's start time if funding with MsgSponsor. A program that
              reaches

              its start time without being funded is cancelled.
          total_rewards:
            type: object
            properties:
              denom:
                type: string
              amount:
                type: string
            description: >-
              Coin defines a token with a denomination and an amount.


              NOTE: The amount field is an Int which implements the custom
              method

              signatures required by gogoproto.
          remaining_rewards:
            type: object
            properties:
              denom:
                type: string
              amount:
                type: string
            description: >-
              Coin defines a token with a denomination and an amount.


              NOTE: The amount field is an Int which implements the custom
              method

              signatures required by gogoproto.
        description: >-
          IncentiveProgram defines a liquidity mining incentive program on a
          single

          locked uToken denom that will run for a set amount of time.
    description: |-
      QueryIncentivePrograResponse defines the response structure for the
      IncentiveProgram gRPC service handler.
  umee.incentive.v1.QueryLastRewardTimeResponse:
    type: object
    properties:
      time:
        type: string
        format: int64
    description: >-
      QueryLastRewardTimeResponse defines the response structure for the
      LastRewardTime gRPC

      service handler.
  umee.incentive.v1.QueryOngoingIncentiveProgramsResponse:
    type: object
    properties:
      programs:
        type: array
        items:
          type: object
          properties:
            ID:
              type: integer
              format: int64
              description: >-
                ID uniquely identifies the incentive program after it has been
                created.

                It is zero when the program is being proposed by governance, and
                is set

                to its final value when the proposal passes.
            start_time:
              type: string
              format: int64
              description: >-
                start_time is the unix time (in seconds) at which the incentives
                begin.

                If a program is passed after its intended start time, its start
                time

                will be increased to the current time, with program duration
                unchanged.
            duration:
              type: string
              format: int64
              description: >-
                duration is the length of the incentive program from start time
                to

                completion in seconds.
            uToken:
              type: string
              description: >-
                uToken is the incentivized uToken collateral denom. Suppliers
                who collateralize

                this asset then bond it to the incentive module are eligible for
                this program's

                rewards.
            funded:
              type: boolean
              description: >-
                funded indicates whether a program bas been funded. This can
                happen when

                a program passes if funding from community fund, or any time
                before the

                program's start time if funding with MsgSponsor. A program that
                reaches

                its start time without being funded is cancelled.
            total_rewards:
              type: object
              properties:
                denom:
                  type: string
                amount:
                  type: string
              description: >-
                Coin defines a token with a denomination and an amount.


                NOTE: The amount field is an Int which implements the custom
                method

                signatures required by gogoproto.
            remaining_rewards:
              type: object
              properties:
                denom:
                  type: string
                amount:
                  type: string
              description: >-
                Coin defines a token with a denomination and an amount.


                NOTE: The amount field is an Int which implements the custom
                method

                signatures required by gogoproto.
          description: >-
            IncentiveProgram defines a liquidity mining incentive program on a
            single

            locked uToken denom that will run for a set amount of time.
    description: >-
      QueryOngoingIncentiveProgramsResponse defines the response structure for
      the

      OngoingIncentivePrograms and UpcomingIncentivePrograms gRPC service
      handlers.
  umee.incentive.v1.QueryParamsResponse:
    type: object
    properties:
      params:
        type: object
        properties:
          max_unbondings:
            type: integer
            format: int64
            description: >-
              max_unbondings is the maximum amount of concurrent unbondings an
              address can have

              of each bonded uToken denom. Zero is interpreted as no limit.
          unbonding_duration:
            type: string
            format: int64
            description: unbonding_duration is the unbonding duration (in seconds).
          emergency_unbond_fee:
            type: string
            description: >-
              emergency_unbond_fee is the portion of a bond that is paid when it
              is instantly

              released using MsgEmergencyUnbond. For example, 0.01 is a 1% fee.
              Ranges 0-1.
        description: Params defines the parameters for the incentive module.
    description: |-
      QueryParamsResponse defines the response structure for the Params gRPC
      service handler.
  umee.incentive.v1.QueryPendingRewardsResponse:
    type: object
    properties:
      rewards:
        type: array
        items:
          type: object
          properties:
            denom:
              type: string
            amount:
              type: string
          description: |-
            Coin defines a token with a denomination and an amount.

            NOTE: The amount field is an Int which implements the custom method
            signatures required by gogoproto.
    description: >-
      QueryPendingRewardsResponse defines the response structure for the
      PendingRewards gRPC service handler.
  umee.incentive.v1.QueryTotalBondedResponse:
    type: object
    properties:
      bonded:
        type: array
        items:
          type: object
          properties:
            denom:
              type: string
            amount:
              type: string
          description: |-
            Coin defines a token with a denomination and an amount.

            NOTE: The amount field is an Int which implements the custom method
            signatures required by gogoproto.
    description: >-
      QueryTotalBondedResponse defines the response structure for the
      TotalBonded gRPC service handler.
  umee.incentive.v1.QueryTotalUnbondingResponse:
    type: object
    properties:
      unbonding:
        type: array
        items:
          type: object
          properties:
            denom:
              type: string
            amount:
              type: string
          description: |-
            Coin defines a token with a denomination and an amount.

            NOTE: The amount field is an Int which implements the custom method
            signatures required by gogoproto.
    description: >-
      QueryTotalUnbondingResponse defines the response structure for the
      TotalUnbonding gRPC service handler.
  umee.incentive.v1.QueryUpcomingIncentiveProgramsResponse:
    type: object
    properties:
      programs:
        type: array
        items:
          type: object
          properties:
            ID:
              type: integer
              format: int64
              description: >-
                ID uniquely identifies the incentive program after it has been
                created.

                It is zero when the program is being proposed by governance, and
                is set

                to its final value when the proposal passes.
            start_time:
              type: string
              format: int64
              description: >-
                start_time is the unix time (in seconds) at which the incentives
                begin.

                If a program is passed after its intended start time, its start
                time

                will be increased to the current time, with program duration
                unchanged.
            duration:
              type: string
              format: int64
              description: >-
                duration is the length of the incentive program from start time
                to

                completion in seconds.
            uToken:
              type: string
              description: >-
                uToken is the incentivized uToken collateral denom. Suppliers
                who collateralize

                this asset then bond it to the incentive module are eligible for
                this program's

                rewards.
            funded:
              type: boolean
              description: >-
                funded indicates whether a program bas been funded. This can
                happen when

                a program passes if funding from community fund, or any time
                before the

                program's start time if funding with MsgSponsor. A program that
                reaches

                its start time without being funded is cancelled.
            total_rewards:
              type: object
              properties:
                denom:
                  type: string
                amount:
                  type: string
              description: >-
                Coin defines a token with a denomination and an amount.


                NOTE: The amount field is an Int which implements the custom
                method

                signatures required by gogoproto.
            remaining_rewards:
              type: object
              properties:
                denom:
                  type: string
                amount:
                  type: string
              description: >-
                Coin defines a token with a denomination and an amount.


                NOTE: The amount field is an Int which implements the custom
                method

                signatures required by gogoproto.
          description: >-
            IncentiveProgram defines a liquidity mining incentive program on a
            single

            locked uToken denom that will run for a set amount of time.
    description: >-
      QueryUpcomingIncentiveProgramsResponse defines the response structure for
      the

      OngoingIncentivePrograms and UpcomingIncentivePrograms gRPC service
      handlers.
  umee.incentive.v1.Unbonding:
    type: object
    properties:
      start:
        type: string
        format: int64
      end:
        type: string
        format: int64
      uToken:
        type: object
        properties:
          denom:
            type: string
          amount:
            type: string
        description: |-
          Coin defines a token with a denomination and an amount.

          NOTE: The amount field is an Int which implements the custom method
          signatures required by gogoproto.
    description: |-
      Unbonding is a structure that tracks an in-progress token unbonding.
      It tracks both its start time and end time, so that if the module's
      unbonding time changes, the unbonding can complete at the earlier of
      its original end time or its new one based on the new parameter.<|MERGE_RESOLUTION|>--- conflicted
+++ resolved
@@ -4633,6 +4633,85 @@
     description: |-
       QueryRegisteredTokensResponse defines the response structure for the
       RegisteredTokens gRPC service handler.
+  umee.leverage.v1.QueryRiskDataResponse:
+    type: object
+    properties:
+      borrowers:
+        type: array
+        items:
+          type: object
+          properties:
+            Account:
+              type: string
+            supplied:
+              type: array
+              items:
+                type: object
+                properties:
+                  denom:
+                    type: string
+                  amount:
+                    type: string
+                description: >-
+                  DecCoin defines a token with a denomination and a decimal
+                  amount.
+
+
+                  NOTE: The amount field is an Dec which implements the custom
+                  method
+
+                  signatures required by gogoproto.
+              description: >-
+                Supplied contains all tokens the account has supplied, including
+                interest earned.
+            collateral:
+              type: array
+              items:
+                type: object
+                properties:
+                  denom:
+                    type: string
+                  amount:
+                    type: string
+                description: >-
+                  DecCoin defines a token with a denomination and a decimal
+                  amount.
+
+
+                  NOTE: The amount field is an Dec which implements the custom
+                  method
+
+                  signatures required by gogoproto.
+              description: >-
+                Collateral contains all uTokens the account has collateralized.
+                It has been converted from uTokens to tokens.
+            borrowed:
+              type: array
+              items:
+                type: object
+                properties:
+                  denom:
+                    type: string
+                  amount:
+                    type: string
+                description: >-
+                  DecCoin defines a token with a denomination and a decimal
+                  amount.
+
+
+                  NOTE: The amount field is an Dec which implements the custom
+                  method
+
+                  signatures required by gogoproto.
+              description: >-
+                Borrowed contains all tokens the account has borrowed, including
+                interest owed.
+          description: >-
+            AccountDecBalances contains an account's position denoted in symbol
+            denom tokens.
+    description: >-
+      QueryRiskDataResponse defines the response structure for the RiskData gRPC
+      service handler.
   umee.leverage.v1.Token:
     type: object
     properties:
@@ -4852,18 +4931,6 @@
       https://github.com/umee-network/umee/blob/main/docs/design_docs/010-market-params.md
 
       for more details.
-  cosmos.base.v1beta1.DecCoin:
-    type: object
-    properties:
-      denom:
-        type: string
-      amount:
-        type: string
-    description: |-
-      DecCoin defines a token with a denomination and a decimal amount.
-
-      NOTE: The amount field is an Dec which implements the custom method
-      signatures required by gogoproto.
   umee.oracle.v1.AggregateExchangeRatePrevote:
     type: object
     properties:
@@ -4898,94 +4965,9 @@
       voter:
         type: string
     description: |-
-<<<<<<< HEAD
-      QueryRegisteredTokensResponse defines the response structure for the
-      RegisteredTokens gRPC service handler.
-  umee.leverage.v1.QueryRiskDataResponse:
-    type: object
-    properties:
-      borrowers:
-        type: array
-        items:
-          type: object
-          properties:
-            Account:
-              type: string
-            supplied:
-              type: array
-              items:
-                type: object
-                properties:
-                  denom:
-                    type: string
-                  amount:
-                    type: string
-                description: >-
-                  DecCoin defines a token with a denomination and a decimal
-                  amount.
-
-
-                  NOTE: The amount field is an Dec which implements the custom
-                  method
-
-                  signatures required by gogoproto.
-              description: >-
-                Supplied contains all tokens the account has supplied, including
-                interest earned.
-            collateral:
-              type: array
-              items:
-                type: object
-                properties:
-                  denom:
-                    type: string
-                  amount:
-                    type: string
-                description: >-
-                  DecCoin defines a token with a denomination and a decimal
-                  amount.
-
-
-                  NOTE: The amount field is an Dec which implements the custom
-                  method
-
-                  signatures required by gogoproto.
-              description: >-
-                Collateral contains all uTokens the account has collateralized.
-                It has been converted from uTokens to tokens.
-            borrowed:
-              type: array
-              items:
-                type: object
-                properties:
-                  denom:
-                    type: string
-                  amount:
-                    type: string
-                description: >-
-                  DecCoin defines a token with a denomination and a decimal
-                  amount.
-
-
-                  NOTE: The amount field is an Dec which implements the custom
-                  method
-
-                  signatures required by gogoproto.
-              description: >-
-                Borrowed contains all tokens the account has borrowed, including
-                interest owed.
-          description: >-
-            AccountDecBalances contains an account's position denoted in symbol
-            denom tokens.
-    description: >-
-      QueryRiskDataResponse defines the response structure for the RiskData gRPC
-      service handler.
-  umee.leverage.v1.Token:
-=======
       AggregateExchangeRateVote - struct for voting on
       the exchange rates of USD denominated in various assets.
   umee.oracle.v1.Denom:
->>>>>>> 6c94ef59
     type: object
     properties:
       base_denom:
@@ -5605,17 +5587,12 @@
         description: |-
           Coin defines a token with a denomination and an amount.
 
-<<<<<<< HEAD
-      for more details.
-  umee.oracle.v1.AggregateExchangeRatePrevote:
-=======
           NOTE: The amount field is an Int which implements the custom method
           signatures required by gogoproto.
     description: |-
       IncentiveProgram defines a liquidity mining incentive program on a single
       locked uToken denom that will run for a set amount of time.
   umee.incentive.v1.Params:
->>>>>>> 6c94ef59
     type: object
     properties:
       max_unbondings:
