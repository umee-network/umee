--- conflicted
+++ resolved
@@ -1400,8 +1400,6 @@
           bypassing
 
           dynamic close factor.
-<<<<<<< HEAD
-=======
       direct_liquidation_fee:
         type: string
         description: >-
@@ -1411,7 +1409,6 @@
           by liquidators who choose to receive base assets instead of uTokens as
 
           liquidation rewards.
->>>>>>> 8277b19a
     description: Params defines the parameters for the leverage module.
   umee.leverage.v1.QueryAccountBalancesResponse:
     type: object
