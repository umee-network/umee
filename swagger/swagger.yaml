swagger: '2.0'
info:
  title: Umee SDK - gRPC Gateway docs
  description: A REST interface for state queries
  version: 1.0.0
paths:
  /umee/leverage/v1/account_balances:
    get:
      summary: >-
        AccountBalances queries an account's current supply, collateral, and
        borrow positions.
      operationId: AccountBalances
      responses:
        '200':
          description: A successful response.
          schema:
            type: object
            properties:
              supplied:
                type: array
                items:
                  type: object
                  properties:
                    denom:
                      type: string
                    amount:
                      type: string
                  description: >-
                    Coin defines a token with a denomination and an amount.


                    NOTE: The amount field is an Int which implements the custom
                    method

                    signatures required by gogoproto.
                description: >-
                  Supplied contains all tokens the account has supplied,
                  including interest earned. It is denominated in base tokens,
                  so exponent from each coin's registered_tokens entry must be
                  applied to convert to symbol denom.
              collateral:
                type: array
                items:
                  type: object
                  properties:
                    denom:
                      type: string
                    amount:
                      type: string
                  description: >-
                    Coin defines a token with a denomination and an amount.


                    NOTE: The amount field is an Int which implements the custom
                    method

                    signatures required by gogoproto.
                description: >-
                  Collateral contains all uTokens the account has
                  collateralized. It is denominated in uTokens, so both exponent
                  and uToken exchange rate from each coin's market_summary must
                  be applied to convert to base token symbol denom.
              borrowed:
                type: array
                items:
                  type: object
                  properties:
                    denom:
                      type: string
                    amount:
                      type: string
                  description: >-
                    Coin defines a token with a denomination and an amount.


                    NOTE: The amount field is an Int which implements the custom
                    method

                    signatures required by gogoproto.
                description: >-
                  Borrowed contains all tokens the account has borrowed,
                  including interest owed. It is denominated in base tokens, so
                  exponent from each coin's registered_tokens entry must be
                  applied to convert to symbol denom.
            description: >-
              QueryAccountBalancesResponse defines the response structure for
              the AccountBalances gRPC service handler.
        default:
          description: An unexpected error response.
          schema:
            type: object
            properties:
              error:
                type: string
              code:
                type: integer
                format: int32
              message:
                type: string
              details:
                type: array
                items:
                  type: object
                  properties:
                    type_url:
                      type: string
                    value:
                      type: string
                      format: byte
      parameters:
        - name: address
          in: query
          required: false
          type: string
      tags:
        - Query
  /umee/leverage/v1/account_summary:
    get:
      summary: >-
        AccountSummary queries USD values representing an account's total
        positions and borrowing limits. It requires oracle prices to return
        successfully.
      operationId: AccountSummary
      responses:
        '200':
          description: A successful response.
          schema:
            type: object
            properties:
              supplied_value:
                type: string
                description: >-
                  Supplied Value is the sum of the USD value of all tokens the
                  account has supplied, includng interest earned.
              collateral_value:
                type: string
                description: >-
                  Collateral Value is the sum of the USD value of all uTokens
                  the account has collateralized.
              borrowed_value:
                type: string
                description: >-
                  Borrowed Value is the sum of the USD value of all tokens the
                  account has borrowed, including interest owed.

                  It always uses spot prices.
              borrow_limit:
                type: string
                description: >-
                  Borrow Limit is the maximum Borrowed Value the account is
                  allowed to reach through direct borrowing.

<<<<<<< HEAD
                  The lower of spot or historic price for each collateral token
                  is used then calculating borrow limits.
=======
                  It uses the lower of two borrow limits: spot_borrow_limit and
                  historic_borrow_limit.
>>>>>>> 2bc358a0
              liquidation_threshold:
                type: string
                description: >-
                  Liquidation Threshold is the Borrowed Value at which the
                  account becomes eligible for liquidation.
<<<<<<< HEAD
=======
              historic_borrowed_value:
                type: string
                description: >-
                  Historic Borrowed Value is the sum of the USD value of all
                  tokens the account has borrowed,

                  including interest owed, using historic prices.
              historic_borrow_limit:
                type: string
                description: >-
                  Historic Borrow Limit is the maximum Borrowed Value the
                  account is allowed to reach through direct borrowing,

                  using historic prices.
              spot_borrow_limit:
                type: string
                description: >-
                  Spot Borrow Limit is the maximum Borrowed Value the account is
                  allowed to reach through direct borrowing,

                  using spot prices.
>>>>>>> 2bc358a0
            description: >-
              QueryAccountSummaryResponse defines the response structure for the
              AccountSummary gRPC service handler.
        default:
          description: An unexpected error response.
          schema:
            type: object
            properties:
              error:
                type: string
              code:
                type: integer
                format: int32
              message:
                type: string
              details:
                type: array
                items:
                  type: object
                  properties:
                    type_url:
                      type: string
                    value:
                      type: string
                      format: byte
      parameters:
        - name: address
          in: query
          required: false
          type: string
      tags:
        - Query
  /umee/leverage/v1/bad_debts:
    get:
      summary: >-
        BadDebts queries a list of borrow positions that have been marked for
        bad debt repayment.
      operationId: BadDebts
      responses:
        '200':
          description: A successful response.
          schema:
            type: object
            properties:
              targets:
                type: array
                items:
                  type: object
                  properties:
                    address:
                      type: string
                    denom:
                      type: string
                  description: >-
                    BadDebt is a bad debt instance used in the leverage module's
                    genesis state.
                description: >-
                  Targets are borrow positions currently marked for bad debt
                  repayment. Each contains an Address and a Denom.
            description: >-
              QueryBadDebtsResponse defines the response structure for the
              BedDebts gRPC service handler.
        default:
          description: An unexpected error response.
          schema:
            type: object
            properties:
              error:
                type: string
              code:
                type: integer
                format: int32
              message:
                type: string
              details:
                type: array
                items:
                  type: object
                  properties:
                    type_url:
                      type: string
                    value:
                      type: string
                      format: byte
      tags:
        - Query
  /umee/leverage/v1/liquidation_targets:
    get:
      summary: >-
        LiquidationTargets queries a list of all borrower account addresses
        eligible for liquidation.
      operationId: LiquidationTargets
      responses:
        '200':
          description: A successful response.
          schema:
            type: object
            properties:
              targets:
                type: array
                items:
                  type: string
                description: >-
                  Targets are the addresses of borrowers eligible for
                  liquidation.
            description: >-
              QueryLiquidationTargetsResponse defines the response structure for
              the LiquidationTargets gRPC service handler.
        default:
          description: An unexpected error response.
          schema:
            type: object
            properties:
              error:
                type: string
              code:
                type: integer
                format: int32
              message:
                type: string
              details:
                type: array
                items:
                  type: object
                  properties:
                    type_url:
                      type: string
                    value:
                      type: string
                      format: byte
      tags:
        - Query
  /umee/leverage/v1/market_summary:
    get:
      summary: >-
        MarketSummary queries a base asset's current borrowing and supplying
        conditions.
      operationId: MarketSummary
      responses:
        '200':
          description: A successful response.
          schema:
            type: object
            properties:
              symbol_denom:
                type: string
                description: >-
                  Symbol Denom is the human-readable representation of a token
                  denom, for example "UMEE" or "ATOM".
              exponent:
                type: integer
                format: int64
                description: >-
                  Exponent is the power of ten required to get from base denom
                  to symbol denom. For example, an exponent of 6 means 10^6
                  uumee = 1 UMEE.
              oracle_price:
                type: string
                description: >-
                  Oracle Price is the current USD value of a token. Oracle price
                  is nil when the oracle is down.
              uToken_exchange_rate:
                type: string
                description: >-
                  uToken Exchange Rate is the amount of base tokens received
                  when withdrawing 1 uToken. For example, a uToken exchange rate
                  of 1.5 means a supplier receives 3 uumee for every 2 u/uumee
                  they wish to withdraw. The same applies in reverse: supplying
                  3 uumee would award 2 u/uumee at that time.
              supply_APY:
                type: string
                description: >-
                  Supply APY is the current interest rate suppliers are
                  receiving for their deposits. For example, 0.11 would mean 11%
                  APY. Supply APY is always less than borrow APY.
              borrow_APY:
                type: string
                description: >-
                  Borrow APY is the current interest rate borrowers are being
                  charged on their loans. For example, 0.2 would mean 20% APY.
              supplied:
                type: string
                description: >-
                  Supplied is the total amount of tokens supplied to the the
                  system by all suppliers, including any interest earned. This
                  includes that tokens which have been borrowed out or enabled
                  as collateral, but excludes reserves. Supplied is denominated
                  in base tokens, so exponent must be applied to convert to
                  symbol denom.
              reserved:
                type: string
                description: >-
                  Reserved is the total amount of tokens held in reserve by the
                  module for emergencies. Reserves are always excluded from
                  total supply, borrow, collateral, and liqduidity queries.
                  Reserves are denominated in base tokens, so exponent must be
                  applied to convert to symbol denom.
              collateral:
                type: string
                description: >-
                  Collateral is the total amount of uTokens collateralized by
                  all borrowers. Collateral is denominated in uTokenso, so both
                  uToken exchange rate and exponent must also be applied to
                  convert to symbol denom. For example, if collateral is 4000000
                  u/uumee and uToken exhange rate is 1.2, then 5 UMEE have been
                  collateralized.
              borrowed:
                type: string
                description: >-
                  Borrowed is the total amount of debt in this token held across
                  all borrowers. It is denominated in base tokens, so exponent
                  must be applied to convert to symbol denom.
              liquidity:
                type: string
                description: >-
                  Liquidity is the amount of a token that has been supplied but
                  not yet borrowed or reserved. It is denominated in base
                  tokens, so exponent must be applied to convert to symbol
                  denom.
              maximum_borrow:
                type: string
                description: >-
                  Maximum Borrow is the amount of a token that is available for
                  borrowing, including that which has already been borrowed out.
                  This amount is less than total supply due to safety limits. It
                  is denominated in base tokens, so exponent must be applied to
                  convert to symbol denom. For example, if borrowed is 3000000
                  uumee and maximum borrow is 4000000 uumee, then 1 UMEE is
                  currently available for borrowing.
              maximum_collateral:
                type: string
                description: >-
                  Maximum Collateral is the amount of a token that can be
                  collateralized, including that which is already collateral.
                  This amount is less than total supply due to safety limits. It
                  is denominated in uTokens, so both uToken exchange rate and
                  exponent must be applied to convert to symbol denom. For
                  example, if collateral is 4000000 u/uumee, uToken exhange rate
                  is 1.2, and maximum borrow is 7000000 uumee, then a maximum of
                  2 additional UMEE is permitted to be collateralized.
              minimum_liquidity:
                type: string
                description: >-
                  Mimimum Liquidity is the minimum amount of liquidity in the
                  module required by safety limits, based on the current
                  collateral. It is denominated in base tokens, so exponent must
                  be applied to convert to symbol denom. For example, if
                  liquidity is 9000000 uumee and minimum liquidity is 8000000
                  uumee, then a maximum of 1 additional UMEE is currently
                  available for borrowing or withdrawal.
              uToken_supply:
                type: string
                description: >-
                  uToken Supply is the total amount of a base token's associated
                  uToken in circulation.
              available_borrow:
                type: string
                description: >-
                  Available Borrow is the maximum additional amount of base
                  tokens than can be borrowed based on current liquidity and
                  system safety limits. It can also be calculated by
                  MIN(maximum_borrow - borrowed, liquidity - minimum_liquidity).
                  It is denominated in base tokens, so exponent must be applied
                  to convert to symbol denom. A negative availability means
                  safety limits have been exceeded and borrowing is temporarily
                  unavailable.
              available_withdraw:
                type: string
                description: >-
                  Available Withdraw is the maximum amount of uTokens than can
                  currently be withdrawn based on liquidity and system safety
                  limits. It can also be calculated by (liquidity -
                  minimum_liquidity). It is denominated in uTokens, so both
                  uToken exchange rate and exponent must be applied to convert
                  to symbol denom. A negative availability means safety limits
                  have been exceeded and withdrawal is temporarily unavailable.
              available_collateralize:
                type: string
                description: >-
                  Available Collateralize is the maximum additional amount of
                  uTokens than can be collateralized based on current liquidity
                  and system safety limits. It can also be calculated by
                  (maximum_collateral, - collateral). It is denominated in
                  uTokens, so both uToken exchange rate and exponent must be
                  applied to convert to symbol denom. A negative availability
                  means safety limits have been exceeded and additional
                  collateral cannot be created until more liquidity is present.
              oracle_historic_price:
                type: string
                description: >-
                  Oracle Historic Price is the historic USD value of a token.
                  Historic price is defined as the median of the last N historic
                  median prices from the oracle module, with N being this
                  token's HistoricMedians in the leverage registry. Current
                  price is used if required medians is zero. Price is nil when
                  the oracle is down or insufficient historic medians are
                  available.
            description: >-
              QueryMarketSummaryResponse defines the response structure for the
              MarketSummary gRPC service handler.
        default:
          description: An unexpected error response.
          schema:
            type: object
            properties:
              error:
                type: string
              code:
                type: integer
                format: int32
              message:
                type: string
              details:
                type: array
                items:
                  type: object
                  properties:
                    type_url:
                      type: string
                    value:
                      type: string
                      format: byte
      parameters:
        - name: denom
          in: query
          required: false
          type: string
      tags:
        - Query
  /umee/leverage/v1/max_borrow:
    get:
      summary: >-
        MaxBorrow queries the maximum amount of a given token an address can
        borrow.
      operationId: MaxBorrow
      responses:
        '200':
          description: A successful response.
          schema:
            type: object
            properties:
              tokens:
                type: array
                items:
                  type: object
                  properties:
                    denom:
                      type: string
                    amount:
                      type: string
                  description: >-
                    Coin defines a token with a denomination and an amount.


                    NOTE: The amount field is an Int which implements the custom
                    method

                    signatures required by gogoproto.
                title: Tokens is the maximum amount of tokens that can be borrowed
            description: >-
              QueryMaxBorrowResponse defines the response structure for the
              MaxBorrow gRPC service handler.
        default:
          description: An unexpected error response.
          schema:
            type: object
            properties:
              error:
                type: string
              code:
                type: integer
                format: int32
              message:
                type: string
              details:
                type: array
                items:
                  type: object
                  properties:
                    type_url:
                      type: string
                    value:
                      type: string
                      format: byte
      parameters:
        - name: address
          in: query
          required: false
          type: string
        - name: denom
          description: |-
            denom is the base token denom to borrow.
            empty denom will query all registered tokens.
          in: query
          required: false
          type: string
      tags:
        - Query
  /umee/leverage/v1/max_withdraw:
    get:
      summary: >-
        MaxWithdraw queries the maximum amount of a given token an address can
        withdraw.
      operationId: MaxWithdraw
      responses:
        '200':
          description: A successful response.
          schema:
            type: object
            properties:
              uTokens:
                type: array
                items:
                  type: object
                  properties:
                    denom:
                      type: string
                    amount:
                      type: string
                  description: >-
                    Coin defines a token with a denomination and an amount.


                    NOTE: The amount field is an Int which implements the custom
                    method

                    signatures required by gogoproto.
                title: uTokens is the maximum amount of uTokens that can be withdrawn
              tokens:
                type: array
                items:
                  type: object
                  properties:
                    denom:
                      type: string
                    amount:
                      type: string
                  description: >-
                    Coin defines a token with a denomination and an amount.


                    NOTE: The amount field is an Int which implements the custom
                    method

                    signatures required by gogoproto.
                title: >-
                  Tokens is the equivalent of max uTokens converted to base
                  tokens
            description: >-
              QueryMaxWithdrawResponse defines the response structure for the
              MaxWithdraw gRPC service handler.
        default:
          description: An unexpected error response.
          schema:
            type: object
            properties:
              error:
                type: string
              code:
                type: integer
                format: int32
              message:
                type: string
              details:
                type: array
                items:
                  type: object
                  properties:
                    type_url:
                      type: string
                    value:
                      type: string
                      format: byte
      parameters:
        - name: address
          in: query
          required: false
          type: string
        - name: denom
          description: >-
            denom is the base token denom associated with the uToken to
            withdraw.

            empty denom will query all registered tokens.
          in: query
          required: false
          type: string
      tags:
        - Query
  /umee/leverage/v1/params:
    get:
      summary: Params queries the parameters of the x/leverage module.
      operationId: LeverageParams
      responses:
        '200':
          description: A successful response.
          schema:
            type: object
            properties:
              params:
                type: object
                properties:
                  complete_liquidation_threshold:
                    type: string
                    description: >-
                      Complete Liquidation Threshold determines how far between

                      liquidation_threshold (LT) and collateral_value (CV) a
                      borrower's

                      borrowed value must have progressed in order to allow a
                      full liquidation.

                      0.3 indicates 30% of the way from LT to CV.

                      See also `minimum_close_factor` for more information.

                      Valid values: 0-1.
                  minimum_close_factor:
                    type: string
                    description: |-
                      borrowed          CV := collateral
                                  value                   value
                       --- | ------- | ----- | -------- | ------->
                          LV                 CL

                      LV = liquidation value = liquidation_threshold * CV
                      CL = LV + (CV-LV) * complete_liquidation_threshold
                         is the borrowed value above which close factor will be 1.

                      Valid values: 0-1.
                    title: >-
                      Close Factor determines the portion of a borrower's
                      position that can be

                      liquidated in a single event. Minimum Close Factor is
                      Close Factor at

                      liquidation_threshold. 0.1 means that that 10% of the
                      borrower position can

                      be liquidated when the borrowed value passes the
                      liquidation_threshold.

                      close_factor scales linearly between minimum_close_factor
                      and 1.0,

                      reaching its maximum when borrowed value passes

                      complete_liquidation_threshold. We can put it into the
                      picture:
                  oracle_reward_factor:
                    type: string
                    description: >-
                      Oracle Reward Factor determines the portion of interest
                      accrued on

                      borrows that is sent to the oracle module to fund its
                      reward pool.

                      Valid values: 0-1.
                  small_liquidation_size:
                    type: string
                    description: >-
                      Small Liquidation Size determines the USD value at which a
                      borrow is

                      considered small enough to be liquidated in a single
                      transaction, bypassing

                      dynamic close factor.
                  direct_liquidation_fee:
                    type: string
                    description: >-
                      Direct Liquidation Fee is a reduction factor in
                      liquidation incentive

                      experienced by liquidators who choose to receive base
                      assets instead of

                      uTokens as liquidation rewards.

                      Valid values: 0-1.
                description: >-
                  Params defines the parameters for the leverage module.

                  See
                  https://github.com/umee-network/umee/blob/main/docs/design_docs/010-market-params.md

                  for more details.
            description: >-
              QueryParamsResponse defines the response structure for the Params
              gRPC

              service handler.
        default:
          description: An unexpected error response.
          schema:
            type: object
            properties:
              error:
                type: string
              code:
                type: integer
                format: int32
              message:
                type: string
              details:
                type: array
                items:
                  type: object
                  properties:
                    type_url:
                      type: string
                    value:
                      type: string
                      format: byte
      tags:
        - Query
  /umee/leverage/v1/registered_tokens:
    get:
      summary: RegisteredTokens queries for all the registered tokens.
      operationId: RegisteredTokens
      responses:
        '200':
          description: A successful response.
          schema:
            type: object
            properties:
              registry:
                type: array
                items:
                  type: object
                  properties:
                    base_denom:
                      type: string
                      description: >-
                        Base Denom is the denomination of the underlying base
                        token.
                    reserve_factor:
                      type: string
                      description: >-
                        Reserve Factor defines what portion of accrued interest
                        goes to reserves

                        when this token is borrowed.

                        Valid values: 0-1.
                    collateral_weight:
                      type: string
                      description: >-
                        Collateral Weight defines what portion of the total
                        value of the asset

                        can contribute to a users borrowing power. If the
                        collateral weight is

                        zero, using this asset as collateral against borrowing
                        will be disabled.

                        Valid values: 0-1.
                    liquidation_threshold:
                      type: string
                      description: >-
                        Liquidation Threshold defines what amount of the total
                        value of the

                        asset as a collateral can contribute to a user's
                        liquidation threshold

                        (above which they become eligible for liquidation).

                        See also: min_close_factor.

                        Valid values: 0-1.
                    base_borrow_rate:
                      type: string
                      title: >-
                        Base Borrow Rate defines the minimum interest rate for
                        borrowing this

                        asset.

                        Valid values: 0-∞
                    kink_borrow_rate:
                      type: string
                      title: >-
                        Kink Borrow Rate defines the interest rate for borrowing
                        this

                        asset when supply utilization is equal to
                        'kink_utilization'.

                        Valid values: 0-∞
                    max_borrow_rate:
                      type: string
                      title: >-
                        Max Borrow Rate defines the interest rate for borrowing
                        this

                        asset when supply utilization is at its maximum.

                        Valid values: 0-∞
                    kink_utilization:
                      type: string
                      description: >-
                        Kink Utilization defines the supply utilization value
                        where

                        the kink in the borrow interest rate function occurs.

                        Valid values: 0-1.
                    liquidation_incentive:
                      type: string
                      description: >-
                        Liquidation Incentive determines the portion of bonus
                        collateral of

                        a token type liquidators receive as a liquidation
                        reward.

                        Valid values: 0-1.
                    symbol_denom:
                      type: string
                      description: >-
                        Symbol Denom is the human readable denomination of this
                        token.
                    exponent:
                      type: integer
                      format: int64
                      description: >-
                        Exponent is the power of ten by which to multiply, in
                        order to convert

                        an amount of the token denoted in its symbol denom to
                        the actual amount

                        of its base denom.
                    enable_msg_supply:
                      type: boolean
                      description: >-
                        Enable Msg Supply allows supplying for lending or
                        collateral using this

                        token. `false` means that a token can no longer be
                        supplied.

                        Note that withdrawing is always enabled. Disabling
                        supply would

                        be one step in phasing out an asset type.
                    enable_msg_borrow:
                      type: boolean
                      description: >-
                        Enable Msg Borrow allows borrowing of this token. Note
                        that repaying is

                        always enabled. Disabling borrowing would be one step in
                        phasing out an

                        asset type, but could also be used from the start for
                        asset types meant

                        to be collateral only, like meTokens.
                    blacklist:
                      type: boolean
                      description: >-
                        Blacklist should only be used to eliminate an asset
                        completely. A blacklisted

                        asset is treated as though its oracle price is zero, and
                        thus ignored by

                        calculations such as collateral value and borrow limit.
                        Can still be repaid

                        or withdrawn, but not liquidated. A blacklisted token
                        must have enable_msg_supply

                        and enable_msg_borrow set to false. Such tokens can be
                        safely removed from the

                        oracle and price feeder as well.
                    max_collateral_share:
                      type: string
                      description: >-
                        Max Collateral Share specifies how much of the system's
                        overall collateral

                        can be provided by a given token. 1.0 means that the
                        token has no restriction.

                        0.1 means maximum 10% of system's total collateral value
                        can be provided by this token.

                        Valid values: 0-1.
                    max_supply_utilization:
                      type: string
                      description: >-
                        Max Supply Utilization specifies the maximum supply
                        utilization a token is

                        allowed to reach as a direct result of user borrowing.
                        New borrows are not allowed when

                        the supply utilization is above
                        `max_supply_utilization`.
                           supply_utilization(token) = total_borrowed(token) / total_supply(token)
                        Valid values: 0-1.
                    min_collateral_liquidity:
                      type: string
                      title: >-
                        Min Collateral Liquidity specifies min limit for the
                        following function:
                           collateral_liquidity(token) = available(token) / total_collateral(token)
                        Borrowing, collateralizing, or withdrawing assets is not
                        allowed when the

                        result of such action invalidates
                        min_collateral_liquidity.

                        Liquidity can only drop below this value due to interest
                        or liquidations.

                        Valid values: 0 - 1
                    max_supply:
                      type: string
                      description: >-
                        Max Supply is the maximum amount of tokens the protocol
                        can hold.

                        Adding more supply of the given token to the protocol
                        will return an error.

                        Must be a non negative value. 0 means that there is no
                        limit.

                        To mark a token as not valid for supply, `msg_supply`
                        must be set to false.
                    historic_medians:
                      type: integer
                      format: int64
                      description: >-
                        Historic Medians is the number of median historic prices
                        to request from

                        the oracle module when evaluating new borrow positions
                        containing this token.

                        All MsgBorrow, MsgWithdraw, and MsgDecollateralize must
                        result in healthy

                        borrow positions under both current and historic prices.
                        The default value of

                        zero for this field causes current price to be used in
                        those calculations

                        for the affected Token.
                  description: >-
                    Token defines a token, along with its metadata and
                    parameters, in the Umee

                    capital facility that can be supplied and borrowed.

                    See
                    https://github.com/umee-network/umee/blob/main/docs/design_docs/010-market-params.md

                    for more details.
            description: >-
              QueryRegisteredTokensResponse defines the response structure for
              the

              RegisteredTokens gRPC service handler.
        default:
          description: An unexpected error response.
          schema:
            type: object
            properties:
              error:
                type: string
              code:
                type: integer
                format: int32
              message:
                type: string
              details:
                type: array
                items:
                  type: object
                  properties:
                    type_url:
                      type: string
                    value:
                      type: string
                      format: byte
      tags:
        - Query
  /umee/historacle/v1/denoms/median_deviations:
    get:
      summary: |-
        MedianDeviations returns median deviations of all denoms,
        or, if specified, returns a single median deviation
      operationId: MedianDeviations
      responses:
        '200':
          description: A successful response.
          schema:
            type: object
            properties:
              medianDeviations:
                type: array
                items:
                  type: object
                  properties:
                    exchange_rate_tuple:
                      type: object
                      properties:
                        denom:
                          type: string
                        exchange_rate:
                          type: string
                      title: >-
                        ExchangeRateTuple - struct to store interpreted exchange
                        rates data to store
                    block_num:
                      type: string
                      format: uint64
                  title: Price is an instance of a price "stamp"
                description: >-
                  medians defines a list of the median deviations for all
                  stamped denoms.
            description: |-
              QueryMedianDeviationsResponse is response type for the
              Query/MedianDeviations RPC method.
        default:
          description: An unexpected error response.
          schema:
            type: object
            properties:
              error:
                type: string
              code:
                type: integer
                format: int32
              message:
                type: string
              details:
                type: array
                items:
                  type: object
                  properties:
                    type_url:
                      type: string
                    value:
                      type: string
                      format: byte
      parameters:
        - name: denom
          description: denom defines the denomination to query for.
          in: query
          required: false
          type: string
      tags:
        - Query
  /umee/historacle/v1/denoms/medians:
    get:
      summary: |-
        Medians returns medians of all denoms,
        or, if specified, returns a single median
      operationId: Medians
      responses:
        '200':
          description: A successful response.
          schema:
            type: object
            properties:
              medians:
                type: array
                items:
                  type: object
                  properties:
                    exchange_rate_tuple:
                      type: object
                      properties:
                        denom:
                          type: string
                        exchange_rate:
                          type: string
                      title: >-
                        ExchangeRateTuple - struct to store interpreted exchange
                        rates data to store
                    block_num:
                      type: string
                      format: uint64
                  title: Price is an instance of a price "stamp"
                description: medians defines a list of the medians for all stamped denoms.
            description: |-
              QueryMediansResponse is response type for the
              Query/Medians RPC method.
        default:
          description: An unexpected error response.
          schema:
            type: object
            properties:
              error:
                type: string
              code:
                type: integer
                format: int32
              message:
                type: string
              details:
                type: array
                items:
                  type: object
                  properties:
                    type_url:
                      type: string
                    value:
                      type: string
                      format: byte
      parameters:
        - name: denom
          description: denom defines the denomination to query for.
          in: query
          required: false
          type: string
        - name: numStamps
          description: >-
            numStamps defines the number of median stamps to query for.
            numStamps

            must be greater than 0.
          in: query
          required: false
          type: integer
          format: int64
      tags:
        - Query
  /umee/oracle/v1/denoms/active_exchange_rates:
    get:
      summary: ActiveExchangeRates returns all active denoms
      operationId: ActiveExchangeRates
      responses:
        '200':
          description: A successful response.
          schema:
            type: object
            properties:
              active_rates:
                type: array
                items:
                  type: string
                description: >-
                  activeRates defines a list of the denomination which oracle
                  prices aggreed

                  upon.
            description: |-
              QueryActiveExchangeRatesResponse is response type for the
              Query/ActiveExchangeRates RPC method.
        default:
          description: An unexpected error response.
          schema:
            type: object
            properties:
              error:
                type: string
              code:
                type: integer
                format: int32
              message:
                type: string
              details:
                type: array
                items:
                  type: object
                  properties:
                    type_url:
                      type: string
                    value:
                      type: string
                      format: byte
      tags:
        - Query
  /umee/oracle/v1/denoms/exchange_rates/{denom}:
    get:
      summary: |-
        ExchangeRates returns exchange rates of all denoms,
        or, if specified, returns a single denom
      operationId: ExchangeRates
      responses:
        '200':
          description: A successful response.
          schema:
            type: object
            properties:
              exchange_rates:
                type: array
                items:
                  type: object
                  properties:
                    denom:
                      type: string
                    amount:
                      type: string
                  description: >-
                    DecCoin defines a token with a denomination and a decimal
                    amount.


                    NOTE: The amount field is an Dec which implements the custom
                    method

                    signatures required by gogoproto.
                description: >-
                  exchange_rates defines a list of the exchange rate for all
                  whitelisted

                  denoms.
            description: |-
              QueryExchangeRatesResponse is response type for the
              Query/ExchangeRates RPC method.
        default:
          description: An unexpected error response.
          schema:
            type: object
            properties:
              error:
                type: string
              code:
                type: integer
                format: int32
              message:
                type: string
              details:
                type: array
                items:
                  type: object
                  properties:
                    type_url:
                      type: string
                    value:
                      type: string
                      format: byte
      parameters:
        - name: denom
          description: denom defines the denomination to query for.
          in: path
          required: true
          type: string
      tags:
        - Query
  /umee/oracle/v1/params:
    get:
      summary: Params queries all parameters.
      operationId: OracleParams
      responses:
        '200':
          description: A successful response.
          schema:
            type: object
            properties:
              params:
                description: params defines the parameters of the module.
                type: object
                properties:
                  vote_period:
                    type: string
                    format: uint64
                  vote_threshold:
                    type: string
                  reward_band:
                    type: string
                  reward_distribution_window:
                    type: string
                    format: uint64
                  accept_list:
                    type: array
                    items:
                      type: object
                      properties:
                        base_denom:
                          type: string
                        symbol_denom:
                          type: string
                        exponent:
                          type: integer
                          format: int64
                      title: Denom - the object to hold configurations of each denom
                  slash_fraction:
                    type: string
                  slash_window:
                    type: string
                    format: uint64
                  min_valid_per_window:
                    type: string
                  historic_stamp_period:
                    type: string
                    format: uint64
                    description: >-
                      Historic Stamp Period represents the amount of blocks the
                      oracle

                      module waits before recording a new historic price.
                  median_stamp_period:
                    type: string
                    format: uint64
                    description: >-
                      Median Stamp Period represents the amount blocks the
                      oracle module

                      waits between calculating and stamping a new median and
                      standard

                      deviation of that median.
                  maximum_price_stamps:
                    type: string
                    format: uint64
                    description: >-
                      Maximum Price Stamps represents the maximum amount of
                      historic prices

                      the oracle module will store before pruning via FIFO.
                  maximum_median_stamps:
                    type: string
                    format: uint64
                    description: >-
                      Maximum Median Stamps represents the maximum amount of
                      medians the

                      oracle module will store before pruning via FIFO.
            description: >-
              QueryParamsResponse is the response type for the Query/Params RPC
              method.
        default:
          description: An unexpected error response.
          schema:
            type: object
            properties:
              error:
                type: string
              code:
                type: integer
                format: int32
              message:
                type: string
              details:
                type: array
                items:
                  type: object
                  properties:
                    type_url:
                      type: string
                    value:
                      type: string
                      format: byte
      tags:
        - Query
  /umee/oracle/v1/slash_window:
    get:
      summary: SlashWindow returns slash window information
      operationId: SlashWindow
      responses:
        '200':
          description: A successful response.
          schema:
            type: object
            properties:
              window_progress:
                type: string
                format: uint64
                description: |-
                  window_progress defines the number of voting periods
                  since the last slashing event would have taken place.
            description: |-
              QuerySlashWindowResponse is response type for the
              Query/SlashWindow RPC method.
        default:
          description: An unexpected error response.
          schema:
            type: object
            properties:
              error:
                type: string
              code:
                type: integer
                format: int32
              message:
                type: string
              details:
                type: array
                items:
                  type: object
                  properties:
                    type_url:
                      type: string
                    value:
                      type: string
                      format: byte
      tags:
        - Query
  /umee/oracle/v1/valdiators/{validator_addr}/aggregate_vote:
    get:
      summary: AggregateVote returns an aggregate vote of a validator
      operationId: AggregateVote
      responses:
        '200':
          description: A successful response.
          schema:
            type: object
            properties:
              aggregate_vote:
                title: >-
                  aggregate_vote defines oracle aggregate vote submitted by a
                  validator in

                  the current vote period
                type: object
                properties:
                  exchange_rate_tuples:
                    type: array
                    items:
                      type: object
                      properties:
                        denom:
                          type: string
                        exchange_rate:
                          type: string
                      title: >-
                        ExchangeRateTuple - struct to store interpreted exchange
                        rates data to store
                  voter:
                    type: string
                description: |-
                  AggregateExchangeRateVote - struct for voting on
                  the exchange rates of USD denominated in various assets.
            description: |-
              QueryAggregateVoteResponse is response type for the
              Query/AggregateVote RPC method.
        default:
          description: An unexpected error response.
          schema:
            type: object
            properties:
              error:
                type: string
              code:
                type: integer
                format: int32
              message:
                type: string
              details:
                type: array
                items:
                  type: object
                  properties:
                    type_url:
                      type: string
                    value:
                      type: string
                      format: byte
      parameters:
        - name: validator_addr
          description: validator defines the validator address to query for.
          in: path
          required: true
          type: string
      tags:
        - Query
  /umee/oracle/v1/validators/aggregate_prevotes:
    get:
      summary: AggregatePrevotes returns aggregate prevotes of all validators
      operationId: AggregatePrevotes
      responses:
        '200':
          description: A successful response.
          schema:
            type: object
            properties:
              aggregate_prevotes:
                type: array
                items:
                  type: object
                  properties:
                    hash:
                      type: string
                    voter:
                      type: string
                    submit_block:
                      type: string
                      format: uint64
                  title: >-
                    AggregateExchangeRatePrevote -

                    struct for aggregate prevoting on the ExchangeRateVote.

                    The purpose of aggregate prevote is to hide vote exchange
                    rates with hash

                    which is formatted as hex string in SHA256("{salt}:{exchange

                    rate}{denom},...,{exchange rate}{denom}:{voter}")
                title: >-
                  aggregate_prevotes defines all oracle aggregate prevotes
                  submitted in the

                  current vote period
            description: |-
              QueryAggregatePrevotesResponse is response type for the
              Query/AggregatePrevotes RPC method.
        default:
          description: An unexpected error response.
          schema:
            type: object
            properties:
              error:
                type: string
              code:
                type: integer
                format: int32
              message:
                type: string
              details:
                type: array
                items:
                  type: object
                  properties:
                    type_url:
                      type: string
                    value:
                      type: string
                      format: byte
      tags:
        - Query
  /umee/oracle/v1/validators/aggregate_votes:
    get:
      summary: AggregateVotes returns aggregate votes of all validators
      operationId: AggregateVotes
      responses:
        '200':
          description: A successful response.
          schema:
            type: object
            properties:
              aggregate_votes:
                type: array
                items:
                  type: object
                  properties:
                    exchange_rate_tuples:
                      type: array
                      items:
                        type: object
                        properties:
                          denom:
                            type: string
                          exchange_rate:
                            type: string
                        title: >-
                          ExchangeRateTuple - struct to store interpreted
                          exchange rates data to store
                    voter:
                      type: string
                  description: |-
                    AggregateExchangeRateVote - struct for voting on
                    the exchange rates of USD denominated in various assets.
                title: >-
                  aggregate_votes defines all oracle aggregate votes submitted
                  in the current

                  vote period
            description: |-
              QueryAggregateVotesResponse is response type for the
              Query/AggregateVotes RPC method.
        default:
          description: An unexpected error response.
          schema:
            type: object
            properties:
              error:
                type: string
              code:
                type: integer
                format: int32
              message:
                type: string
              details:
                type: array
                items:
                  type: object
                  properties:
                    type_url:
                      type: string
                    value:
                      type: string
                      format: byte
      tags:
        - Query
  /umee/oracle/v1/validators/{validator_addr}/aggregate_prevote:
    get:
      summary: AggregatePrevote returns an aggregate prevote of a validator
      operationId: AggregatePrevote
      responses:
        '200':
          description: A successful response.
          schema:
            type: object
            properties:
              aggregate_prevote:
                type: object
                properties:
                  hash:
                    type: string
                  voter:
                    type: string
                  submit_block:
                    type: string
                    format: uint64
                title: >-
                  AggregateExchangeRatePrevote -

                  struct for aggregate prevoting on the ExchangeRateVote.

                  The purpose of aggregate prevote is to hide vote exchange
                  rates with hash

                  which is formatted as hex string in SHA256("{salt}:{exchange

                  rate}{denom},...,{exchange rate}{denom}:{voter}")
            description: |-
              QueryAggregatePrevoteResponse is response type for the
              Query/AggregatePrevote RPC method.
        default:
          description: An unexpected error response.
          schema:
            type: object
            properties:
              error:
                type: string
              code:
                type: integer
                format: int32
              message:
                type: string
              details:
                type: array
                items:
                  type: object
                  properties:
                    type_url:
                      type: string
                    value:
                      type: string
                      format: byte
      parameters:
        - name: validator_addr
          description: validator defines the validator address to query for.
          in: path
          required: true
          type: string
      tags:
        - Query
  /umee/oracle/v1/validators/{validator_addr}/feeder:
    get:
      summary: FeederDelegation returns feeder delegation of a validator
      operationId: FeederDelegation
      responses:
        '200':
          description: A successful response.
          schema:
            type: object
            properties:
              feeder_addr:
                type: string
                title: feeder_addr defines the feeder delegation of a validator
            description: |-
              QueryFeederDelegationResponse is response type for the
              Query/FeederDelegation RPC method.
        default:
          description: An unexpected error response.
          schema:
            type: object
            properties:
              error:
                type: string
              code:
                type: integer
                format: int32
              message:
                type: string
              details:
                type: array
                items:
                  type: object
                  properties:
                    type_url:
                      type: string
                    value:
                      type: string
                      format: byte
      parameters:
        - name: validator_addr
          description: validator defines the validator address to query for.
          in: path
          required: true
          type: string
      tags:
        - Query
  /umee/oracle/v1/validators/{validator_addr}/miss:
    get:
      summary: MissCounter returns oracle miss counter of a validator
      operationId: MissCounter
      responses:
        '200':
          description: A successful response.
          schema:
            type: object
            properties:
              miss_counter:
                type: string
                format: uint64
                title: miss_counter defines the oracle miss counter of a validator
            description: |-
              QueryMissCounterResponse is response type for the
              Query/MissCounter RPC method.
        default:
          description: An unexpected error response.
          schema:
            type: object
            properties:
              error:
                type: string
              code:
                type: integer
                format: int32
              message:
                type: string
              details:
                type: array
                items:
                  type: object
                  properties:
                    type_url:
                      type: string
                    value:
                      type: string
                      format: byte
      parameters:
        - name: validator_addr
          description: validator defines the validator address to query for.
          in: path
          required: true
          type: string
      tags:
        - Query
definitions:
  cosmos.base.v1beta1.Coin:
    type: object
    properties:
      denom:
        type: string
      amount:
        type: string
    description: |-
      Coin defines a token with a denomination and an amount.

      NOTE: The amount field is an Int which implements the custom method
      signatures required by gogoproto.
  google.protobuf.Any:
    type: object
    properties:
      type_url:
        type: string
      value:
        type: string
        format: byte
  grpc.gateway.runtime.Error:
    type: object
    properties:
      error:
        type: string
      code:
        type: integer
        format: int32
      message:
        type: string
      details:
        type: array
        items:
          type: object
          properties:
            type_url:
              type: string
            value:
              type: string
              format: byte
  umee.leverage.v1.BadDebt:
    type: object
    properties:
      address:
        type: string
      denom:
        type: string
    description: >-
      BadDebt is a bad debt instance used in the leverage module's genesis
      state.
  umee.leverage.v1.Params:
    type: object
    properties:
      complete_liquidation_threshold:
        type: string
        description: >-
          Complete Liquidation Threshold determines how far between

          liquidation_threshold (LT) and collateral_value (CV) a borrower's

          borrowed value must have progressed in order to allow a full
          liquidation.

          0.3 indicates 30% of the way from LT to CV.

          See also `minimum_close_factor` for more information.

          Valid values: 0-1.
      minimum_close_factor:
        type: string
        description: |-
          borrowed          CV := collateral
                      value                   value
           --- | ------- | ----- | -------- | ------->
              LV                 CL

          LV = liquidation value = liquidation_threshold * CV
          CL = LV + (CV-LV) * complete_liquidation_threshold
             is the borrowed value above which close factor will be 1.

          Valid values: 0-1.
        title: >-
          Close Factor determines the portion of a borrower's position that can
          be

          liquidated in a single event. Minimum Close Factor is Close Factor at

          liquidation_threshold. 0.1 means that that 10% of the borrower
          position can

          be liquidated when the borrowed value passes the
          liquidation_threshold.

          close_factor scales linearly between minimum_close_factor and 1.0,

          reaching its maximum when borrowed value passes

          complete_liquidation_threshold. We can put it into the picture:
      oracle_reward_factor:
        type: string
        description: |-
          Oracle Reward Factor determines the portion of interest accrued on
          borrows that is sent to the oracle module to fund its reward pool.
          Valid values: 0-1.
      small_liquidation_size:
        type: string
        description: >-
          Small Liquidation Size determines the USD value at which a borrow is

          considered small enough to be liquidated in a single transaction,
          bypassing

          dynamic close factor.
      direct_liquidation_fee:
        type: string
        description: >-
          Direct Liquidation Fee is a reduction factor in liquidation incentive

          experienced by liquidators who choose to receive base assets instead
          of

          uTokens as liquidation rewards.

          Valid values: 0-1.
    description: >-
      Params defines the parameters for the leverage module.

      See
      https://github.com/umee-network/umee/blob/main/docs/design_docs/010-market-params.md

      for more details.
  umee.leverage.v1.QueryAccountBalancesResponse:
    type: object
    properties:
      supplied:
        type: array
        items:
          type: object
          properties:
            denom:
              type: string
            amount:
              type: string
          description: |-
            Coin defines a token with a denomination and an amount.

            NOTE: The amount field is an Int which implements the custom method
            signatures required by gogoproto.
        description: >-
          Supplied contains all tokens the account has supplied, including
          interest earned. It is denominated in base tokens, so exponent from
          each coin's registered_tokens entry must be applied to convert to
          symbol denom.
      collateral:
        type: array
        items:
          type: object
          properties:
            denom:
              type: string
            amount:
              type: string
          description: |-
            Coin defines a token with a denomination and an amount.

            NOTE: The amount field is an Int which implements the custom method
            signatures required by gogoproto.
        description: >-
          Collateral contains all uTokens the account has collateralized. It is
          denominated in uTokens, so both exponent and uToken exchange rate from
          each coin's market_summary must be applied to convert to base token
          symbol denom.
      borrowed:
        type: array
        items:
          type: object
          properties:
            denom:
              type: string
            amount:
              type: string
          description: |-
            Coin defines a token with a denomination and an amount.

            NOTE: The amount field is an Int which implements the custom method
            signatures required by gogoproto.
        description: >-
          Borrowed contains all tokens the account has borrowed, including
          interest owed. It is denominated in base tokens, so exponent from each
          coin's registered_tokens entry must be applied to convert to symbol
          denom.
    description: >-
      QueryAccountBalancesResponse defines the response structure for the
      AccountBalances gRPC service handler.
  umee.leverage.v1.QueryAccountSummaryResponse:
    type: object
    properties:
      supplied_value:
        type: string
        description: >-
          Supplied Value is the sum of the USD value of all tokens the account
          has supplied, includng interest earned.
      collateral_value:
        type: string
        description: >-
          Collateral Value is the sum of the USD value of all uTokens the
          account has collateralized.
      borrowed_value:
        type: string
        description: >-
          Borrowed Value is the sum of the USD value of all tokens the account
          has borrowed, including interest owed.

          It always uses spot prices.
      borrow_limit:
        type: string
        description: >-
          Borrow Limit is the maximum Borrowed Value the account is allowed to
          reach through direct borrowing.

<<<<<<< HEAD
          The lower of spot or historic price for each collateral token is used
          then calculating borrow limits.
=======
          It uses the lower of two borrow limits: spot_borrow_limit and
          historic_borrow_limit.
>>>>>>> 2bc358a0
      liquidation_threshold:
        type: string
        description: >-
          Liquidation Threshold is the Borrowed Value at which the account
          becomes eligible for liquidation.
<<<<<<< HEAD
=======
      historic_borrowed_value:
        type: string
        description: >-
          Historic Borrowed Value is the sum of the USD value of all tokens the
          account has borrowed,

          including interest owed, using historic prices.
      historic_borrow_limit:
        type: string
        description: >-
          Historic Borrow Limit is the maximum Borrowed Value the account is
          allowed to reach through direct borrowing,

          using historic prices.
      spot_borrow_limit:
        type: string
        description: >-
          Spot Borrow Limit is the maximum Borrowed Value the account is allowed
          to reach through direct borrowing,

          using spot prices.
>>>>>>> 2bc358a0
    description: >-
      QueryAccountSummaryResponse defines the response structure for the
      AccountSummary gRPC service handler.
  umee.leverage.v1.QueryBadDebtsResponse:
    type: object
    properties:
      targets:
        type: array
        items:
          type: object
          properties:
            address:
              type: string
            denom:
              type: string
          description: >-
            BadDebt is a bad debt instance used in the leverage module's genesis
            state.
        description: >-
          Targets are borrow positions currently marked for bad debt repayment.
          Each contains an Address and a Denom.
    description: >-
      QueryBadDebtsResponse defines the response structure for the BedDebts gRPC
      service handler.
  umee.leverage.v1.QueryLiquidationTargetsResponse:
    type: object
    properties:
      targets:
        type: array
        items:
          type: string
        description: Targets are the addresses of borrowers eligible for liquidation.
    description: >-
      QueryLiquidationTargetsResponse defines the response structure for the
      LiquidationTargets gRPC service handler.
  umee.leverage.v1.QueryMarketSummaryResponse:
    type: object
    properties:
      symbol_denom:
        type: string
        description: >-
          Symbol Denom is the human-readable representation of a token denom,
          for example "UMEE" or "ATOM".
      exponent:
        type: integer
        format: int64
        description: >-
          Exponent is the power of ten required to get from base denom to symbol
          denom. For example, an exponent of 6 means 10^6 uumee = 1 UMEE.
      oracle_price:
        type: string
        description: >-
          Oracle Price is the current USD value of a token. Oracle price is nil
          when the oracle is down.
      uToken_exchange_rate:
        type: string
        description: >-
          uToken Exchange Rate is the amount of base tokens received when
          withdrawing 1 uToken. For example, a uToken exchange rate of 1.5 means
          a supplier receives 3 uumee for every 2 u/uumee they wish to withdraw.
          The same applies in reverse: supplying 3 uumee would award 2 u/uumee
          at that time.
      supply_APY:
        type: string
        description: >-
          Supply APY is the current interest rate suppliers are receiving for
          their deposits. For example, 0.11 would mean 11% APY. Supply APY is
          always less than borrow APY.
      borrow_APY:
        type: string
        description: >-
          Borrow APY is the current interest rate borrowers are being charged on
          their loans. For example, 0.2 would mean 20% APY.
      supplied:
        type: string
        description: >-
          Supplied is the total amount of tokens supplied to the the system by
          all suppliers, including any interest earned. This includes that
          tokens which have been borrowed out or enabled as collateral, but
          excludes reserves. Supplied is denominated in base tokens, so exponent
          must be applied to convert to symbol denom.
      reserved:
        type: string
        description: >-
          Reserved is the total amount of tokens held in reserve by the module
          for emergencies. Reserves are always excluded from total supply,
          borrow, collateral, and liqduidity queries. Reserves are denominated
          in base tokens, so exponent must be applied to convert to symbol
          denom.
      collateral:
        type: string
        description: >-
          Collateral is the total amount of uTokens collateralized by all
          borrowers. Collateral is denominated in uTokenso, so both uToken
          exchange rate and exponent must also be applied to convert to symbol
          denom. For example, if collateral is 4000000 u/uumee and uToken
          exhange rate is 1.2, then 5 UMEE have been collateralized.
      borrowed:
        type: string
        description: >-
          Borrowed is the total amount of debt in this token held across all
          borrowers. It is denominated in base tokens, so exponent must be
          applied to convert to symbol denom.
      liquidity:
        type: string
        description: >-
          Liquidity is the amount of a token that has been supplied but not yet
          borrowed or reserved. It is denominated in base tokens, so exponent
          must be applied to convert to symbol denom.
      maximum_borrow:
        type: string
        description: >-
          Maximum Borrow is the amount of a token that is available for
          borrowing, including that which has already been borrowed out. This
          amount is less than total supply due to safety limits. It is
          denominated in base tokens, so exponent must be applied to convert to
          symbol denom. For example, if borrowed is 3000000 uumee and maximum
          borrow is 4000000 uumee, then 1 UMEE is currently available for
          borrowing.
      maximum_collateral:
        type: string
        description: >-
          Maximum Collateral is the amount of a token that can be
          collateralized, including that which is already collateral. This
          amount is less than total supply due to safety limits. It is
          denominated in uTokens, so both uToken exchange rate and exponent must
          be applied to convert to symbol denom. For example, if collateral is
          4000000 u/uumee, uToken exhange rate is 1.2, and maximum borrow is
          7000000 uumee, then a maximum of 2 additional UMEE is permitted to be
          collateralized.
      minimum_liquidity:
        type: string
        description: >-
          Mimimum Liquidity is the minimum amount of liquidity in the module
          required by safety limits, based on the current collateral. It is
          denominated in base tokens, so exponent must be applied to convert to
          symbol denom. For example, if liquidity is 9000000 uumee and minimum
          liquidity is 8000000 uumee, then a maximum of 1 additional UMEE is
          currently available for borrowing or withdrawal.
      uToken_supply:
        type: string
        description: >-
          uToken Supply is the total amount of a base token's associated uToken
          in circulation.
      available_borrow:
        type: string
        description: >-
          Available Borrow is the maximum additional amount of base tokens than
          can be borrowed based on current liquidity and system safety limits.
          It can also be calculated by MIN(maximum_borrow - borrowed, liquidity
          - minimum_liquidity). It is denominated in base tokens, so exponent
          must be applied to convert to symbol denom. A negative availability
          means safety limits have been exceeded and borrowing is temporarily
          unavailable.
      available_withdraw:
        type: string
        description: >-
          Available Withdraw is the maximum amount of uTokens than can currently
          be withdrawn based on liquidity and system safety limits. It can also
          be calculated by (liquidity - minimum_liquidity). It is denominated in
          uTokens, so both uToken exchange rate and exponent must be applied to
          convert to symbol denom. A negative availability means safety limits
          have been exceeded and withdrawal is temporarily unavailable.
      available_collateralize:
        type: string
        description: >-
          Available Collateralize is the maximum additional amount of uTokens
          than can be collateralized based on current liquidity and system
          safety limits. It can also be calculated by (maximum_collateral, -
          collateral). It is denominated in uTokens, so both uToken exchange
          rate and exponent must be applied to convert to symbol denom. A
          negative availability means safety limits have been exceeded and
          additional collateral cannot be created until more liquidity is
          present.
      oracle_historic_price:
        type: string
        description: >-
          Oracle Historic Price is the historic USD value of a token. Historic
          price is defined as the median of the last N historic median prices
          from the oracle module, with N being this token's HistoricMedians in
          the leverage registry. Current price is used if required medians is
          zero. Price is nil when the oracle is down or insufficient historic
          medians are available.
    description: >-
      QueryMarketSummaryResponse defines the response structure for the
      MarketSummary gRPC service handler.
  umee.leverage.v1.QueryMaxBorrowResponse:
    type: object
    properties:
      tokens:
        type: array
        items:
          type: object
          properties:
            denom:
              type: string
            amount:
              type: string
          description: |-
            Coin defines a token with a denomination and an amount.

            NOTE: The amount field is an Int which implements the custom method
            signatures required by gogoproto.
        title: Tokens is the maximum amount of tokens that can be borrowed
    description: >-
      QueryMaxBorrowResponse defines the response structure for the MaxBorrow
      gRPC service handler.
  umee.leverage.v1.QueryMaxWithdrawResponse:
    type: object
    properties:
      uTokens:
        type: array
        items:
          type: object
          properties:
            denom:
              type: string
            amount:
              type: string
          description: |-
            Coin defines a token with a denomination and an amount.

            NOTE: The amount field is an Int which implements the custom method
            signatures required by gogoproto.
        title: uTokens is the maximum amount of uTokens that can be withdrawn
      tokens:
        type: array
        items:
          type: object
          properties:
            denom:
              type: string
            amount:
              type: string
          description: |-
            Coin defines a token with a denomination and an amount.

            NOTE: The amount field is an Int which implements the custom method
            signatures required by gogoproto.
        title: Tokens is the equivalent of max uTokens converted to base tokens
    description: >-
      QueryMaxWithdrawResponse defines the response structure for the
      MaxWithdraw gRPC service handler.
  umee.leverage.v1.QueryParamsResponse:
    type: object
    properties:
      params:
        type: object
        properties:
          complete_liquidation_threshold:
            type: string
            description: >-
              Complete Liquidation Threshold determines how far between

              liquidation_threshold (LT) and collateral_value (CV) a borrower's

              borrowed value must have progressed in order to allow a full
              liquidation.

              0.3 indicates 30% of the way from LT to CV.

              See also `minimum_close_factor` for more information.

              Valid values: 0-1.
          minimum_close_factor:
            type: string
            description: |-
              borrowed          CV := collateral
                          value                   value
               --- | ------- | ----- | -------- | ------->
                  LV                 CL

              LV = liquidation value = liquidation_threshold * CV
              CL = LV + (CV-LV) * complete_liquidation_threshold
                 is the borrowed value above which close factor will be 1.

              Valid values: 0-1.
            title: >-
              Close Factor determines the portion of a borrower's position that
              can be

              liquidated in a single event. Minimum Close Factor is Close Factor
              at

              liquidation_threshold. 0.1 means that that 10% of the borrower
              position can

              be liquidated when the borrowed value passes the
              liquidation_threshold.

              close_factor scales linearly between minimum_close_factor and 1.0,

              reaching its maximum when borrowed value passes

              complete_liquidation_threshold. We can put it into the picture:
          oracle_reward_factor:
            type: string
            description: |-
              Oracle Reward Factor determines the portion of interest accrued on
              borrows that is sent to the oracle module to fund its reward pool.
              Valid values: 0-1.
          small_liquidation_size:
            type: string
            description: >-
              Small Liquidation Size determines the USD value at which a borrow
              is

              considered small enough to be liquidated in a single transaction,
              bypassing

              dynamic close factor.
          direct_liquidation_fee:
            type: string
            description: >-
              Direct Liquidation Fee is a reduction factor in liquidation
              incentive

              experienced by liquidators who choose to receive base assets
              instead of

              uTokens as liquidation rewards.

              Valid values: 0-1.
        description: >-
          Params defines the parameters for the leverage module.

          See
          https://github.com/umee-network/umee/blob/main/docs/design_docs/010-market-params.md

          for more details.
    description: |-
      QueryParamsResponse defines the response structure for the Params gRPC
      service handler.
  umee.leverage.v1.QueryRegisteredTokensResponse:
    type: object
    properties:
      registry:
        type: array
        items:
          type: object
          properties:
            base_denom:
              type: string
              description: Base Denom is the denomination of the underlying base token.
            reserve_factor:
              type: string
              description: >-
                Reserve Factor defines what portion of accrued interest goes to
                reserves

                when this token is borrowed.

                Valid values: 0-1.
            collateral_weight:
              type: string
              description: >-
                Collateral Weight defines what portion of the total value of the
                asset

                can contribute to a users borrowing power. If the collateral
                weight is

                zero, using this asset as collateral against borrowing will be
                disabled.

                Valid values: 0-1.
            liquidation_threshold:
              type: string
              description: >-
                Liquidation Threshold defines what amount of the total value of
                the

                asset as a collateral can contribute to a user's liquidation
                threshold

                (above which they become eligible for liquidation).

                See also: min_close_factor.

                Valid values: 0-1.
            base_borrow_rate:
              type: string
              title: >-
                Base Borrow Rate defines the minimum interest rate for borrowing
                this

                asset.

                Valid values: 0-∞
            kink_borrow_rate:
              type: string
              title: |-
                Kink Borrow Rate defines the interest rate for borrowing this
                asset when supply utilization is equal to 'kink_utilization'.
                Valid values: 0-∞
            max_borrow_rate:
              type: string
              title: |-
                Max Borrow Rate defines the interest rate for borrowing this
                asset when supply utilization is at its maximum.
                Valid values: 0-∞
            kink_utilization:
              type: string
              description: |-
                Kink Utilization defines the supply utilization value where
                the kink in the borrow interest rate function occurs.
                Valid values: 0-1.
            liquidation_incentive:
              type: string
              description: >-
                Liquidation Incentive determines the portion of bonus collateral
                of

                a token type liquidators receive as a liquidation reward.

                Valid values: 0-1.
            symbol_denom:
              type: string
              description: Symbol Denom is the human readable denomination of this token.
            exponent:
              type: integer
              format: int64
              description: >-
                Exponent is the power of ten by which to multiply, in order to
                convert

                an amount of the token denoted in its symbol denom to the actual
                amount

                of its base denom.
            enable_msg_supply:
              type: boolean
              description: >-
                Enable Msg Supply allows supplying for lending or collateral
                using this

                token. `false` means that a token can no longer be supplied.

                Note that withdrawing is always enabled. Disabling supply would

                be one step in phasing out an asset type.
            enable_msg_borrow:
              type: boolean
              description: >-
                Enable Msg Borrow allows borrowing of this token. Note that
                repaying is

                always enabled. Disabling borrowing would be one step in phasing
                out an

                asset type, but could also be used from the start for asset
                types meant

                to be collateral only, like meTokens.
            blacklist:
              type: boolean
              description: >-
                Blacklist should only be used to eliminate an asset completely.
                A blacklisted

                asset is treated as though its oracle price is zero, and thus
                ignored by

                calculations such as collateral value and borrow limit. Can
                still be repaid

                or withdrawn, but not liquidated. A blacklisted token must have
                enable_msg_supply

                and enable_msg_borrow set to false. Such tokens can be safely
                removed from the

                oracle and price feeder as well.
            max_collateral_share:
              type: string
              description: >-
                Max Collateral Share specifies how much of the system's overall
                collateral

                can be provided by a given token. 1.0 means that the token has
                no restriction.

                0.1 means maximum 10% of system's total collateral value can be
                provided by this token.

                Valid values: 0-1.
            max_supply_utilization:
              type: string
              description: >-
                Max Supply Utilization specifies the maximum supply utilization
                a token is

                allowed to reach as a direct result of user borrowing. New
                borrows are not allowed when

                the supply utilization is above `max_supply_utilization`.
                   supply_utilization(token) = total_borrowed(token) / total_supply(token)
                Valid values: 0-1.
            min_collateral_liquidity:
              type: string
              title: >-
                Min Collateral Liquidity specifies min limit for the following
                function:
                   collateral_liquidity(token) = available(token) / total_collateral(token)
                Borrowing, collateralizing, or withdrawing assets is not allowed
                when the

                result of such action invalidates min_collateral_liquidity.

                Liquidity can only drop below this value due to interest or
                liquidations.

                Valid values: 0 - 1
            max_supply:
              type: string
              description: >-
                Max Supply is the maximum amount of tokens the protocol can
                hold.

                Adding more supply of the given token to the protocol will
                return an error.

                Must be a non negative value. 0 means that there is no limit.

                To mark a token as not valid for supply, `msg_supply` must be
                set to false.
            historic_medians:
              type: integer
              format: int64
              description: >-
                Historic Medians is the number of median historic prices to
                request from

                the oracle module when evaluating new borrow positions
                containing this token.

                All MsgBorrow, MsgWithdraw, and MsgDecollateralize must result
                in healthy

                borrow positions under both current and historic prices. The
                default value of

                zero for this field causes current price to be used in those
                calculations

                for the affected Token.
          description: >-
            Token defines a token, along with its metadata and parameters, in
            the Umee

            capital facility that can be supplied and borrowed.

            See
            https://github.com/umee-network/umee/blob/main/docs/design_docs/010-market-params.md

            for more details.
    description: |-
      QueryRegisteredTokensResponse defines the response structure for the
      RegisteredTokens gRPC service handler.
  umee.leverage.v1.Token:
    type: object
    properties:
      base_denom:
        type: string
        description: Base Denom is the denomination of the underlying base token.
      reserve_factor:
        type: string
        description: >-
          Reserve Factor defines what portion of accrued interest goes to
          reserves

          when this token is borrowed.

          Valid values: 0-1.
      collateral_weight:
        type: string
        description: >-
          Collateral Weight defines what portion of the total value of the asset

          can contribute to a users borrowing power. If the collateral weight is

          zero, using this asset as collateral against borrowing will be
          disabled.

          Valid values: 0-1.
      liquidation_threshold:
        type: string
        description: |-
          Liquidation Threshold defines what amount of the total value of the
          asset as a collateral can contribute to a user's liquidation threshold
          (above which they become eligible for liquidation).
          See also: min_close_factor.
          Valid values: 0-1.
      base_borrow_rate:
        type: string
        title: |-
          Base Borrow Rate defines the minimum interest rate for borrowing this
          asset.
          Valid values: 0-∞
      kink_borrow_rate:
        type: string
        title: |-
          Kink Borrow Rate defines the interest rate for borrowing this
          asset when supply utilization is equal to 'kink_utilization'.
          Valid values: 0-∞
      max_borrow_rate:
        type: string
        title: |-
          Max Borrow Rate defines the interest rate for borrowing this
          asset when supply utilization is at its maximum.
          Valid values: 0-∞
      kink_utilization:
        type: string
        description: |-
          Kink Utilization defines the supply utilization value where
          the kink in the borrow interest rate function occurs.
          Valid values: 0-1.
      liquidation_incentive:
        type: string
        description: |-
          Liquidation Incentive determines the portion of bonus collateral of
          a token type liquidators receive as a liquidation reward.
          Valid values: 0-1.
      symbol_denom:
        type: string
        description: Symbol Denom is the human readable denomination of this token.
      exponent:
        type: integer
        format: int64
        description: >-
          Exponent is the power of ten by which to multiply, in order to convert

          an amount of the token denoted in its symbol denom to the actual
          amount

          of its base denom.
      enable_msg_supply:
        type: boolean
        description: >-
          Enable Msg Supply allows supplying for lending or collateral using
          this

          token. `false` means that a token can no longer be supplied.

          Note that withdrawing is always enabled. Disabling supply would

          be one step in phasing out an asset type.
      enable_msg_borrow:
        type: boolean
        description: >-
          Enable Msg Borrow allows borrowing of this token. Note that repaying
          is

          always enabled. Disabling borrowing would be one step in phasing out
          an

          asset type, but could also be used from the start for asset types
          meant

          to be collateral only, like meTokens.
      blacklist:
        type: boolean
        description: >-
          Blacklist should only be used to eliminate an asset completely. A
          blacklisted

          asset is treated as though its oracle price is zero, and thus ignored
          by

          calculations such as collateral value and borrow limit. Can still be
          repaid

          or withdrawn, but not liquidated. A blacklisted token must have
          enable_msg_supply

          and enable_msg_borrow set to false. Such tokens can be safely removed
          from the

          oracle and price feeder as well.
      max_collateral_share:
        type: string
        description: >-
          Max Collateral Share specifies how much of the system's overall
          collateral

          can be provided by a given token. 1.0 means that the token has no
          restriction.

          0.1 means maximum 10% of system's total collateral value can be
          provided by this token.

          Valid values: 0-1.
      max_supply_utilization:
        type: string
        description: >-
          Max Supply Utilization specifies the maximum supply utilization a
          token is

          allowed to reach as a direct result of user borrowing. New borrows are
          not allowed when

          the supply utilization is above `max_supply_utilization`.
             supply_utilization(token) = total_borrowed(token) / total_supply(token)
          Valid values: 0-1.
      min_collateral_liquidity:
        type: string
        title: >-
          Min Collateral Liquidity specifies min limit for the following
          function:
             collateral_liquidity(token) = available(token) / total_collateral(token)
          Borrowing, collateralizing, or withdrawing assets is not allowed when
          the

          result of such action invalidates min_collateral_liquidity.

          Liquidity can only drop below this value due to interest or
          liquidations.

          Valid values: 0 - 1
      max_supply:
        type: string
        description: >-
          Max Supply is the maximum amount of tokens the protocol can hold.

          Adding more supply of the given token to the protocol will return an
          error.

          Must be a non negative value. 0 means that there is no limit.

          To mark a token as not valid for supply, `msg_supply` must be set to
          false.
      historic_medians:
        type: integer
        format: int64
        description: >-
          Historic Medians is the number of median historic prices to request
          from

          the oracle module when evaluating new borrow positions containing this
          token.

          All MsgBorrow, MsgWithdraw, and MsgDecollateralize must result in
          healthy

          borrow positions under both current and historic prices. The default
          value of

          zero for this field causes current price to be used in those
          calculations

          for the affected Token.
    description: >-
      Token defines a token, along with its metadata and parameters, in the Umee

      capital facility that can be supplied and borrowed.

      See
      https://github.com/umee-network/umee/blob/main/docs/design_docs/010-market-params.md

      for more details.
  cosmos.base.v1beta1.DecCoin:
    type: object
    properties:
      denom:
        type: string
      amount:
        type: string
    description: |-
      DecCoin defines a token with a denomination and a decimal amount.

      NOTE: The amount field is an Dec which implements the custom method
      signatures required by gogoproto.
  umee.oracle.v1.AggregateExchangeRatePrevote:
    type: object
    properties:
      hash:
        type: string
      voter:
        type: string
      submit_block:
        type: string
        format: uint64
    title: |-
      AggregateExchangeRatePrevote -
      struct for aggregate prevoting on the ExchangeRateVote.
      The purpose of aggregate prevote is to hide vote exchange rates with hash
      which is formatted as hex string in SHA256("{salt}:{exchange
      rate}{denom},...,{exchange rate}{denom}:{voter}")
  umee.oracle.v1.AggregateExchangeRateVote:
    type: object
    properties:
      exchange_rate_tuples:
        type: array
        items:
          type: object
          properties:
            denom:
              type: string
            exchange_rate:
              type: string
          title: >-
            ExchangeRateTuple - struct to store interpreted exchange rates data
            to store
      voter:
        type: string
    description: |-
      AggregateExchangeRateVote - struct for voting on
      the exchange rates of USD denominated in various assets.
  umee.oracle.v1.Denom:
    type: object
    properties:
      base_denom:
        type: string
      symbol_denom:
        type: string
      exponent:
        type: integer
        format: int64
    title: Denom - the object to hold configurations of each denom
  umee.oracle.v1.ExchangeRateTuple:
    type: object
    properties:
      denom:
        type: string
      exchange_rate:
        type: string
    title: >-
      ExchangeRateTuple - struct to store interpreted exchange rates data to
      store
  umee.oracle.v1.Params:
    type: object
    properties:
      vote_period:
        type: string
        format: uint64
      vote_threshold:
        type: string
      reward_band:
        type: string
      reward_distribution_window:
        type: string
        format: uint64
      accept_list:
        type: array
        items:
          type: object
          properties:
            base_denom:
              type: string
            symbol_denom:
              type: string
            exponent:
              type: integer
              format: int64
          title: Denom - the object to hold configurations of each denom
      slash_fraction:
        type: string
      slash_window:
        type: string
        format: uint64
      min_valid_per_window:
        type: string
      historic_stamp_period:
        type: string
        format: uint64
        description: |-
          Historic Stamp Period represents the amount of blocks the oracle
          module waits before recording a new historic price.
      median_stamp_period:
        type: string
        format: uint64
        description: |-
          Median Stamp Period represents the amount blocks the oracle module
          waits between calculating and stamping a new median and standard
          deviation of that median.
      maximum_price_stamps:
        type: string
        format: uint64
        description: |-
          Maximum Price Stamps represents the maximum amount of historic prices
          the oracle module will store before pruning via FIFO.
      maximum_median_stamps:
        type: string
        format: uint64
        description: |-
          Maximum Median Stamps represents the maximum amount of medians the
          oracle module will store before pruning via FIFO.
    description: Params defines the parameters for the oracle module.
  umee.oracle.v1.Price:
    type: object
    properties:
      exchange_rate_tuple:
        type: object
        properties:
          denom:
            type: string
          exchange_rate:
            type: string
        title: >-
          ExchangeRateTuple - struct to store interpreted exchange rates data to
          store
      block_num:
        type: string
        format: uint64
    title: Price is an instance of a price "stamp"
  umee.oracle.v1.QueryActiveExchangeRatesResponse:
    type: object
    properties:
      active_rates:
        type: array
        items:
          type: string
        description: >-
          activeRates defines a list of the denomination which oracle prices
          aggreed

          upon.
    description: |-
      QueryActiveExchangeRatesResponse is response type for the
      Query/ActiveExchangeRates RPC method.
  umee.oracle.v1.QueryAggregatePrevoteResponse:
    type: object
    properties:
      aggregate_prevote:
        type: object
        properties:
          hash:
            type: string
          voter:
            type: string
          submit_block:
            type: string
            format: uint64
        title: >-
          AggregateExchangeRatePrevote -

          struct for aggregate prevoting on the ExchangeRateVote.

          The purpose of aggregate prevote is to hide vote exchange rates with
          hash

          which is formatted as hex string in SHA256("{salt}:{exchange

          rate}{denom},...,{exchange rate}{denom}:{voter}")
    description: |-
      QueryAggregatePrevoteResponse is response type for the
      Query/AggregatePrevote RPC method.
  umee.oracle.v1.QueryAggregatePrevotesResponse:
    type: object
    properties:
      aggregate_prevotes:
        type: array
        items:
          type: object
          properties:
            hash:
              type: string
            voter:
              type: string
            submit_block:
              type: string
              format: uint64
          title: >-
            AggregateExchangeRatePrevote -

            struct for aggregate prevoting on the ExchangeRateVote.

            The purpose of aggregate prevote is to hide vote exchange rates with
            hash

            which is formatted as hex string in SHA256("{salt}:{exchange

            rate}{denom},...,{exchange rate}{denom}:{voter}")
        title: >-
          aggregate_prevotes defines all oracle aggregate prevotes submitted in
          the

          current vote period
    description: |-
      QueryAggregatePrevotesResponse is response type for the
      Query/AggregatePrevotes RPC method.
  umee.oracle.v1.QueryAggregateVoteResponse:
    type: object
    properties:
      aggregate_vote:
        title: >-
          aggregate_vote defines oracle aggregate vote submitted by a validator
          in

          the current vote period
        type: object
        properties:
          exchange_rate_tuples:
            type: array
            items:
              type: object
              properties:
                denom:
                  type: string
                exchange_rate:
                  type: string
              title: >-
                ExchangeRateTuple - struct to store interpreted exchange rates
                data to store
          voter:
            type: string
        description: |-
          AggregateExchangeRateVote - struct for voting on
          the exchange rates of USD denominated in various assets.
    description: |-
      QueryAggregateVoteResponse is response type for the
      Query/AggregateVote RPC method.
  umee.oracle.v1.QueryAggregateVotesResponse:
    type: object
    properties:
      aggregate_votes:
        type: array
        items:
          type: object
          properties:
            exchange_rate_tuples:
              type: array
              items:
                type: object
                properties:
                  denom:
                    type: string
                  exchange_rate:
                    type: string
                title: >-
                  ExchangeRateTuple - struct to store interpreted exchange rates
                  data to store
            voter:
              type: string
          description: |-
            AggregateExchangeRateVote - struct for voting on
            the exchange rates of USD denominated in various assets.
        title: >-
          aggregate_votes defines all oracle aggregate votes submitted in the
          current

          vote period
    description: |-
      QueryAggregateVotesResponse is response type for the
      Query/AggregateVotes RPC method.
  umee.oracle.v1.QueryExchangeRatesResponse:
    type: object
    properties:
      exchange_rates:
        type: array
        items:
          type: object
          properties:
            denom:
              type: string
            amount:
              type: string
          description: |-
            DecCoin defines a token with a denomination and a decimal amount.

            NOTE: The amount field is an Dec which implements the custom method
            signatures required by gogoproto.
        description: |-
          exchange_rates defines a list of the exchange rate for all whitelisted
          denoms.
    description: |-
      QueryExchangeRatesResponse is response type for the
      Query/ExchangeRates RPC method.
  umee.oracle.v1.QueryFeederDelegationResponse:
    type: object
    properties:
      feeder_addr:
        type: string
        title: feeder_addr defines the feeder delegation of a validator
    description: |-
      QueryFeederDelegationResponse is response type for the
      Query/FeederDelegation RPC method.
  umee.oracle.v1.QueryMedianDeviationsResponse:
    type: object
    properties:
      medianDeviations:
        type: array
        items:
          type: object
          properties:
            exchange_rate_tuple:
              type: object
              properties:
                denom:
                  type: string
                exchange_rate:
                  type: string
              title: >-
                ExchangeRateTuple - struct to store interpreted exchange rates
                data to store
            block_num:
              type: string
              format: uint64
          title: Price is an instance of a price "stamp"
        description: >-
          medians defines a list of the median deviations for all stamped
          denoms.
    description: |-
      QueryMedianDeviationsResponse is response type for the
      Query/MedianDeviations RPC method.
  umee.oracle.v1.QueryMediansResponse:
    type: object
    properties:
      medians:
        type: array
        items:
          type: object
          properties:
            exchange_rate_tuple:
              type: object
              properties:
                denom:
                  type: string
                exchange_rate:
                  type: string
              title: >-
                ExchangeRateTuple - struct to store interpreted exchange rates
                data to store
            block_num:
              type: string
              format: uint64
          title: Price is an instance of a price "stamp"
        description: medians defines a list of the medians for all stamped denoms.
    description: |-
      QueryMediansResponse is response type for the
      Query/Medians RPC method.
  umee.oracle.v1.QueryMissCounterResponse:
    type: object
    properties:
      miss_counter:
        type: string
        format: uint64
        title: miss_counter defines the oracle miss counter of a validator
    description: |-
      QueryMissCounterResponse is response type for the
      Query/MissCounter RPC method.
  umee.oracle.v1.QueryParamsResponse:
    type: object
    properties:
      params:
        description: params defines the parameters of the module.
        type: object
        properties:
          vote_period:
            type: string
            format: uint64
          vote_threshold:
            type: string
          reward_band:
            type: string
          reward_distribution_window:
            type: string
            format: uint64
          accept_list:
            type: array
            items:
              type: object
              properties:
                base_denom:
                  type: string
                symbol_denom:
                  type: string
                exponent:
                  type: integer
                  format: int64
              title: Denom - the object to hold configurations of each denom
          slash_fraction:
            type: string
          slash_window:
            type: string
            format: uint64
          min_valid_per_window:
            type: string
          historic_stamp_period:
            type: string
            format: uint64
            description: |-
              Historic Stamp Period represents the amount of blocks the oracle
              module waits before recording a new historic price.
          median_stamp_period:
            type: string
            format: uint64
            description: |-
              Median Stamp Period represents the amount blocks the oracle module
              waits between calculating and stamping a new median and standard
              deviation of that median.
          maximum_price_stamps:
            type: string
            format: uint64
            description: >-
              Maximum Price Stamps represents the maximum amount of historic
              prices

              the oracle module will store before pruning via FIFO.
          maximum_median_stamps:
            type: string
            format: uint64
            description: |-
              Maximum Median Stamps represents the maximum amount of medians the
              oracle module will store before pruning via FIFO.
    description: QueryParamsResponse is the response type for the Query/Params RPC method.
  umee.oracle.v1.QuerySlashWindowResponse:
    type: object
    properties:
      window_progress:
        type: string
        format: uint64
        description: |-
          window_progress defines the number of voting periods
          since the last slashing event would have taken place.
    description: |-
      QuerySlashWindowResponse is response type for the
      Query/SlashWindow RPC method.<|MERGE_RESOLUTION|>--- conflicted
+++ resolved
@@ -150,42 +150,15 @@
                   Borrow Limit is the maximum Borrowed Value the account is
                   allowed to reach through direct borrowing.
 
-<<<<<<< HEAD
                   The lower of spot or historic price for each collateral token
                   is used then calculating borrow limits.
-=======
-                  It uses the lower of two borrow limits: spot_borrow_limit and
-                  historic_borrow_limit.
->>>>>>> 2bc358a0
+
               liquidation_threshold:
                 type: string
                 description: >-
                   Liquidation Threshold is the Borrowed Value at which the
                   account becomes eligible for liquidation.
-<<<<<<< HEAD
-=======
-              historic_borrowed_value:
-                type: string
-                description: >-
-                  Historic Borrowed Value is the sum of the USD value of all
-                  tokens the account has borrowed,
-
-                  including interest owed, using historic prices.
-              historic_borrow_limit:
-                type: string
-                description: >-
-                  Historic Borrow Limit is the maximum Borrowed Value the
-                  account is allowed to reach through direct borrowing,
-
-                  using historic prices.
-              spot_borrow_limit:
-                type: string
-                description: >-
-                  Spot Borrow Limit is the maximum Borrowed Value the account is
-                  allowed to reach through direct borrowing,
-
-                  using spot prices.
->>>>>>> 2bc358a0
+
             description: >-
               QueryAccountSummaryResponse defines the response structure for the
               AccountSummary gRPC service handler.
@@ -2064,42 +2037,15 @@
           Borrow Limit is the maximum Borrowed Value the account is allowed to
           reach through direct borrowing.
 
-<<<<<<< HEAD
           The lower of spot or historic price for each collateral token is used
           then calculating borrow limits.
-=======
-          It uses the lower of two borrow limits: spot_borrow_limit and
-          historic_borrow_limit.
->>>>>>> 2bc358a0
+
       liquidation_threshold:
         type: string
         description: >-
           Liquidation Threshold is the Borrowed Value at which the account
           becomes eligible for liquidation.
-<<<<<<< HEAD
-=======
-      historic_borrowed_value:
-        type: string
-        description: >-
-          Historic Borrowed Value is the sum of the USD value of all tokens the
-          account has borrowed,
-
-          including interest owed, using historic prices.
-      historic_borrow_limit:
-        type: string
-        description: >-
-          Historic Borrow Limit is the maximum Borrowed Value the account is
-          allowed to reach through direct borrowing,
-
-          using historic prices.
-      spot_borrow_limit:
-        type: string
-        description: >-
-          Spot Borrow Limit is the maximum Borrowed Value the account is allowed
-          to reach through direct borrowing,
-
-          using spot prices.
->>>>>>> 2bc358a0
+
     description: >-
       QueryAccountSummaryResponse defines the response structure for the
       AccountSummary gRPC service handler.
