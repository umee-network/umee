name: Tests
on:
  pull_request:
  merge_group:
  push:
    branches:
      - main
      - release/**

concurrency:
  group: ci-${{ github.ref }}-${{ github.workflow }}
  cancel-in-progress: true

jobs:
  install-tparse:
    runs-on: ubuntu-latest
    steps:
      - uses: actions/setup-go@v3
        with:
          go-version: 1.19
      - uses: actions/cache@v3
        id: cache-go-tparse
        with:
          path: ~/go/bin
          key: ${{ runner.os }}-go-tparse-binary
      - name: Install tparse
        if: steps.cache-go-tparse.outputs.cache-hit != 'true'
        run: |
          go install github.com/mfridman/tparse@v0.11.1

  build:
    runs-on: ubuntu-latest
    strategy:
      matrix:
        arch: [amd64, arm64]
        targetos: [darwin, linux]
    name: umeed ${{ matrix.targetos }}-${{ matrix.arch }}
    steps:
      - uses: actions/checkout@v3
      - name: Cache binaries
        id: cache-binaries
        uses: actions/cache@v3
        with:
          path: ./cmd/umeed/umeed
          key: umeed-${{ matrix.targetos }}-${{ matrix.arch }}
      - uses: technote-space/get-diff-action@v6.1.2
        with:
          PATTERNS: |
            **/**.go
            go.mod
            go.sum
      - name: Setup go
        if: steps.cache-binaries.outputs.cache-hit != 'true' && env.GIT_DIFF
        uses: actions/setup-go@v3
        with:
          go-version: 1.19
          cache: true
        env:
          GOOS: ${{ matrix.targetos }}
          GOARCH: ${{ matrix.arch }}
      - name: Compile
        if: steps.cache-binaries.outputs.cache-hit != 'true' && env.GIT_DIFF
        run: |
          go mod download
          make build

  test-unit-cover:
    runs-on: ubuntu-latest
    needs: install-tparse
    steps:
      - uses: actions/checkout@v3
      - uses: technote-space/get-diff-action@v6.1.2
        with:
          PATTERNS: |
            **/**.go
            go.mod
            go.sum
      - uses: actions/setup-go@v3
        if: env.GIT_DIFF
        with:
          go-version: 1.19
          cache: true
      - name: Test and Create Coverage Report
        if: env.GIT_DIFF
        run: |
          EXPERIMENTAL=true make test-unit-cover
      - uses: codecov/codecov-action@v3
        if: env.GIT_DIFF
        with:
          file: ./coverage.txt
          fail_ci_if_error: true

  test-e2e:
    runs-on: ubuntu-latest
    needs: install-tparse
    timeout-minutes: 25
    steps:
      - uses: actions/checkout@v3
      - uses: technote-space/get-diff-action@v6.1.2
        with:
          PATTERNS: |
            **/**.go
            go.mod
            go.sum
      - uses: actions/setup-go@v3
        if: env.GIT_DIFF
        with:
          go-version: 1.19
          cache: true

      # In this step, this action saves a list of existing images,
      # the cache is created without them in the post run.
      # It also restores the cache if it exists.
      - name: cache docker layer
        uses: satackey/action-docker-layer-caching@v0.0.11
        if: env.GIT_DIFF
        # Ignore the failure of a step and avoid terminating the job.
        continue-on-error: true

      - name: Build Docker Image
        if: env.GIT_DIFF
        run: |
          DOCKER_BUILDKIT=1 make docker-build

      - name: Test E2E
        if: env.GIT_DIFF
        run: |
          EXPERIMENTAL=true make test-e2e

  price-feeder:
    runs-on: ubuntu-latest
    needs: install-tparse
    steps:
      - uses: actions/checkout@v3
      - uses: technote-space/get-diff-action@v6.1.2
        with:
          PATTERNS: |
            **/**.go
            price-feeder/go.mod
            price-feeder/go.sum
      - uses: actions/setup-go@v3
        if: env.GIT_DIFF
        with:
          go-version: 1.19
          cache: true
          cache-dependency-path: price-feeder/go.sum
      - name: Test price-feeder
        if: env.GIT_DIFF
        run: |
          cd price-feeder && make test-unit

  liveness-test:
    needs: install-tparse
    # needs: build-umeed
    runs-on: ubuntu-latest
    timeout-minutes: 10
    steps:
      - uses: actions/checkout@v3
      - uses: technote-space/get-diff-action@v6.1.2
        id: git_diff
        with:
          PATTERNS: |
            **/**.go
            go.mod
            go.sum

      - name: Cache updated version binary
        id: cache-binaries
        uses: actions/cache@v3
        with:
          path: ./cmd/umeed/umeed
          key: umeed-linux-amd64

      - name: Move new version binary to build folder
        if: steps.cache-binaries.outputs.cache-hit == 'true'
        run: |
          mkdir -p build
          cp ./cmd/umeed/umeed ./build/umeed
          chmod +x ./build/umeed

      - name: Start single node chain
        if: env.GIT_DIFF && steps.cache-binaries.outputs.cache-hit == 'true'
        run: |
          ./contrib/scripts/single-node.sh
      - name: Test Local Network Liveness
        if: env.GIT_DIFF && steps.cache-binaries.outputs.cache-hit == 'true'
        run: |
          sleep 1m
<<<<<<< HEAD
          ./contrib/scripts/test_localnet_liveness.sh 50 5 50 localhost:26657

  experimental-test-unit:
    runs-on: ubuntu-latest
    needs: install-tparse
    steps:
      - uses: actions/checkout@v3
      - uses: technote-space/get-diff-action@v6.1.2
        with:
          PATTERNS: |
            **/**.go
            go.mod
            go.sum
      - uses: actions/setup-go@v3
        if: env.GIT_DIFF
        with:
          go-version: 1.19
          cache: true
      - name: Test the experimental features
        if: env.GIT_DIFF
        run: |
          EXPERIMENTAL=true make test-unit

  experimental-test-e2e:
    runs-on: ubuntu-latest
    needs: install-tparse
    timeout-minutes: 25
    steps:
      - uses: actions/checkout@v3
      - uses: technote-space/get-diff-action@v6.1.2
        with:
          PATTERNS: |
            **/**.go
            go.mod
            go.sum
      - uses: actions/setup-go@v3
        if: env.GIT_DIFF
        with:
          go-version: 1.19
          cache: true

      # In this step, this action saves a list of existing images,
      # the cache is created without them in the post run.
      # It also restores the cache if it exists.
      - name: cache docker layer
        uses: satackey/action-docker-layer-caching@v0.0.11
        if: env.GIT_DIFF
        # Ignore the failure of a step and avoid terminating the job.
        continue-on-error: true

      - name: Build Docker Image with experimental features
        if: env.GIT_DIFF
        run: |
          DOCKER_BUILDKIT=1 make docker-build-experimental

      - name: Test E2E with experimental features
        if: env.GIT_DIFF
        run: |
          EXPERIMENTAL=true make test-e2e
=======
          ./contrib/scripts/test_localnet_liveness.sh 50 5 50 localhost:26657
>>>>>>> eb01e9d2
<|MERGE_RESOLUTION|>--- conflicted
+++ resolved
@@ -186,66 +186,4 @@
         if: env.GIT_DIFF && steps.cache-binaries.outputs.cache-hit == 'true'
         run: |
           sleep 1m
-<<<<<<< HEAD
           ./contrib/scripts/test_localnet_liveness.sh 50 5 50 localhost:26657
-
-  experimental-test-unit:
-    runs-on: ubuntu-latest
-    needs: install-tparse
-    steps:
-      - uses: actions/checkout@v3
-      - uses: technote-space/get-diff-action@v6.1.2
-        with:
-          PATTERNS: |
-            **/**.go
-            go.mod
-            go.sum
-      - uses: actions/setup-go@v3
-        if: env.GIT_DIFF
-        with:
-          go-version: 1.19
-          cache: true
-      - name: Test the experimental features
-        if: env.GIT_DIFF
-        run: |
-          EXPERIMENTAL=true make test-unit
-
-  experimental-test-e2e:
-    runs-on: ubuntu-latest
-    needs: install-tparse
-    timeout-minutes: 25
-    steps:
-      - uses: actions/checkout@v3
-      - uses: technote-space/get-diff-action@v6.1.2
-        with:
-          PATTERNS: |
-            **/**.go
-            go.mod
-            go.sum
-      - uses: actions/setup-go@v3
-        if: env.GIT_DIFF
-        with:
-          go-version: 1.19
-          cache: true
-
-      # In this step, this action saves a list of existing images,
-      # the cache is created without them in the post run.
-      # It also restores the cache if it exists.
-      - name: cache docker layer
-        uses: satackey/action-docker-layer-caching@v0.0.11
-        if: env.GIT_DIFF
-        # Ignore the failure of a step and avoid terminating the job.
-        continue-on-error: true
-
-      - name: Build Docker Image with experimental features
-        if: env.GIT_DIFF
-        run: |
-          DOCKER_BUILDKIT=1 make docker-build-experimental
-
-      - name: Test E2E with experimental features
-        if: env.GIT_DIFF
-        run: |
-          EXPERIMENTAL=true make test-e2e
-=======
-          ./contrib/scripts/test_localnet_liveness.sh 50 5 50 localhost:26657
->>>>>>> eb01e9d2
