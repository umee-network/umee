name: Tests
on:
  pull_request:
  push:
    branches:
      - main
      - release/**

jobs:
  install-tparse:
    runs-on: ubuntu-latest
    steps:
      - uses: actions/setup-go@v3
        with:
          go-version: 1.19
      - name: Display Go Version
        run: go version
      - uses: actions/cache@v3
        id: cache-go-tparse
        with:
          path: ~/go/bin
          key: ${{ runner.os }}-go-tparse-binary
      - name: Install tparse
        if: steps.cache-go-tparse.outputs.cache-hit != 'true'
        run: |
          export GO111MODULE="on" && go get github.com/mfridman/tparse@v0.9.0

  test-unit-cover:
    runs-on: ubuntu-latest
    steps:
      - uses: actions/checkout@v3
      - uses: technote-space/get-diff-action@v6.1.0
        with:
          PATTERNS: |
            **/**.go
            go.mod
            go.sum
      - uses: actions/setup-go@v3
        if: env.GIT_DIFF
        with:
          go-version: 1.19
          cache: true
      - name: Test and Create Coverage Report
        if: env.GIT_DIFF
        run: |
          make test-unit-cover
      - uses: codecov/codecov-action@v3
        if: env.GIT_DIFF
        with:
          file: ./coverage.txt
          fail_ci_if_error: true

  test-e2e:
    runs-on: ubuntu-latest
    timeout-minutes: 25
    steps:
      - uses: actions/checkout@v3
      - uses: technote-space/get-diff-action@v6.1.0
        with:
          PATTERNS: |
            **/**.go
            go.mod
            go.sum
      - uses: actions/setup-go@v3
        if: env.GIT_DIFF
        with:
          go-version: 1.19
          cache: true

      # In this step, this action saves a list of existing images,
      # the cache is created without them in the post run.
      # It also restores the cache if it exists.
      - name: cache docker layer
        uses: satackey/action-docker-layer-caching@v0.0.11
        if: env.GIT_DIFF
        # Ignore the failure of a step and avoid terminating the job.
        continue-on-error: true

      - name: Build Docker Image
        if: env.GIT_DIFF
        run: |
          DOCKER_BUILDKIT=1 make docker-build

      - name: Test E2E
        if: env.GIT_DIFF
        run: |
          make test-e2e

  price-feeder:
    runs-on: ubuntu-latest
    steps:
      - uses: actions/checkout@v3
      - uses: technote-space/get-diff-action@v6.1.0
        with:
          PATTERNS: |
            **/**.go
            price-feeder/go.mod
            price-feeder/go.sum
      - uses: actions/setup-go@v3
        if: env.GIT_DIFF
        with:
          go-version: 1.19
          cache: true
          cache-dependency-path: price-feeder/go.sum
      - name: Test price-feeder
        if: env.GIT_DIFF
        run: |
          cd price-feeder && make test-unit

  build-umeed:
    uses: ./.github/workflows/build.yml

  liveness-test:
    needs: build-umeed
    runs-on: ubuntu-latest
    timeout-minutes: 10
    steps:
      - uses: actions/checkout@v3
      - uses: technote-space/get-diff-action@v6.1.0
        id: git_diff
        with:
          PATTERNS: |
            **/**.go
            go.mod
            go.sum

      - name: Cache updated version binary
        id: cache-binaries
        uses: actions/cache@v3
        with:
          path: ./cmd/umeed/umeed
          key: umeed-linux-amd64

      - name: Move new version binary to build folder
        if: steps.cache-binaries.outputs.cache-hit == 'true'
        run: |
          mkdir -p build
          cp ./cmd/umeed/umeed ./build/umeed
          chmod +x ./build/umeed

      - name: Start single node chain
        if: env.GIT_DIFF && steps.cache-binaries.outputs.cache-hit == 'true'
        run: |
          ./contrib/scripts/single-node.sh
      - name: Test Local Network Liveness
        if: env.GIT_DIFF && steps.cache-binaries.outputs.cache-hit == 'true'
        run: |
          sleep 1m
<<<<<<< HEAD
          ./contrib/scripts/test_localnet_liveness.sh 50 5 50 localhost:26657

  # mainnet-upgrade-v1-v3:
  #   needs: build-umeed
  #   runs-on: ubuntu-latest
  #   timeout-minutes: 20
  #   steps:
  #     - uses: actions/checkout@v3
  #     - uses: technote-space/get-diff-action@v6.1.0
  #       with:
  #         PATTERNS: |
  #           **/**.go
  #           go.mod
  #           go.sum

  #     - name: Cache updated version binary
  #       id: cache-binaries
  #       uses: actions/cache@v3
  #       with:
  #         path: ./cmd/umeed/umeed
  #         key: umeed-linux-amd64

  #     - name: Move new version binary to build folder
  #       if: steps.cache-binaries.outputs.cache-hit == 'true'
  #       run: |
  #         mkdir -p build
  #         cp ./cmd/umeed/umeed ./build/umeed
  #         chmod +x ./build/umeed

  #     - name: cache umeed mainnet
  #       uses: actions/cache@v3
  #       id: umeed-v112
  #       with:
  #         path: ./contrib/scripts/umeed-releases/umeed-v1.1.2-linux-amd64/umeed
  #         key: umeed-v112
  #     - name: download mainnet binary
  #       if: steps.umeed-v112.outputs.cache-hit != 'true'
  #       run: |
  #         ./contrib/scripts/download-mainnet-umeed.sh
  #     - name: cache mainnet tinkered genesis
  #       uses: actions/cache@v3
  #       id: tinkered-genesis-sep-15
  #       with:
  #         path: ./contrib/scripts/mainnet_tinkered_genesis.json
  #         key: tinkered-genesis-sep-15
  #     - name: tinkerer mainnet genesis
  #       if: steps.tinkered-genesis-sep-15.outputs.cache-hit != 'true'
  #       run: |
  #         ./contrib/scripts/tinker-mainnet-genesis.sh
  #     - name: Fork mainnet and upgrade from v1.1.2 to v.3.x.x
  #       if: env.GIT_DIFF && steps.cache-binaries.outputs.cache-hit == 'true'
  #       run: |
  #         ./contrib/scripts/umeemainnet_fork.sh
=======
          ./contrib/scripts/test_localnet_liveness.sh 50 5 50 localhost:26657
>>>>>>> 206c3091
<|MERGE_RESOLUTION|>--- conflicted
+++ resolved
@@ -146,60 +146,56 @@
         if: env.GIT_DIFF && steps.cache-binaries.outputs.cache-hit == 'true'
         run: |
           sleep 1m
-<<<<<<< HEAD
           ./contrib/scripts/test_localnet_liveness.sh 50 5 50 localhost:26657
 
-  # mainnet-upgrade-v1-v3:
-  #   needs: build-umeed
-  #   runs-on: ubuntu-latest
-  #   timeout-minutes: 20
-  #   steps:
-  #     - uses: actions/checkout@v3
-  #     - uses: technote-space/get-diff-action@v6.1.0
-  #       with:
-  #         PATTERNS: |
-  #           **/**.go
-  #           go.mod
-  #           go.sum
-
-  #     - name: Cache updated version binary
-  #       id: cache-binaries
-  #       uses: actions/cache@v3
-  #       with:
-  #         path: ./cmd/umeed/umeed
-  #         key: umeed-linux-amd64
-
-  #     - name: Move new version binary to build folder
-  #       if: steps.cache-binaries.outputs.cache-hit == 'true'
-  #       run: |
-  #         mkdir -p build
-  #         cp ./cmd/umeed/umeed ./build/umeed
-  #         chmod +x ./build/umeed
-
-  #     - name: cache umeed mainnet
-  #       uses: actions/cache@v3
-  #       id: umeed-v112
-  #       with:
-  #         path: ./contrib/scripts/umeed-releases/umeed-v1.1.2-linux-amd64/umeed
-  #         key: umeed-v112
-  #     - name: download mainnet binary
-  #       if: steps.umeed-v112.outputs.cache-hit != 'true'
-  #       run: |
-  #         ./contrib/scripts/download-mainnet-umeed.sh
-  #     - name: cache mainnet tinkered genesis
-  #       uses: actions/cache@v3
-  #       id: tinkered-genesis-sep-15
-  #       with:
-  #         path: ./contrib/scripts/mainnet_tinkered_genesis.json
-  #         key: tinkered-genesis-sep-15
-  #     - name: tinkerer mainnet genesis
-  #       if: steps.tinkered-genesis-sep-15.outputs.cache-hit != 'true'
-  #       run: |
-  #         ./contrib/scripts/tinker-mainnet-genesis.sh
-  #     - name: Fork mainnet and upgrade from v1.1.2 to v.3.x.x
-  #       if: env.GIT_DIFF && steps.cache-binaries.outputs.cache-hit == 'true'
-  #       run: |
-  #         ./contrib/scripts/umeemainnet_fork.sh
-=======
-          ./contrib/scripts/test_localnet_liveness.sh 50 5 50 localhost:26657
->>>>>>> 206c3091
+  mainnet-upgrade-v1-v3:
+    needs: build-umeed
+    runs-on: ubuntu-latest
+    timeout-minutes: 20
+    steps:
+      - uses: actions/checkout@v3
+      - uses: technote-space/get-diff-action@v6.1.0
+        with:
+          PATTERNS: |
+            **/**.go
+            go.mod
+            go.sum
+
+      - name: Cache updated version binary
+        id: cache-binaries
+        uses: actions/cache@v3
+        with:
+          path: ./cmd/umeed/umeed
+          key: umeed-linux-amd64
+
+      - name: Move new version binary to build folder
+        if: steps.cache-binaries.outputs.cache-hit == 'true'
+        run: |
+          mkdir -p build
+          cp ./cmd/umeed/umeed ./build/umeed
+          chmod +x ./build/umeed
+
+      - name: cache umeed mainnet
+        uses: actions/cache@v3
+        id: umeed-v112
+        with:
+          path: ./contrib/scripts/umeed-releases/umeed-v1.1.2-linux-amd64/umeed
+          key: umeed-v112
+      - name: download mainnet binary
+        if: steps.umeed-v112.outputs.cache-hit != 'true'
+        run: |
+          ./contrib/scripts/download-mainnet-umeed.sh
+      - name: cache mainnet tinkered genesis
+        uses: actions/cache@v3
+        id: tinkered-genesis-sep-15
+        with:
+          path: ./contrib/scripts/mainnet_tinkered_genesis.json
+          key: tinkered-genesis-sep-15
+      - name: tinkerer mainnet genesis
+        if: steps.tinkered-genesis-sep-15.outputs.cache-hit != 'true'
+        run: |
+          ./contrib/scripts/tinker-mainnet-genesis.sh
+      - name: Fork mainnet and upgrade from v1.1.2 to v.3.x.x
+        if: env.GIT_DIFF && steps.cache-binaries.outputs.cache-hit == 'true'
+        run: |
+          ./contrib/scripts/umeemainnet_fork.sh