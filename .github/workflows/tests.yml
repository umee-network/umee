name: Tests
on:
  pull_request:
  push:
    branches:
      - main
      - release/**

jobs:
  cleanup-runs:
    runs-on: ubuntu-latest
    steps:
      - uses: rokroskar/workflow-run-cleanup-action@master
        env:
          GITHUB_TOKEN: "${{ secrets.GITHUB_TOKEN }}"
    if: "!startsWith(github.ref, 'refs/tags/') && github.ref != 'refs/heads/main'"

  install-tparse:
    runs-on: ubuntu-latest
    steps:
      - uses: actions/setup-go@v3
        with:
          go-version: 1.17
      - name: Display Go Version
        run: go version
      - uses: actions/cache@v3
        id: cache-go-tpares
        with:
          path: ~/go/bin
          key: ${{ runner.os }}-go-tparse-binary
      - name: Install tparse
        if: steps.cache-go-tpares.outputs.cache-hit != 'true'
        run: |
          export GO111MODULE="on" && go get github.com/mfridman/tparse@v0.9.0

  test-unit-cover:
    runs-on: ubuntu-latest
    steps:
      - uses: actions/setup-go@v3
        with:
          go-version: 1.17
      - uses: actions/checkout@v3
      - uses: technote-space/get-diff-action@v6.0.1
        with:
          PATTERNS: |
            **/**.go
            go.mod
            go.sum
<<<<<<< HEAD
<<<<<<< HEAD
=======
      - name: Get Go Cache
        uses: actions/cache@v3
=======
      - name: Get Go Cache
        uses: actions/cache@v2
>>>>>>> a5aaa879
        with:
          path: |
            ~/go/pkg/mod
            ~/.cache/golangci-lint
            ~/.cache/go-build
          key: ${{ runner.os }}-go-cache-${{ hashFiles('**/go.sum') }}
        if: env.GIT_DIFF
<<<<<<< HEAD
>>>>>>> 22f3c41 (build(deps): Bump actions/cache from 2 to 3 (#961))
=======
>>>>>>> a5aaa879
      - name: Test and Create Coverage Report
        run: |
          make test-unit-cover
        if: env.GIT_DIFF
      - uses: codecov/codecov-action@v3
        with:
          file: ./coverage.txt
          fail_ci_if_error: true
        if: env.GIT_DIFF

  test-e2e:
    runs-on: ubuntu-latest
    timeout-minutes: 25
    steps:
      - uses: actions/setup-go@v3
        with:
          go-version: 1.17
      - uses: actions/checkout@v3
      - uses: technote-space/get-diff-action@v6.0.1
        with:
          PATTERNS: |
            **/**.go
            go.mod
            go.sum
<<<<<<< HEAD
<<<<<<< HEAD
=======
      - name: Get Go Cache
        uses: actions/cache@v3
=======
      - name: Get Go Cache
        uses: actions/cache@v2
>>>>>>> a5aaa879
        with:
          path: |
            ~/go/pkg/mod
            ~/.cache/golangci-lint
            ~/.cache/go-build
          key: ${{ runner.os }}-go-cache-${{ hashFiles('**/go.sum') }}
        if: env.GIT_DIFF
<<<<<<< HEAD
>>>>>>> 22f3c41 (build(deps): Bump actions/cache from 2 to 3 (#961))
=======
>>>>>>> a5aaa879
      - name: Build Docker Image
        run: |
          make docker-build-debug
        if: env.GIT_DIFF
      - name: Test E2E
        run: |
          make test-e2e
        if: env.GIT_DIFF

  price-feeder:
    runs-on: ubuntu-latest
    steps:
      - uses: actions/setup-go@v3
        with:
          go-version: 1.17
      - uses: actions/checkout@v3
      - uses: technote-space/get-diff-action@v6.0.1
        with:
          PATTERNS: |
            **/**.go
            price-feeder/go.mod
            price-feeder/go.sum
<<<<<<< HEAD
<<<<<<< HEAD
=======
      - name: Get Go Cache
        uses: actions/cache@v3
=======
      - name: Get Go Cache
        uses: actions/cache@v2
>>>>>>> a5aaa879
        with:
          path: |
            ~/go/pkg/mod
            ~/.cache/golangci-lint
            ~/.cache/go-build
          key: ${{ runner.os }}-go-cache-${{ hashFiles('**/go.sum') }}
        if: env.GIT_DIFF
<<<<<<< HEAD
>>>>>>> 22f3c41 (build(deps): Bump actions/cache from 2 to 3 (#961))
=======
>>>>>>> a5aaa879
      - name: Test price-feeder
        run: |
          cd price-feeder && make test-unit
        if: env.GIT_DIFF

  liveness-test:
    runs-on: ubuntu-latest
    timeout-minutes: 10
    steps:
      - uses: actions/checkout@v3
      - uses: actions/setup-go@v3
        with:
          go-version: 1.17
      - uses: technote-space/get-diff-action@v6.0.1
        id: git_diff
        with:
          PATTERNS: |
            **/**.go
            go.mod
            go.sum
<<<<<<< HEAD
<<<<<<< HEAD
=======
      - name: Get Go Cache
        uses: actions/cache@v3
=======
      - name: Get Go Cache
        uses: actions/cache@v2
>>>>>>> a5aaa879
        with:
          path: |
            ~/go/pkg/mod
            ~/.cache/golangci-lint
            ~/.cache/go-build
          key: ${{ runner.os }}-go-cache-${{ hashFiles('**/go.sum') }}
        if: env.GIT_DIFF
<<<<<<< HEAD
>>>>>>> 22f3c41 (build(deps): Bump actions/cache from 2 to 3 (#961))
=======
>>>>>>> a5aaa879
      - name: Install Starport
        run: |
          curl https://get.starport.network/starport@v0.19.5! | bash
        if: env.GIT_DIFF
      - name: Start Local Network via Starport
        run: |
          starport chain serve --reset-once -v -c ./starport.ci.yml > starport.out 2>&1 &
        if: env.GIT_DIFF
      - name: Test Local Network Liveness
        run: |
          sleep 2m
          ./contrib/scripts/test_localnet_liveness.sh 100 5 50 localhost
        if: env.GIT_DIFF<|MERGE_RESOLUTION|>--- conflicted
+++ resolved
@@ -46,15 +46,8 @@
             **/**.go
             go.mod
             go.sum
-<<<<<<< HEAD
-<<<<<<< HEAD
-=======
       - name: Get Go Cache
         uses: actions/cache@v3
-=======
-      - name: Get Go Cache
-        uses: actions/cache@v2
->>>>>>> a5aaa879
         with:
           path: |
             ~/go/pkg/mod
@@ -62,10 +55,6 @@
             ~/.cache/go-build
           key: ${{ runner.os }}-go-cache-${{ hashFiles('**/go.sum') }}
         if: env.GIT_DIFF
-<<<<<<< HEAD
->>>>>>> 22f3c41 (build(deps): Bump actions/cache from 2 to 3 (#961))
-=======
->>>>>>> a5aaa879
       - name: Test and Create Coverage Report
         run: |
           make test-unit-cover
@@ -90,15 +79,8 @@
             **/**.go
             go.mod
             go.sum
-<<<<<<< HEAD
-<<<<<<< HEAD
-=======
       - name: Get Go Cache
         uses: actions/cache@v3
-=======
-      - name: Get Go Cache
-        uses: actions/cache@v2
->>>>>>> a5aaa879
         with:
           path: |
             ~/go/pkg/mod
@@ -106,10 +88,6 @@
             ~/.cache/go-build
           key: ${{ runner.os }}-go-cache-${{ hashFiles('**/go.sum') }}
         if: env.GIT_DIFF
-<<<<<<< HEAD
->>>>>>> 22f3c41 (build(deps): Bump actions/cache from 2 to 3 (#961))
-=======
->>>>>>> a5aaa879
       - name: Build Docker Image
         run: |
           make docker-build-debug
@@ -132,15 +110,8 @@
             **/**.go
             price-feeder/go.mod
             price-feeder/go.sum
-<<<<<<< HEAD
-<<<<<<< HEAD
-=======
       - name: Get Go Cache
         uses: actions/cache@v3
-=======
-      - name: Get Go Cache
-        uses: actions/cache@v2
->>>>>>> a5aaa879
         with:
           path: |
             ~/go/pkg/mod
@@ -148,10 +119,6 @@
             ~/.cache/go-build
           key: ${{ runner.os }}-go-cache-${{ hashFiles('**/go.sum') }}
         if: env.GIT_DIFF
-<<<<<<< HEAD
->>>>>>> 22f3c41 (build(deps): Bump actions/cache from 2 to 3 (#961))
-=======
->>>>>>> a5aaa879
       - name: Test price-feeder
         run: |
           cd price-feeder && make test-unit
@@ -172,15 +139,8 @@
             **/**.go
             go.mod
             go.sum
-<<<<<<< HEAD
-<<<<<<< HEAD
-=======
       - name: Get Go Cache
         uses: actions/cache@v3
-=======
-      - name: Get Go Cache
-        uses: actions/cache@v2
->>>>>>> a5aaa879
         with:
           path: |
             ~/go/pkg/mod
@@ -188,10 +148,6 @@
             ~/.cache/go-build
           key: ${{ runner.os }}-go-cache-${{ hashFiles('**/go.sum') }}
         if: env.GIT_DIFF
-<<<<<<< HEAD
->>>>>>> 22f3c41 (build(deps): Bump actions/cache from 2 to 3 (#961))
-=======
->>>>>>> a5aaa879
       - name: Install Starport
         run: |
           curl https://get.starport.network/starport@v0.19.5! | bash
