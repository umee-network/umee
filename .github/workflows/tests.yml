name: Tests
on:
  pull_request:
  merge_group:
  push:
    branches:
      - main
      - release/**

concurrency:
  group: ci-${{ github.ref }}-${{ github.workflow }}
  cancel-in-progress: true

jobs:
  install-tparse:
    runs-on: ubuntu-latest
    steps:
      - uses: actions/setup-go@v4
        with:
          go-version: 1.19
      - uses: actions/cache@v3
        id: cache-go-tparse
        with:
          path: ~/go/bin
          key: ${{ runner.os }}-go-tparse-binary
      - name: Install tparse
        if: steps.cache-go-tparse.outputs.cache-hit != 'true'
        run: |
          go install github.com/mfridman/tparse@v0.11.1

  build:
    runs-on: ubuntu-latest
    strategy:
      matrix:
        arch: [amd64, arm64]
        targetos: [darwin, linux]
    name: umeed ${{ matrix.targetos }}-${{ matrix.arch }}
    steps:
      - uses: actions/checkout@v3
      - name: Cache binaries
        id: cache-binaries
        uses: actions/cache@v3
        with:
          path: ./cmd/umeed/umeed
          key: umeed-${{ matrix.targetos }}-${{ matrix.arch }}
      - uses: technote-space/get-diff-action@v6.1.2
        with:
          PATTERNS: |
            **/**.go
            go.mod
            go.sum
      - name: Setup go
        if: steps.cache-binaries.outputs.cache-hit != 'true' && env.GIT_DIFF
        uses: actions/setup-go@v4
        with:
          go-version: 1.19
          cache: true
        env:
          GOOS: ${{ matrix.targetos }}
          GOARCH: ${{ matrix.arch }}
      - name: Compile
        if: steps.cache-binaries.outputs.cache-hit != 'true' && env.GIT_DIFF
        run: |
          go mod download
          make build

  test-unit-cover:
    runs-on: ubuntu-latest
    needs: install-tparse
    steps:
      - uses: actions/checkout@v3
      - uses: technote-space/get-diff-action@v6.1.2
        with:
          PATTERNS: |
            **/**.go
            go.mod
            go.sum
      - uses: actions/setup-go@v4
        if: env.GIT_DIFF
        with:
          go-version: 1.19
          cache: true
      - name: Test and Create Coverage Report
        if: env.GIT_DIFF
        run: |
          EXPERIMENTAL=true make test-unit-cover
      - uses: codecov/codecov-action@v3
        if: env.GIT_DIFF
        with:
          file: ./coverage.txt
          fail_ci_if_error: true

  test-e2e:
    runs-on: ubuntu-latest
    needs: install-tparse
    timeout-minutes: 25
    steps:
      - uses: actions/checkout@v3
      - uses: technote-space/get-diff-action@v6.1.2
        with:
          PATTERNS: |
            **/**.go
            go.mod
            go.sum
      - uses: actions/setup-go@v4
        if: env.GIT_DIFF
        with:
          go-version: 1.19
          cache: true

      # In this step, this action saves a list of existing images,
      # the cache is created without them in the post run.
      # It also restores the cache if it exists.
      - name: cache docker layer
        uses: satackey/action-docker-layer-caching@v0.0.11
        if: env.GIT_DIFF
        # Ignore the failure of a step and avoid terminating the job.
        continue-on-error: true

      - name: Build Docker Image
        if: env.GIT_DIFF
        run: |
          DOCKER_BUILDKIT=1 make docker-build-experimental

      - name: Test E2E
        if: env.GIT_DIFF
        run: |
          EXPERIMENTAL=true make test-e2e

<<<<<<< HEAD
=======
  price-feeder:
    runs-on: ubuntu-latest
    needs: install-tparse
    steps:
      - uses: actions/checkout@v3
      - uses: technote-space/get-diff-action@v6.1.2
        with:
          PATTERNS: |
            **/**.go
            price-feeder/go.mod
            price-feeder/go.sum
      - uses: actions/setup-go@v4
        if: env.GIT_DIFF
        with:
          go-version: 1.19
          cache: true
          cache-dependency-path: price-feeder/go.sum
      - name: Test price-feeder
        if: env.GIT_DIFF
        run: |
          cd price-feeder && make test-unit

>>>>>>> 689ffbf5
  liveness-test:
    needs: install-tparse
    # needs: build-umeed
    runs-on: ubuntu-latest
    timeout-minutes: 10
    steps:
      - uses: actions/checkout@v3
      - uses: technote-space/get-diff-action@v6.1.2
        id: git_diff
        with:
          PATTERNS: |
            **/**.go
            go.mod
            go.sum

      - name: Cache updated version binary
        id: cache-binaries
        uses: actions/cache@v3
        with:
          path: ./cmd/umeed/umeed
          key: umeed-linux-amd64

      - name: Move new version binary to build folder
        if: steps.cache-binaries.outputs.cache-hit == 'true'
        run: |
          mkdir -p build
          cp ./cmd/umeed/umeed ./build/umeed
          chmod +x ./build/umeed

      - name: Start single node chain
        if: env.GIT_DIFF && steps.cache-binaries.outputs.cache-hit == 'true'
        run: |
          ./contrib/scripts/single-node.sh
      - name: Test Local Network Liveness
        if: env.GIT_DIFF && steps.cache-binaries.outputs.cache-hit == 'true'
        run: |
          sleep 1m
          ./contrib/scripts/test_localnet_liveness.sh 50 5 50 localhost:26657<|MERGE_RESOLUTION|>--- conflicted
+++ resolved
@@ -127,31 +127,6 @@
         run: |
           EXPERIMENTAL=true make test-e2e
 
-<<<<<<< HEAD
-=======
-  price-feeder:
-    runs-on: ubuntu-latest
-    needs: install-tparse
-    steps:
-      - uses: actions/checkout@v3
-      - uses: technote-space/get-diff-action@v6.1.2
-        with:
-          PATTERNS: |
-            **/**.go
-            price-feeder/go.mod
-            price-feeder/go.sum
-      - uses: actions/setup-go@v4
-        if: env.GIT_DIFF
-        with:
-          go-version: 1.19
-          cache: true
-          cache-dependency-path: price-feeder/go.sum
-      - name: Test price-feeder
-        if: env.GIT_DIFF
-        run: |
-          cd price-feeder && make test-unit
-
->>>>>>> 689ffbf5
   liveness-test:
     needs: install-tparse
     # needs: build-umeed
