--- conflicted
+++ resolved
@@ -15,15 +15,8 @@
       - uses: actions/setup-go@v3
         with:
           go-version: 1.17
-<<<<<<< HEAD
-<<<<<<< HEAD
-=======
       - name: Get Go Cache
         uses: actions/cache@v3
-=======
-      - name: Get Go Cache
-        uses: actions/cache@v2
->>>>>>> a5aaa879
         with:
           path: |
             ~/go/pkg/mod
@@ -31,10 +24,6 @@
             ~/.cache/go-build
           key: ${{ runner.os }}-go-cache-${{ hashFiles('**/go.sum') }}
         if: env.GIT_DIFF
-<<<<<<< HEAD
->>>>>>> 22f3c41 (build(deps): Bump actions/cache from 2 to 3 (#961))
-=======
->>>>>>> a5aaa879
       # Parse 'v*.*.*' semantic version from 'price-feeder/v*.*.*' and save to
       # the $GITHUB_ENV environment variable.
       - name: Set env
