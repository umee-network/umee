--- conflicted
+++ resolved
@@ -20,15 +20,8 @@
           GOOS: ${{ matrix.targetos }}
           GOARCH: ${{ matrix.arch }}
 
-<<<<<<< HEAD
-<<<<<<< HEAD
-=======
       - name: Get Go Cache
         uses: actions/cache@v3
-=======
-      - name: Get Go Cache
-        uses: actions/cache@v2
->>>>>>> a5aaa879
         with:
           path: |
             ~/go/pkg/mod
@@ -36,10 +29,6 @@
             ~/.cache/go-build
           key: ${{ runner.os }}-go-cache-${{ hashFiles('**/go.sum') }}
 
-<<<<<<< HEAD
->>>>>>> 22f3c41 (build(deps): Bump actions/cache from 2 to 3 (#961))
-=======
->>>>>>> a5aaa879
       - name: Compile
         run: |
           go mod download
