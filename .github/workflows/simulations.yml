name: Simulations
on:
  pull_request:
  push:
    branches:
      - main
      - release/**

jobs:
  cleanup-runs:
    runs-on: ubuntu-latest
    steps:
      - uses: rokroskar/workflow-run-cleanup-action@master
        env:
          GITHUB_TOKEN: "${{ secrets.GITHUB_TOKEN }}"
    if: "!startsWith(github.ref, 'refs/tags/') && github.ref != 'refs/heads/main'"

  install-dependencies:
    runs-on: ubuntu-latest
    steps:
      - uses: actions/setup-go@v3
        with:
          go-version: 1.17
<<<<<<< HEAD
<<<<<<< HEAD
=======
      - name: Get Go Cache
        uses: actions/cache@v3
=======
      - name: Get Go Cache
        uses: actions/cache@v2
>>>>>>> a5aaa879
        with:
          path: |
            ~/go/pkg/mod
            ~/.cache/golangci-lint
            ~/.cache/go-build
          key: ${{ runner.os }}-go-cache-${{ hashFiles('**/go.sum') }}

<<<<<<< HEAD
>>>>>>> 22f3c41 (build(deps): Bump actions/cache from 2 to 3 (#961))
=======
>>>>>>> a5aaa879
      - name: Install runsim
        run: export GO111MODULE="on" && go install github.com/cosmos/tools/cmd/runsim@v1.0.0
      - uses: actions/cache@v3
        with:
          path: ~/go/bin
          key: ${{ runner.os }}-go-runsim-binary

  test-sim-non-determinism:
    runs-on: ubuntu-latest
    steps:
      - uses: actions/setup-go@v3
        with:
          go-version: 1.17
      - uses: actions/checkout@v3
      - uses: technote-space/get-diff-action@v6.0.1
        with:
          PATTERNS: |
            **/**.go
            go.mod
            go.sum
<<<<<<< HEAD
<<<<<<< HEAD
=======
      - name: Get Go Cache
        uses: actions/cache@v3
=======
      - name: Get Go Cache
        uses: actions/cache@v2
>>>>>>> a5aaa879
        with:
          path: |
            ~/go/pkg/mod
            ~/.cache/golangci-lint
            ~/.cache/go-build
          key: ${{ runner.os }}-go-cache-${{ hashFiles('**/go.sum') }}
        if: env.GIT_DIFF
<<<<<<< HEAD
>>>>>>> 22f3c41 (build(deps): Bump actions/cache from 2 to 3 (#961))
=======
>>>>>>> a5aaa879
      - name: Test application non-determinism
        run: |
          make test-sim-non-determinism
        if: env.GIT_DIFF

  test-sim-multi-seed-short:
    runs-on: ubuntu-latest
    needs: install-dependencies
    steps:
      - uses: actions/setup-go@v3
        with:
          go-version: 1.17
      - uses: actions/checkout@v3
      - uses: technote-space/get-diff-action@v6.0.1
        with:
          PATTERNS: |
            **/**.go
            go.mod
            go.sum
<<<<<<< HEAD
<<<<<<< HEAD
=======
      - name: Get Go Cache
        uses: actions/cache@v3
=======
      - name: Get Go Cache
        uses: actions/cache@v2
>>>>>>> a5aaa879
        with:
          path: |
            ~/go/pkg/mod
            ~/.cache/golangci-lint
            ~/.cache/go-build
          key: ${{ runner.os }}-go-cache-${{ hashFiles('**/go.sum') }}
        if: env.GIT_DIFF
<<<<<<< HEAD
>>>>>>> 22f3c41 (build(deps): Bump actions/cache from 2 to 3 (#961))
=======
>>>>>>> a5aaa879
      - uses: actions/cache@v3
        with:
          path: ~/go/bin
          key: ${{ runner.os }}-go-runsim-binary
        if: env.GIT_DIFF
      - name: test-sim-multi-seed-short
        run: |
          make test-sim-multi-seed-short
        # TODO: We disable multi-seed simulations due to the gravity bridge.
        #
        # Ref: https://github.com/umee-network/umee/issues/389
        if: ${{ false }}
        # if: env.GIT_DIFF<|MERGE_RESOLUTION|>--- conflicted
+++ resolved
@@ -21,15 +21,8 @@
       - uses: actions/setup-go@v3
         with:
           go-version: 1.17
-<<<<<<< HEAD
-<<<<<<< HEAD
-=======
       - name: Get Go Cache
         uses: actions/cache@v3
-=======
-      - name: Get Go Cache
-        uses: actions/cache@v2
->>>>>>> a5aaa879
         with:
           path: |
             ~/go/pkg/mod
@@ -37,10 +30,6 @@
             ~/.cache/go-build
           key: ${{ runner.os }}-go-cache-${{ hashFiles('**/go.sum') }}
 
-<<<<<<< HEAD
->>>>>>> 22f3c41 (build(deps): Bump actions/cache from 2 to 3 (#961))
-=======
->>>>>>> a5aaa879
       - name: Install runsim
         run: export GO111MODULE="on" && go install github.com/cosmos/tools/cmd/runsim@v1.0.0
       - uses: actions/cache@v3
@@ -61,15 +50,8 @@
             **/**.go
             go.mod
             go.sum
-<<<<<<< HEAD
-<<<<<<< HEAD
-=======
       - name: Get Go Cache
         uses: actions/cache@v3
-=======
-      - name: Get Go Cache
-        uses: actions/cache@v2
->>>>>>> a5aaa879
         with:
           path: |
             ~/go/pkg/mod
@@ -77,10 +59,6 @@
             ~/.cache/go-build
           key: ${{ runner.os }}-go-cache-${{ hashFiles('**/go.sum') }}
         if: env.GIT_DIFF
-<<<<<<< HEAD
->>>>>>> 22f3c41 (build(deps): Bump actions/cache from 2 to 3 (#961))
-=======
->>>>>>> a5aaa879
       - name: Test application non-determinism
         run: |
           make test-sim-non-determinism
@@ -100,15 +78,8 @@
             **/**.go
             go.mod
             go.sum
-<<<<<<< HEAD
-<<<<<<< HEAD
-=======
       - name: Get Go Cache
         uses: actions/cache@v3
-=======
-      - name: Get Go Cache
-        uses: actions/cache@v2
->>>>>>> a5aaa879
         with:
           path: |
             ~/go/pkg/mod
@@ -116,10 +87,6 @@
             ~/.cache/go-build
           key: ${{ runner.os }}-go-cache-${{ hashFiles('**/go.sum') }}
         if: env.GIT_DIFF
-<<<<<<< HEAD
->>>>>>> 22f3c41 (build(deps): Bump actions/cache from 2 to 3 (#961))
-=======
->>>>>>> a5aaa879
       - uses: actions/cache@v3
         with:
           path: ~/go/bin
