# ADR 001: Interest Stream

## Changelog

- September 10, 2021: Initial draft (@toteki)
- Jul 2, 2022: Cleanup and simplify (@toteki)

## Status

Implemented

## Context

One of the base functions of the Umee universal capital facility is to allow liquidity providers to deposit assets and earn interest on their deposits.

From section 2.1 of the [Umee Whitepaper](https://umee.cc/umee-whitepaper/):

> Upon deposit of assets into the Asset Facilities, users will receive an amount of tokens called uTokens that map 1:1 with the asset deposited. uTokens are initially minted on Umee and can bridge over to Ethereum as ERC20 tokens.
>
> The balance of uTokens grows over time by the underlying interest rate applied to the deposits. uTokens will employ an interest stream mechanism which means that a balance of uTokens will constantly generate income even when split or transferred.

Interest on uTokens must be applied in at least the following scenarios:

- uToken balances held on the Umee chain
- uToken balances held on Ethereum as ERC20
- uToken balances sent to other Cosmos chains via IBC
- uToken balances transferred or split between wallets, in any of the above situations

From [Cosmos IBC tutorial](https://tutorials.cosmos.network/understanding-ibc-denoms/):

> The value that tokens represent can be transferred across chains, but the token itself cannot. When sending the tokens with IBC to another blockchain:
>
> - Blockchain A locks the tokens and relays proof to blockchain B
> - Blockchain B mints its own representative tokens in the form of voucher replacement tokens
> - Blockchain B sends the voucher tokens back to blockchain A
> - The voucher tokens are destroyed (burned) on blockchain B
> - The locked tokens on blockchain A are unlocked
>
> The only way to unlock the locked tokens on blockchain A is to send the voucher token back from blockchain B. The result is that the voucher token on blockchain B is burned. The burn process purposefully takes the tokens out of circulation.

This means that if uTokens are to be sent to other Cosmos blockchains, then the interest stream must apply equally to 'voucher tokens' on other chains. These chains are not likely to be running our code, so it is unclear how we would cause uToken balances sent via IBC to generate interest.

## Decision

"uToken to base asset exchange rate grows over time". This method is inspired by the Compound model, as illustrated in [the example found here](https://compound.finance/docs/ctokens#introduction)

- Requirement: Umee chain maintains `Token:uToken` exchange rate for each token

<<<<<<< HEAD
In this implementation, for each token type accepted by the `x/leverage` module, the Umee chain computes an "exchange rate" between the base asset and its associated uToken. The exchange rate starts equal to 1, and increases as interest accrues. Whenever a lender deposits or withdraws base assets for uToken, the current exchange rate is used.

Example scenario:

> Two lenders Alice and Bob provide `ATOM` to the asset facility at different times and earn interest. Assume that for the duration of this scenario, the interest on deposited uAtoms is 0.1 percent per week (or `1 ATOM` per week per `1000 ATOM` deposited).
=======
In this implementation, for each whitelisted Cosmos asset type, the Umee chain stores an "exchange rate" between the base asset and its associated uToken. The exchange rate starts equal to 1, and increases whenever interest would have been applied to uToken balances in the original implementation. Whenever a user supplies or withdraws base assets for uToken, this exchange rate is used.

Example scenario:

> Two users Alice and Bob supply Atoms to the asset facility at different times and earn interest. Assume that for the duration of this scenario, the interest on deposited uAtoms is 0.1 percent per week (or 1 atom per week per 1000 deposited).
>>>>>>> 1caed7cc
>
> The asset facility starts with `0 ATOM` in custody and `0 u/ATOM` in circulation. The `u/ATOM` exchange rate starts at `1.0`.
>
> At a time we will label week=0, Alice deposits `2000 ATOM` and receives `2000 u/ATOM` per the exchange rate.
>
> By week=1, the `u/ATOM` exchange rate has increased to `1.001` due to interest. Alice's `2000 u/ATOM` are now worth `2002 ATOM` if redeemed.
>
> By week=2, the `u/ATOM` exchange rate is `1.002` (technically `1.002001` due to compound interest, but approximate amount will be displayed here)
>
> Also at week=2, Bob deposits `1000 ATOM`. Because the exchange rate has shifted, he receives `998 u/ATOM`,  worth `1000 ATOM` if redeemed immediately.
>
> By week=3, the `u/ATOM` exchange rate is `1.003`. Bob's `998 u/ATOM` are now worth `1001 ATOM` if redeemed. Alice's `2000 u/ATOM` are worth `2006 ATOM`.
>
> By week=4, the `u/ATOM` exchange rate is `1.004`.
>
> Also at week=4, Alice redeems `1000 u/ATOM` for `1004 ATOM` per the exchange rate.
>
> Also at week=4, Bob deposits an additional `1000 ATOM`, and receives `996 u/ATOM` using the current exchange rate. His `u/ATOM` balance of 998+996 = `1994 u/ATOM` is worth 1002+1000 = `2002 ATOM`, as the two parts have grown by 0.2% and 0% respectively.

This implementation sacrifices the "1:1 uToken to base asset exchange rate" and "uToken balances grow over time" facts promised in the whitepaper, while maintaining a mathematically identical incentive structure.

In exchange, IBC and ERC20 transfer of uTokens becomes possible without stopping interest. A uToken's value increases no matter where it is held, by virtue of the Token:uToken exchange rate.

## Alternatives

> Automatically mint interest uTokens and send to holders

This behavior would match what was described in the whitepaper.

However, it would require that uTokens are not allowed to be sent to other chains via IBC or Gravity Bridge, because we cannot reliably track how balances are split or transferred while on other chains. Minting and sending cross-chain would be unreliable and expensive.

This transfer restriction would oppose our long term vision of "money legos", reducing the utility of uTokens overall.

Even on the native chain, iterating over every uToken balance is inefficient.

## Consequences

Moving to exchange-rate-based implementation of the interest rate solves a good number of implementation problems, compared to the whitepaper's "uToken balances increase over time" model.

### Positive

- Allows IBC transfer of uTokens
- No repetitive "distribute uToken interest payments" transactions
- ERC20 uTokens do not need to implement interest rate mechanics for cosmos-based assets

### Negative

- 1:1 Asset:uAsset exchange rate described in the whitepaper is lost

## References

- [Umee Whitepaper](https://umee.cc/umee-whitepaper/)
- [Cosmos IBC tutorial](https://tutorials.cosmos.network/understanding-ibc-denoms/)<|MERGE_RESOLUTION|>--- conflicted
+++ resolved
@@ -46,19 +46,11 @@
 
 - Requirement: Umee chain maintains `Token:uToken` exchange rate for each token
 
-<<<<<<< HEAD
 In this implementation, for each token type accepted by the `x/leverage` module, the Umee chain computes an "exchange rate" between the base asset and its associated uToken. The exchange rate starts equal to 1, and increases as interest accrues. Whenever a lender deposits or withdraws base assets for uToken, the current exchange rate is used.
 
 Example scenario:
 
-> Two lenders Alice and Bob provide `ATOM` to the asset facility at different times and earn interest. Assume that for the duration of this scenario, the interest on deposited uAtoms is 0.1 percent per week (or `1 ATOM` per week per `1000 ATOM` deposited).
-=======
-In this implementation, for each whitelisted Cosmos asset type, the Umee chain stores an "exchange rate" between the base asset and its associated uToken. The exchange rate starts equal to 1, and increases whenever interest would have been applied to uToken balances in the original implementation. Whenever a user supplies or withdraws base assets for uToken, this exchange rate is used.
-
-Example scenario:
-
-> Two users Alice and Bob supply Atoms to the asset facility at different times and earn interest. Assume that for the duration of this scenario, the interest on deposited uAtoms is 0.1 percent per week (or 1 atom per week per 1000 deposited).
->>>>>>> 1caed7cc
+> Two lenders Alice and Bob supply `ATOM` to the asset facility at different times and earn interest. Assume that for the duration of this scenario, the interest on deposited uAtoms is 0.1 percent per week (or `1 ATOM` per week per `1000 ATOM` deposited).
 >
 > The asset facility starts with `0 ATOM` in custody and `0 u/ATOM` in circulation. The `u/ATOM` exchange rate starts at `1.0`.
 >
