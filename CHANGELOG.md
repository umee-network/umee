--- conflicted
+++ resolved
@@ -46,15 +46,13 @@
 
 ## Unreleased
 
-<<<<<<< HEAD
 ### Bug Fixes
 
 - [2368](https://github.com/umee-network/umee/pull/2368) Add inflow amount to registered token. Previously, the inflow amount of the token was being overridden by the new inflow amount.
-=======
+
 ### Features
 
 - [2369](https://github.com/umee-network/umee/pull/2369) Add query RegisteredTokenMarkets to fetch Registered Tokens and their Market Summaries for frontend in fewer queries.
->>>>>>> ed181c6b
 
 ## v6.2.0 - 2023-12-01
 
