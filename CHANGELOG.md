<!-- markdownlint-disable MD013 -->
<!-- markdownlint-disable MD024 -->

<!--
Changelog Guiding Principles:

Changelogs are for humans, not machines.
There should be an entry for every single version.
The same types of changes should be grouped.
Versions and sections should be linkable.
The latest version comes first.
The release date of each version is displayed.
Mention whether you follow Semantic Versioning.

Usage:

Change log entries are to be added to the Unreleased section under the
appropriate stanza (see below). Each entry should ideally include the Github
PR referenced in the following format:

* [PR-number](https://github.com/umee-network/umee/pull/PR-number) description

Types of changes (Stanzas):

State Machine Breaking: for any changes that result in a divergent application state.
Features: for new features.
Improvements: for changes in existing functionality.
Deprecated: for soon-to-be removed features.
Bug Fixes: for any bug fixes.
Client Breaking: for breaking Protobuf, CLI, gRPC and REST routes used by clients.
API Breaking: for breaking exported Go APIs used by developers.

To release a new version, ensure an appropriate release branch exists. Add a
release version and date to the existing Unreleased section which takes the form
of:

## [version](https://github.com/umee-network/umee/releases/tag/version) - YYYY-MM-DD

Once the version is tagged and released, a PR should be made against the main
branch to incorporate the new changelog updates.

Ref: https://keepachangelog.com/en/1.0.0/
-->

# Changelog

## Unreleased

## v6.3.0 - 2024-01-03

### Improvements

- [2363](https://github.com/umee-network/umee/pull/2363) Upgrade Cosmos SDK to v0.47.7.
- [2370](https://github.com/umee-network/umee/pull/2370) Add missing params to `uibc/MsgGovUpdateQuota`.
- [2374](https://github.com/umee-network/umee/pull/2374) Add symbol name to the x/uibc QueryAllOutflowsResponse `outflows` entry.

### Features

- [2352](https://github.com/umee-network/umee/pull/2352) new `uibc/MissCounters` query
- [2352](https://github.com/umee-network/umee/pull/2352) new `uibc/Inflows` query.
- [2349](https://github.com/umee-network/umee/pull/2349) UIBC: adding ICS 20 memo handler (disabled).
- [2369](https://github.com/umee-network/umee/pull/2369) Add query `leverage/RegisteredTokenMarkets` to fetch Registered Tokens and their Market Summaries for frontend in fewer queries.

### Bug Fixes

- [2358](https://github.com/umee-network/umee/pull/2358) metoken endblocker should be before oracle.
<<<<<<< HEAD
- [2368](https://github.com/umee-network/umee/pull/2368) Fix inflow amount calculation. Previously, the inflow amount of the token was being overridden by the new inflow amount.
=======
- [2368](https://github.com/umee-network/umee/pull/2368) Add inflow amount to registered token. Previously, the inflow amount of the token was being overridden by the new inflow amount.
- [2375](https://github.com/umee-network/umee/pull/2375) Ensure Umee and SDK account sequence setting changes the calling client.

### API Breaking

- [2375](https://github.com/umee-network/umee/pull/2375) Rename Umee and SDK client `WithAccSeq` to `SetAccSeq`.
>>>>>>> 16e06f87

## v6.2.0 - 2023-12-01

### Bug Fixes

- [2315](https://github.com/umee-network/umee/pull/2315) Improve reliability of MaxBorrow, MaxWithdraw when special asset pairs present.
- [2346](https://github.com/umee-network/umee/pull/2346) Fix an issue where metokens were not included in historic data.
- [2365](https://github.com/umee-network/umee/pull/2365) Add fee to metoken price and balances query.

### Improvements

- [2299](https://github.com/umee-network/umee/pull/2299) Upgrade Cosmos SDK to v0.47.
- [2301](https://github.com/umee-network/umee/pull/2301) use gov/v1 MinInitialDepositRatio and set it to 0.1.
- [2341](https://github.com/umee-network/umee/pull/2341) inspect query also returns a list of accounts whose positions could not be calculated

### Breaking Changes

- [2332](https://github.com/umee-network/umee/pull/2332) Rename: `TotalOutflowSum` to `OutflowSum`, `TotalInflowSum` to `InflowSum`.

## v6.1.0 - 2023-10-17

### Improvements

- [2285](https://github.com/umee-network/umee/pull/2285) Upgrade Cosmos SDK to v0.46.15.
- [2288](https://github.com/umee-network/umee/pull/2288) Change `consensus.block.max_size` to 6MB.

### Bug Fixes

- [2276](https://github.com/umee-network/umee/pull/2276) e2e test reliability.
- [2278](https://github.com/umee-network/umee/pull/2278) Fix the store upgrade for metoken.

## v6.1.0-beta1 - 2023-09-29

### Features

- [2264](https://github.com/umee-network/umee/pull/2264) Emitting event when IBC Quota is reset.
- [2254](https://github.com/umee-network/umee/pull/2254) Oracle: added timestamp to prices, added `QueryExgRatesWithTimestamp` method.
- [2246](https://github.com/umee-network/umee/pull/2246) Emergency Group: support metoken index updates.

### API-Breaking

- [2267](https://github.com/umee-network/umee/pull/2267) `BorrowLimit` field in QueryAccountSummaryResponse can be nil on missing borrow price (behavior now matches `LiquidationThreshold` field).
- [2254](https://github.com/umee-network/umee/pull/2254) Oracle: `DenomExchangeRate` is renamed to `ExchangeRate`.

### Improvements

- [2256](https://github.com/umee-network/umee/pull/2256) unify and refactore `client` package.
- [2261](https://github.com/umee-network/umee/pull/2261) Use go 1.21
- [2267](https://github.com/umee-network/umee/pull/2267) Leverage transactions accept spot prices up to 3 minutes old, and leverage queries use most recent spot price when required.
- [2263](https://github.com/umee-network/umee/pull/2263) Add spot price fields to account summary.
- [2270](https://github.com/umee-network/umee/pull/2270) Increase free oracle tx limit to 200k gas.
- [2285](https://github.com/umee-network/umee/pull/2285) Leveraged liquidate works during low liquidity.

### Features

- [2269](https://github.com/umee-network/umee/pull/2269) Enable x/metoken module.

### Bug Fixes

- [2260](https://github.com/umee-network/umee/pull/2260) fix(oracle): avg params storage.

## [v6.0.2](https://github.com/umee-network/umee/releases/tag/v6.0.2) - 2023-09-20

### BugFix

- [2257](https://github.com/umee-network/umee/pull/2257) fix(oracle): missing avg params.

## [v6.0.1](https://github.com/umee-network/umee/releases/tag/v6.0.1) - 2023-09-15

### Features

- [2245](https://github.com/umee-network/umee/pull/2245) cli x/ugov: emergency group query.

### Bug Fixes

- [2247](https://github.com/umee-network/umee/pull/2247) `leverage.GovUpdateSpecialAssets`: set missing `LiquidationThreshold` attribute.

## [v6.0.0](https://github.com/umee-network/umee/releases/tag/v6.0.0) - 2023-09-14

### Features

- [2128](https://github.com/umee-network/umee/pull/2128) CW transaction and query handlers for the incentive module.
- [2129](https://github.com/umee-network/umee/pull/2129) Emergency Group x/ugov proto.
- [2145](https://github.com/umee-network/umee/pull/2145) UMEE v2 Inflation.
- [2146](https://github.com/umee-network/umee/pull/2146) Add store `GetTimeMs` and `SetTimeMs`.
- [2157](https://github.com/umee-network/umee/pull/2157) Add `x/metoken` module.
- [2150](https://github.com/umee-network/umee/pull/2150), [2178](https://github.com/umee-network/umee/pull/2178) `x/leverage` Special Asset Pairs.
- [2145](https://github.com/umee-network/umee/pull/2145) Add New `Inflation Parms` to x/ugov proto and added `inflation rate` change logic to umint
- [2159](https://github.com/umee-network/umee/pull/2159) Add hard market cap for token emission.
- [2155](https://github.com/umee-network/umee/pull/2155) `bpmath`: basis points math package.
- [2166](https://github.com/umee-network/umee/pull/2166) Basis Points: `MulDec`
- [2170](https://github.com/umee-network/umee/pull/2170) Add `SupplyFromModule` and `WithdrawToModule` to leverage keeper.
- [2177](https://github.com/umee-network/umee/pull/2177) metoken queries to cosmwasm and stargate queries.
- [2187](https://github.com/umee-network/umee/pull/2187) New CMD: `ibc_denom`. It creates ibc denom by base denom and channel-id.
- [2188](https://github.com/umee-network/umee/pull/2188) Emergency Group support for `x/leverage`.
- [2191](https://github.com/umee-network/umee/pull/2191) Emergency Group support for IBC Quota.
- [2242](https://github.com/umee-network/umee/pull/2242) New `MsgLeveragedLiquidate.MaxRepay` which allows to limit the liquidation size using the leveraged liquidation mechanism.

### Improvements

- [2135](https://github.com/umee-network/umee/pull/2135) Remove Gravity Bridge module.
- [2209](https://github.com/umee-network/umee/pull/2209) Move leverage module params from paramspace to regular leverage module state.

### State Machine Breaking

- [2145](https://github.com/umee-network/umee/pull/2145) new UMEE inflation schedule.
- [2176](https://github.com/umee-network/umee/pull/2176) x/ugov module v2: adding token emission params.

### Bug Fixes

- [2185](https://github.com/umee-network/umee/pull/2185) `x/oracle` end_blocker panic.

### API Breaking

- [2135](https://github.com/umee-network/umee/pull/2135) Gravity Bridge API is removed.
- [2140](https://github.com/umee-network/umee/pull/2140) Renamed ugov EventMinTxFees to EventMinGasPrice.
- [2165](https://github.com/umee-network/umee/pull/2165) Use underscore for message part in the web gRPC path format:
  - `/umee/ugov/v1/min-gas-price` --> `/umee/ugov/v1/min_gas_price`
  - `/umee/ugov/v1/emergency-group` --> `/umee/ugov/v1/emergency_group`
  - `/umee/uibc/v1/all-outflows` --> `/umee/uibc/v1/all_outflows`
- [2169](https://github.com/umee-network/umee/pull/2169) Update numeric store getters (`util/store` package) to return bool if value is missing.
- [2180](https://github.com/umee-network/umee/pull/2180) Rename leverage `Keeper.ExchangeToken -> ToUToken`, `Keeper.ExchangeUToken -> ToToken` and `Keeper.ExchangeUTokens -> ToTokens`.
- [2183](https://github.com/umee-network/umee/pull/2183) Move `ToUTokenDenom`, `StripUTokenDenom` and `HasUTokenPrefix` from `leverage/keeper` to `coin` package.
- [2203](https://github.com/umee-network/umee/pull/2203) Rework proposal messages. Remove Title from `ugov/MsgGovSetIBCStatus`, `ugov/MsgGovUpdateQuota`, `leverage/MsgGovUpdateRegistry`
- [2234](https://github.com/umee-network/umee/pull/2234) Remove "Get" prefix from cli/ ref tests.

## [v5.2.0](https://github.com/umee-network/umee/releases/tag/v5.2.0) - 2023-08-31

### Improvements

- [2134](https://github.com/umee-network/umee/pull/2134) Bump CometBFT to 34.29.
- [2196](https://github.com/umee-network/umee/pull/2196) Adding Amino support to `x/leverage.MsgLeveragedLiquidate`.

### State Machine Breaking

- [2197](https://github.com/umee-network/umee/pull/2197) Allowing duplicate symbols on leverage token registry. Fix the oracle voting miss counter on duplicate symbol denoms.

### Bug Fixes

- [2148](https://github.com/umee-network/umee/pull/2148) Fix MsgBeginUnbonding counting existing unbondings against max unbond twice.
- [2148](https://github.com/umee-network/umee/pull/2148) Fix MsgLeverageLiquidate CLI not actually allowing wildcard denoms.
- [2197](https://github.com/umee-network/umee/pull/2197) Allowing duplicate symbols on leverage token registry. Fix the oracle voting miss counter on duplicate symbol denoms.

### API Breaking

- [2212](https://github.com/umee-network/umee/pull/2212) Fixes an x/oracle RPC endpoint spelling, changing "/umee/oracle/v1/valdiators/{validator_addr}/aggregate_vote" to "/umee/oracle/v1/validators/{validator_addr}/aggregate_vote"

## [v5.1.0](https://github.com/umee-network/umee/releases/tag/v5.1.0) - 2023-07-07

### Bug Fixes

- [2125](https://github.com/umee-network/umee/pull/2125) Fix v5.1 upgrade handler.

## [v5.1.0-rc1](https://github.com/umee-network/umee/releases/tag/v5.1.0-rc1) - 2023-06-30

### Features

- [2121](https://github.com/umee-network/umee/pull/2121) Allow `MsgLeveragedLiquidate` to auto-select repay and reward denoms if request fields left blank.
- [2114](https://github.com/umee-network/umee/pull/2114) Add borrow factor to `x/leverage`
- [2102](https://github.com/umee-network/umee/pull/2102) and [2106](https://github.com/umee-network/umee/pull/2106) Add `MsgLeveragedLiquidate` to `x/leverage`
- [2085](https://github.com/umee-network/umee/pull/2085) Add `inspect` query to leverage module, which msut be enabled on a node by running with `-l` liquidator query flag.
- [1952](https://github.com/umee-network/umee/pull/1952) Add `x/incentive` module.
- [2015](https://github.com/umee-network/umee/pull/2015), [2050](https://github.com/umee-network/umee/pull/2050) Add `x/ugov` module.
- [2078](https://github.com/umee-network/umee/pull/2078) Upgrade `ibc-go` to v6.2.

### Improvements

- [2057](https://github.com/umee-network/umee/pull/2057) Cosmwasm QA tests.

## [v5.0.0](https://github.com/umee-network/umee/releases/tag/v5.0.0) - 2023-06-07

### Improvements

- [2076](https://github.com/umee-network/umee/pull/2076) Cosmwasm: registering `cosmwasm_1_2` capability.
- [2083](https://github.com/umee-network/umee/pull/2083) Update `wasmvm` to 1.2.4.

### Fixes

- [2089](https://github.com/umee-network/umee/pull/2089) MsgSupplyCollateral no longer fails when market is below MinCollateralLiquidity.

## [v5.0.0-rc1](https://github.com/umee-network/umee/releases/tag/v5.0.0-rc1) - 2023-05-31

### Features

- [1888](https://github.com/umee-network/umee/pull/1888) Created `/sdkclient` and `/client` (umee client) packages to easy the E2E tests and external tools. Essentially, you can import that client and broadcast transactions easily.
- [1993](https://github.com/umee-network/umee/pull/1993) Updated our Cosmos SDK fork to 0.46.12 and included an option to disable colored logs.
- [2071](https://github.com/umee-network/umee/pull/2071) Update GB and enable Valset Burn mechanism.
- [1547](https://github.com/umee-network/umee/pull/1547), [1997](https://github.com/umee-network/umee/pull/1997), [2058](https://github.com/umee-network/umee/pull/2058), [2063](https://github.com/umee-network/umee/pull/2063) Cosmwasm integration.

### Improvements

- [1989](https://github.com/umee-network/umee/pull/1989) Leverage: fix the duplicate symbol denoms issue on adding new tokens to registry.
- [1989](https://github.com/umee-network/umee/pull/1989) Updated go version from 1.19 to 1.20
- [2001](https://github.com/umee-network/umee/pull/2001) Refactoring CLI integration test suite.
- [2009](https://github.com/umee-network/umee/pull/2009) Use DavidAnson/markdownlint action for Markdown linting.
- [2010](https://github.com/umee-network/umee/pull/2010) New `util/store` generic functions to load all values from a store.
- [2021](https://github.com/umee-network/umee/pull/2021) `uibc/quota/keeper` unit test refactor.
- [2024](https://github.com/umee-network/umee/pull/2024) New upgrade registration methods.
- [2037](https://github.com/umee-network/umee/pull/2037) Speedup e2e by removing docker cache.
- [2038](https://github.com/umee-network/umee/pull/2038) Unify util tsdk and store packages.

### Fixes

- [1982](https://github.com/umee-network/umee/pull/1982) Fix the build version (`umeed version`).
- [2052](https://github.com/umee-network/umee/pull/2052) Allow liquidation threshold == collateral weight in token validation.
- [2072](https://github.com/umee-network/umee/pull/2072) Fix an int64 overflow when computing module liquidity for high-exponent assets.

## [v4.4.2](https://github.com/umee-network/umee/releases/tag/v4.4.2) - 2023-06-08

- [2090](https://github.com/umee-network/umee/pull/2090) Bump Cosmos SDK to v0.46.13 and CometBFT to v0.34.28 and IAVL to v0.19.6.

## [v4.4.1](https://github.com/umee-network/umee/releases/tag/v4.4.1) - 2023-05-25

### Improvements

- [2064](https://github.com/umee-network/umee/pull/2064) Bump `ibc-go` to v6.1.1.

## [v4.4.0](https://github.com/umee-network/umee/releases/tag/v4.4.0) - 2023-05-05

### State Machine Breaking

- [2022](https://github.com/umee-network/umee/pull/2022) Disable IBC ICS-20 inflow of only x/leverage registered tokens.

## [v4.3.0](https://github.com/umee-network/umee/releases/tag/v4.3.0) - 2023-04-05

### Features

- [1963](https://github.com/umee-network/umee/pull/1963) ICA Host integration.
- [1953](https://github.com/umee-network/umee/pull/1953) IBC: accept only inflow of leverage registered tokens
- [1967](https://github.com/umee-network/umee/pull/1967) Gravity Bridge phase out phase-2: disable Umee -> Ethereum transfers.
- [1967](https://github.com/umee-network/umee/pull/1967) Gravity Bridge phase out phase-2: disable Umee -> Ethereum transfers.

### Improvements

- [1959](https://github.com/umee-network/umee/pull/1959) Update IBC to v6.1
- [1962](https://github.com/umee-network/umee/pull/1962) Increasing unit test coverage for `x/leverage`, `x/oracle`
  and `x/uibc`
- [1913](https://github.com/umee-network/umee/pull/1913), [1974](https://github.com/umee-network/umee/pull/1974) uibc: quota status check.
- [1973](https://github.com/umee-network/umee/pull/1973) UIBC: handle zero Quota Params.

### Fixes

- [1929](https://github.com/umee-network/umee/pull/1929) Leverage: `MaxWithdraw` now accounts for `MinCollateralLiquidity`
- [1957](https://github.com/umee-network/umee/pull/1957) Leverage: Reserved amount per block now rounds up.
- [1956](https://github.com/umee-network/umee/pull/1956) Leverage: token liquidation threshold must be bigger than collateral_weight.
- [1954](https://github.com/umee-network/umee/pull/1954) Leverage: `MaxBorrow` now accounts for
  `MinCollateralLiquidity` and `MaxSupplyUtilization`
- [1968](https://github.com/umee-network/umee/pull/1968) Leverage: fix type cast of AdjustedBorrow in ExportGenesis

## [v4.2.0](https://github.com/umee-network/umee/releases/tag/v4.2.0) - 2023-03-15

### Features

- [1867](https://github.com/umee-network/umee/pull/1867) Allow `/denom` option on registered tokens query to get only a single token by `base_denom`.
- [1568](https://github.com/umee-network/umee/pull/1568) IBC ICS20 transfer quota. New Cosmos SDK module and IBC ICS20 middleware to limit IBC token outflows.
- [1764](https://github.com/umee-network/umee/pull/1764) New `util.Panic` helper function.
- [1725](https://github.com/umee-network/umee/pull/1725) historacle: average prices.

### Improvements

- [1744](https://github.com/umee-network/umee/pull/1744) docs: testing guidelines.
- [1771](https://github.com/umee-network/umee/pull/1771) CI: add experimental e2e tests on docker image.
- [1788](https://github.com/umee-network/umee/pull/1788) deprecated use of `sdkerrors`.
- [1835](https://github.com/umee-network/umee/pull/1835) CI: use experimental for default CI tests.
- [1864](https://github.com/umee-network/umee/pull/1864) testing: mock gen integration.

### Fixes

- [1767](https://github.com/umee-network/umee/pull/1767) Oracle: Fix `GetTickerPrice()` and `GetCandlePrice()`.

## [v4.1.0](https://github.com/umee-network/umee/releases/tag/v4.1.0) - 2023-02-15

### Features

- [1808](https://github.com/umee-network/umee/pull/1808) Blacklisted tokens automatically cleared from token registry if they have not yet been supplied.

### Fixes

- [1707](https://github.com/umee-network/umee/pull/1707) Oracle: Enforce voting threshold param in oracle endblocker.
- [1736](https://github.com/umee-network/umee/pull/1736) Blacklisted tokens no longer add themselves back to the oracle accept list.
- [1807](https://github.com/umee-network/umee/pull/1807) Fixes BNB ibc denom in 4.1 migration
- [1812](https://github.com/umee-network/umee/pull/1812) MaxCollateralShare now works during partial oracle outages when certain conditions are safe.
- [1821](https://github.com/umee-network/umee/pull/1821) Allow safe leverage operations during partial oracle outages.
- [1845](https://github.com/umee-network/umee/pull/1845) Fix validator power calculation during oracle ballot counting.
- [1851](https://github.com/umee-network/umee/pull/1851) Oracle: ballot sorting.
- [1852](https://github.com/umee-network/umee/pull/1852) Oracle: power vote calculation.

## [v4.0.1](https://github.com/umee-network/umee/releases/tag/v4.0.1) - 2023-02-10

### Fixes

- [1800](https://github.com/umee-network/umee/pull/1800) Handle non-capitalized assets when calling the historacle data.

## [v4.0.0](https://github.com/umee-network/umee/releases/tag/v4.0.0) - 2023-01-20

### API Breaking

- [1683](https://github.com/umee-network/umee/pull/1683) MaxWithdraw query now returns `sdk.Coins`, not `sdk.Coin` and will be empty (not zero coin) when returning a zero amount. Denom field in query is now optional.
- [1694](https://github.com/umee-network/umee/pull/1694) `MsgMaxWithdraw`, `MsgMaxBorrow` and `MsgRepay` won't return errors if there is nothing to withdraw, borrow or repay respectively. Leverage `ErrMaxWithdrawZero` and `ErrMaxBorrowZero` has been removed.

### Fixes

- [1680](https://github.com/umee-network/umee/pull/1680) Add amino support for MsgMaxWithdraw.
- [1694](https://github.com/umee-network/umee/pull/1694) `leverage.MaxBorrow` return zero instead of failing when there is no more to borrow.
- [1710](https://github.com/umee-network/umee/pull/1710) Skip blacklisted tokens in MaxBorrow and MaxWithdraw queries.
- [1717](https://github.com/umee-network/umee/pull/1717) Oracle: Add blockNum to median and median deviation queries.

### Features

- [1548](https://github.com/umee-network/umee/pull/1548) Historacle prices and medians keeper proof of concept.
- [1580](https://github.com/umee-network/umee/pull/1580), [1632](https://github.com/umee-network/umee/pull/1632), [1657](https://github.com/umee-network/umee/pull/1657) Median tracking for historacle pricing.
- [1630](https://github.com/umee-network/umee/pull/1630) Incentive module proto.
- [1588](https://github.com/umee-network/umee/pull/1588) Historacle proto.
- [1653](https://github.com/umee-network/umee/pull/1653) Incentive Msg Server interface implementation.
- [1654](https://github.com/umee-network/umee/pull/1654) Leverage historacle integration.
- [1685](https://github.com/umee-network/umee/pull/1685) Add medians param to Token registry.
- [1683](https://github.com/umee-network/umee/pull/1683) Add MaxBorrow query and allow returning all denoms from MaxWithdraw.
- [1690](https://github.com/umee-network/umee/pull/1690) Add MaxBorrow message type.
- [1711](https://github.com/umee-network/umee/pull/1711) Add historic pricing information to leverage MarketSummary query.
- [1723](https://github.com/umee-network/umee/pull/1723) Compute borrow limits using the lower of either spot or historic price for each collateral token, and the higher of said prices for borrowed tokens. Remove extra spot/historic only fields in account summary.
- [1694](https://github.com/umee-network/umee/pull/1694) Add new sdkutil package to enhance common Cosmos SDK functionality. Here, the `ZeroCoin` helper function.

## [v3.3.0](https://github.com/umee-network/umee/releases/tag/v3.3.0) - 2022-12-20

### Features

- [1642](https://github.com/umee-network/umee/pull/1642) Added QueryMaxWithdraw and MsgMaxWithdraw.
- [1633](https://github.com/umee-network/umee/pull/1633) MarketSummary query now displays symbol price instead of base price for readability.

### Improvements

- [1659](https://github.com/umee-network/umee/pull/1659) Update to Cosmos SDK 0.46.7 and related dependencies (#1659)

### Fixes

- [1640](https://github.com/umee-network/umee/pull/1640) Migrate legacy x/leverage gov handler proposals to the new `MsgGovUpdateRegistry` messages.
- [1650](https://github.com/umee-network/umee/pull/1650) Fixes bug with reserves in ExportGenesis.
- [1642](https://github.com/umee-network/umee/pull/1642) Added missing CLI for QueryBadDebts.
- [1633](https://github.com/umee-network/umee/pull/1633) Increases price calculation precision for high exponent. assets.
- [1645](https://github.com/umee-network/umee/pull/1645) Fix: docker build & release.
- [1650](https://github.com/umee-network/umee/pull/1650) export genesis tracks reserves.

## [v3.2.0](https://github.com/umee-network/umee/releases/tag/v3.2.0) - 2022-11-25

Since `umeed v3.2` there is a new runtime dependency: `libwasmvm.x86_64.so v1.1.1` is required.
Building from source will automatically link the `libwasmvm.x86_64.so` created as a part of the build process (you must build on same host as you run the binary, or copy the `libwasmvm.x86_64.so` your lib directory).

### Features

- [1555](https://github.com/umee-network/umee/pull/1555) Updates IBC to v5.1.0 that adds adds optional memo field to `FungibleTokenPacketData` and `MsgTransfer`.
- [1577](https://github.com/umee-network/umee/pull/1577) Removes LIQUIDATOR build flag and adds `--enable-liquidator-query` or `-l` runtime flag to `umeed start`. See [README.md](README.md) file for more details.

### State Machine Breaking

- [1555](https://github.com/umee-network/umee/pull/1555) Enable GB Slashing.

### API Breaking

- [1578](https://github.com/umee-network/umee/pull/1578) Reorganize key constructors in x/leverage/types and x/oracle/types.

## [v3.1.0](https://github.com/umee-network/umee/releases/tag/v3.1.0) - 2022-10-22

### Features

- [1513](https://github.com/umee-network/umee/pull/1513) New query service exposing chain information via new RPC route. See [cosmos-sdk/11582](https://github.com/cosmos/cosmos-sdk/issues/11582).

### State Machine Breaking

- [1474](https://github.com/umee-network/umee/pull/1474) Enabled all Gravity Bridge claims.
- [1479](https://github.com/umee-network/umee/pull/1479) Add MsgSupplyCollateral.

### Fixes

- [1471](https://github.com/umee-network/umee/pull/1471) Fix slash window progress query.
- [1501](https://github.com/umee-network/umee/pull/1501) Cosmos SDK patch release.

## [v3.0.3](https://github.com/umee-network/umee/releases/tag/v3.0.3) - 2022-10-21

### Fixes

- [1511](https://github.com/umee-network/umee/pull/1511) Cosmos SDK patch release for Umee v3.0.3.

## [v3.0.2] - 2022-09-29

### Fixes

- [1460](https://github.com/umee-network/umee/pull/1460) Bump Gravity Bridge.

## [v3.0.1] - 2022-09-28

### Fixes

- [1450](https://github.com/umee-network/umee/pull/1450) fix: token registry cache which caused v3.0.0 halt.

## [v3.0.0](https://github.com/umee-network/umee/releases/tag/v3.0.0) - 2022-09-22

### State Machine Breaking

- [1326](https://github.com/umee-network/umee/pull/1326) Setting protocol controlled min gas price.
- [1401](https://github.com/umee-network/umee/pull/1401) Increased free gas oracle tx limit from 100k to 140k.
- [1411](https://github.com/umee-network/umee/pull/1411) Set min gas price to zero for v3 release

### API Breaking

- [1029](https://github.com/umee-network/umee/pull/1029) Removed MsgSetCollateral(addr,denom,bool), and replaced with MsgAddCollateral(addr,coin) and MsgRemoveCollateral(addr,coin)
- [1023](https://github.com/umee-network/umee/pull/1023) Restrict MsgWithdraw to only uToken input (no base token auto-convert)
- [1106](https://github.com/umee-network/umee/pull/1106) Rename Lend to Supply, including MsgLendAsset, Token EnableLend, docs, and internal functions. Also QueryLoaned similar queries to QuerySupplied.
- [1113](https://github.com/umee-network/umee/pull/1113) Rename Amount field to Asset when sdk.Coin type in Msg proto.
- [1122](https://github.com/umee-network/umee/pull/1122) Rename MsgWithdrawAsset, MsgBorrowAsset, MsgRepayAsset, MsgAddCollateral, and MsgRemoveCollateral to MsgWithdraw, MsgBorrow, MsgRepay, MsgCollateralize, MsgDecollateralize.
- [1123](https://github.com/umee-network/umee/pull/1123) Shorten all leverage and oracle query structs by removing the Request suffix.
- [1125](https://github.com/umee-network/umee/pull/1125) Refactor: remove proto getters in x/leverage and x/oracle proto types.
- [1126](https://github.com/umee-network/umee/pull/1126) Update proto json tag from `APY` to `apy`.
- [1118](https://github.com/umee-network/umee/pull/1118) MsgLiquidate now has reward denom instead of full coin
- [1130](https://github.com/umee-network/umee/pull/1130) Update proto json tag to lower case.
- [1140](https://github.com/umee-network/umee/pull/1140) Rename MarketSize query to TotalSuppliedValue, and TokenMarketSize to TotalSupplied.
- [1188](https://github.com/umee-network/umee/pull/1188) Remove all individual queries which duplicate market_summary fields.
- [1199](https://github.com/umee-network/umee/pull/1199) Move all queries which require address input (e.g. `supplied`, `collateral_value`, `borrow_limit`) into aggregate queries `acccount_summary` or `account_balances`.
- [1236](https://github.com/umee-network/umee/pull/1236) Add more response fields to leverage messages.
- [1222](https://github.com/umee-network/umee/pull/1222) Add leverage parameter DirectLiquidationFee.
- [1333](https://github.com/umee-network/umee/pull/1333) Remove first (addr) argument on all CLI commands, using `--from` flag instead.

### Features

- [1147](https://github.com/umee-network/umee/pull/1147) Add SlashWindow oracle query.
- [913](https://github.com/umee-network/umee/pull/913) Add LendEnabled, BorrowEnabled, and Blacklist to Token struct.
- [913](https://github.com/umee-network/umee/pull/913) Changed update registry gov proposal to add and update tokens, but never delete them.
- [918](https://github.com/umee-network/umee/pull/918) Add MarketSummary query to CLI.
- [1068](https://github.com/umee-network/umee/pull/1068) Add a cache layer for token registry.
- [1096](https://github.com/umee-network/umee/pull/1096) Add `max_collateral_share` to the x/leverage token registry.
- [1094](https://github.com/umee-network/umee/pull/1094) Added TotalCollateral query.
- [1099](https://github.com/umee-network/umee/pull/1099) Added TotalBorrowed query.
- [1157](https://github.com/umee-network/umee/pull/1157) Added `PrintOrErr` util function optimizing the CLI code flow.
- [1118](https://github.com/umee-network/umee/pull/1118) MsgLiquidate rewards base assets instead of requiring an additional MsgWithdraw
- [1159](https://github.com/umee-network/umee/pull/1159) Add `max_supply_utilization` and `min_collateral_liquidity` to the x/leverage token registry.
- [1188](https://github.com/umee-network/umee/pull/1188) Add `liquidity`, `maximum_borrow`, `maximum_collateral`, `minimum_liquidity`, `available_withdraw`, `available_collateralize`, and `utoken_supply` fields to market summary.
- [1203](https://github.com/umee-network/umee/pull/1203) Add Swagger docs.
- [1212](https://github.com/umee-network/umee/pull/1212) Add `util/checkers` utility package providing common check / validation functions.
- [1217](https://github.com/umee-network/umee/pull/1217) Integrated Cosmos SDK v0.46
  - Adding Cosmos SDK x/group module.
  - Increased Gov `MaxMetadataLen` from 255 to 800 characters.
- [1220](https://github.com/umee-network/umee/pull/1220) Submit oracle prevotes / vote txs via the CLI.
- [1222](https://github.com/umee-network/umee/pull/1222) Liquidation reward_denom can now be either token or uToken.
- [1238](https://github.com/umee-network/umee/pull/1238) Added bad debts query.
- [1323](https://github.com/umee-network/umee/pull/1323) Oracle cli - Add validator address override option.
- [1329](https://github.com/umee-network/umee/pull/1329) Implement MaxCollateralShare.
- [1330](https://github.com/umee-network/umee/pull/1330) Implemented MaxSupplyUtilization.
- [1319](https://github.com/umee-network/umee/pull/1319) Implemented MaxSupply.
- [1331](https://github.com/umee-network/umee/pull/1331) Implemented MinCollateralLiquidity.
- [1343](https://github.com/umee-network/umee/pull/1343) RepayBadDebt and Liquidate automatically clear blacklisted collateral.
- [1379](https://github.com/umee-network/umee/pull/1379) Add `mininumCommissionRate` update to all validators.
- [1395](https://github.com/umee-network/umee/pull/1395) Require compile-time flag to enable liquidation_targets query.

### Improvements

- [935](https://github.com/umee-network/umee/pull/935) Fix protobuf linting
- [940](https://github.com/umee-network/umee/pull/940)(x/leverage) Renamed `Keeper.DeriveBorrowUtilization` to `SupplyUtilization` (see #926)
- [959](https://github.com/umee-network/umee/pull/959) Improve ModuleBalance calculation
- [962](https://github.com/umee-network/umee/pull/962) Streamline AccrueAllInterest
- [967](https://github.com/umee-network/umee/pull/962) Use taylor series of e^x for more accurate interest at high APY.
- [987](https://github.com/umee-network/umee/pull/987) Streamline x/leverage CLI tests
- [1012](https://github.com/umee-network/umee/pull/1012) Improve negative time elapsed error message
- [1236](https://github.com/umee-network/umee/pull/1236) Improve leverage event fields.
- [1294](https://github.com/umee-network/umee/pull/1294) Simplify window progress query math.
- [1300](https://github.com/umee-network/umee/pull/1300) Improve leverage test suite and error specificity.
- [1322](https://github.com/umee-network/umee/pull/1322) Improve complete liquidation threshold and close factor.
- [1332](https://github.com/umee-network/umee/pull/1332) Improve reserve exhaustion event and log message.
- [1362](https://github.com/umee-network/umee/pull/1362) Remove inefficient BorrowAmounts and CollateralAmounts leverage invariants.
- [1363](https://github.com/umee-network/umee/pull/1332) Standardize leverage KVStore access andincrease validation.
- [1385](https://github.com/umee-network/umee/pull/1385) Update v1.1-v3.0 upgrade plan name

### Bug Fixes

- [1018](https://github.com/umee-network/umee/pull/1018) Return nil if negative time elapsed from the last block happens.
- [1156](https://github.com/umee-network/umee/pull/1156) Propagate context correctly.
- [1288](https://github.com/umee-network/umee/pull/1288) Safeguards LastInterestTime against time reversals and unintended interest from hard forks.
- [1357](https://github.com/umee-network/umee/pull/1357) Interptex x/0 collateral liquidity as 100%
- [1383](https://github.com/umee-network/umee/pull/1383) Remove potential panic during FeeAndPriority error case.
- [1405](https://github.com/umee-network/umee/pull/1405) No longer skip MinCollateralLiquidity < 1 validation.

## [v2.0.2](https://github.com/umee-network/umee/releases/tag/v2.0.2) - 2022-05-13

### Features

- [860](https://github.com/umee-network/umee/pull/860) Add IBC upgrade and upgrade-client gov proposals.
- [894](https://github.com/umee-network/umee/pull/894) Add MarketSummary query

### Improvements

- [866](https://github.com/umee-network/umee/pull/866) Make the x/oracle keeper's GetExchangeRateBase method more efficient.

### API Breaking

- [870](https://github.com/umee-network/umee/pull/870) Move proto v1beta1 to v1.
- [903](https://github.com/umee-network/umee/pull/903) (leverage) Renamed `Keeper.CalculateLiquidationLimit` to `CalculateLiquidationThreshold`.

## [v2.0.1](https://github.com/umee-network/umee/releases/tag/v2.0.1) - 2022-04-25

### Features

- [835](https://github.com/umee-network/umee/pull/835) Add miss counter query to oracle cli.

### Bug Fixes

- [829](https://github.com/umee-network/umee/pull/829) Fix `umeed tx leverage liquidate` command args.

### Improvements

- [781](https://github.com/umee-network/umee/pull/781) Oracle module unit test cleanup.
- [782](https://github.com/umee-network/umee/pull/782) Add unit test to `x/oracle/types/denom.go` and `x/oracle/types/keys.go`.
- [786](https://github.com/umee-network/umee/pull/786) Add unit test to `x/oracle/...`.
- [798](https://github.com/umee-network/umee/pull/798) Increase `x/oracle` unit test coverage.
- [803](https://github.com/umee-network/umee/pull/803) Add `cover-html` command to makefile.

## [v2.0.0](https://github.com/umee-network/umee/releases/tag/v2.0.0) - 2022-04-06

### Improvements

- [754](https://github.com/umee-network/umee/pull/754) Update go.mod to use `/v2` import path.
- [723](https://github.com/umee-network/umee/pull/723) Add leverage parameter SmallLiquidationSize, which determines the USD value at which a borrow is considered small enough to be liquidated in a single transaction.
- [711](https://github.com/umee-network/umee/pull/711) Clarify error message for negative elapsed time case.

### Features

- Convexity upgrade!!!

## [v1.1.0](https://github.com/umee-network/umee/releases/tag/v1.1.0) - 2022-09-08

### State Machine Breaking

- [1358](https://github.com/umee-network/umee/pull/1358/files) Disable Gravity Bridge bridge messages.

### Improvements

- [#1355](https://github.com/umee-network/umee/pull/1355) Update tooling to go1.19 and CI to the latest setup (based on v3).

## [v1.0.4](https://github.com/umee-network/umee/releases/tag/v1.0.4) - - 2022-09-08

### Improvements

- [#1353](https://github.com/umee-network/umee/pull/1353) Gravity Bridge update

## [v1.0.3](https://github.com/umee-network/umee/releases/tag/v1.0.3) - 2022-02-17

### State Machine Breaking

- [#560](https://github.com/umee-network/umee/pull/560) Use Gravity Bridge fork that disables slashing completely.

## [v1.0.2](https://github.com/umee-network/umee/releases/tag/v1.0.2) - 2022-02-16

### Features

- [#556](https://github.com/umee-network/umee/pull/556) Refactor the `debug addr` command to convert addresses between any Bech32 HRP.

## [v1.0.1](https://github.com/umee-network/umee/releases/tag/v1.0.1) - 2022-02-07

### Bug Fixes

- [#517](https://github.com/umee-network/umee/pull/517) Fix makefile `build` and `install` targets to support Ledger devices.

## [v1.0.0](https://github.com/umee-network/umee/releases/tag/v1.0.0) - 2022-02-07

### Features

- Initial release!!!<|MERGE_RESOLUTION|>--- conflicted
+++ resolved
@@ -64,16 +64,12 @@
 ### Bug Fixes
 
 - [2358](https://github.com/umee-network/umee/pull/2358) metoken endblocker should be before oracle.
-<<<<<<< HEAD
 - [2368](https://github.com/umee-network/umee/pull/2368) Fix inflow amount calculation. Previously, the inflow amount of the token was being overridden by the new inflow amount.
-=======
-- [2368](https://github.com/umee-network/umee/pull/2368) Add inflow amount to registered token. Previously, the inflow amount of the token was being overridden by the new inflow amount.
 - [2375](https://github.com/umee-network/umee/pull/2375) Ensure Umee and SDK account sequence setting changes the calling client.
 
 ### API Breaking
 
 - [2375](https://github.com/umee-network/umee/pull/2375) Rename Umee and SDK client `WithAccSeq` to `SetAccSeq`.
->>>>>>> 16e06f87
 
 ## v6.2.0 - 2023-12-01
 
