--- conflicted
+++ resolved
@@ -52,11 +52,8 @@
 - [1023](https://github.com/umee-network/umee/pull/1023) Restrict MsgWithdraw to only uToken input (no base token auto-convert)
 - [1106](https://github.com/umee-network/umee/pull/1106) Rename Lend to Supply, including MsgLendAsset, Token EnableLend, docs, and internal functions. Also QueryLoaned similar queries to QuerySupplied.
 - [1113](https://github.com/umee-network/umee/pull/1113) Rename Amount field to Asset when sdk.Coin type in Msg proto.
-<<<<<<< HEAD
+- [1123](https://github.com/umee-network/umee/pull/1123) Shorten all leverage and oracle query structs by removing the Request suffix
 - [1118](https://github.com/umee-network/umee/pull/1118) MsgLiquidate now has reward denom instead of full coin
-=======
-- [1123](https://github.com/umee-network/umee/pull/1123) Shorten all leverage and oracle query structs by removing the Request suffix
->>>>>>> c1a31c0b
 
 ### Features
 
