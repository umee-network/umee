--- conflicted
+++ resolved
@@ -48,9 +48,7 @@
 
 ### Improvements
 
-<<<<<<< HEAD
 - [2363](https://github.com/umee-network/umee/pull/2363) Upgrade Cosmos SDK to v0.47.7.
-=======
 - [2370](https://github.com/umee-network/umee/pull/2370) Add missing params to `uic/MsgGovUpdateQuota`.
 - [2374](https://github.com/umee-network/umee/pull/2374) Add symbol name to the x/uibc QueryAllOutflowsResponse `outflows` entry.
 
@@ -65,7 +63,6 @@
 
 - [2358](https://github.com/umee-network/umee/pull/2358) metoken endblocker should be before oracle.
 - [2368](https://github.com/umee-network/umee/pull/2368) Add inflow amount to registered token. Previously, the inflow amount of the token was being overridden by the new inflow amount.
->>>>>>> c9375f8c
 
 ## v6.2.0 - 2023-12-01
 
