--- conflicted
+++ resolved
@@ -54,11 +54,8 @@
 
 - [1812](https://github.com/umee-network/umee/pull/1812) MaxCollateralShare now works during partial oracle outages when certain conditions are safe.
 - [1736](https://github.com/umee-network/umee/pull/1736) Blacklisted tokens no longer add themselves back to the oracle accept list.
-<<<<<<< HEAD
 - [1809](https://github.com/umee-network/umee/pull/1809) Matches case-insensitve symbol denom, not base denom, when updating the oracle accept list in respose to the leverage token added hook. Also follows base denom and exponent changes.
-=======
 - [1807](https://github.com/umee-network/umee/pull/1807) Fixes BNB ibc denom in 4.1 migration
->>>>>>> 57abf1e9
 
 ## [v4.0.1](https://github.com/umee-network/umee/releases/tag/v4.0.1) - 2023-02-10
 
