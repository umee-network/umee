--- conflicted
+++ resolved
@@ -46,14 +46,15 @@
 
 ## [Unreleased]
 
+### Features
+
+- [1888](https://github.com/umee-network/umee/pull/1888) Created `/sdkclient` and `/client` (umee client) packages to easy the E2E tests and external tools. Essentially, you can import that client and broadcast transactions easily.
+
 ## [v4.2.0](https://github.com/umee-network/umee/releases/tag/v4.2.0) - 2023-03-15
 
 ### Features
 
 - [1867](https://github.com/umee-network/umee/pull/1867) Allow `/denom` option on registered tokens query to get only a single token by `base_denom`.
-<<<<<<< HEAD
-- [1888](https://github.com/umee-network/umee/pull/1888) Created `/sdkclient` and `/client` (umee client) packages to easy the E2E tests and external tools. Essentially, you can import that client and broadcast transactions easily.
-=======
 - [1568](https://github.com/umee-network/umee/pull/1568) IBC ICS20 transfer quota. New Cosmos SDK module and IBC ICS20 middleware to limit IBC token outflows.
 - [1764](https://github.com/umee-network/umee/pull/1764) New `util.Panic` helper function.
 - [1725](https://github.com/umee-network/umee/pull/1725) historacle: average prices.
@@ -69,7 +70,6 @@
 ### Fixes
 
 - [1767](https://github.com/umee-network/umee/pull/1767) Oracle: Fix `GetTickerPrice()` and `GetCandlePrice()`.
->>>>>>> 689ffbf5
 
 ## [v4.1.0](https://github.com/umee-network/umee/releases/tag/v4.1.0) - 2023-02-15
 
