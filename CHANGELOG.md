--- conflicted
+++ resolved
@@ -53,13 +53,9 @@
 ### Improvements
 
 - [2261](https://github.com/umee-network/umee/pull/2261) Use go 1.21
-<<<<<<< HEAD
 - [2267](https://github.com/umee-network/umee/pull/2267) Leverage transactions accept spot prices up to 3 minutes old, and leverage queries use most recent spot price when required.
 - [2263](https://github.com/umee-network/umee/pull/2263) Add spot price fields to account summary.
-=======
-- [2263](https://github.com/umee-network/umee/pull/2263) Add spot price fields to account summary, and ensure all other fields use leverage logic prices.
 - [2270](https://github.com/umee-network/umee/pull/2270) Increase free oracle tx limit to 200k gas.
->>>>>>> f4d704b9
 
 ### Bug Fixes
 
