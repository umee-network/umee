--- conflicted
+++ resolved
@@ -46,15 +46,15 @@
 
 ## Unreleased
 
-<<<<<<< HEAD
 ### Improvements
 
 - [2374](https://github.com/umee-network/umee/pull/2374) Add symbol name to the x/uibc QueryAllOutflowsResponse `outflows` entry.
 
 ### Bug Fixes
-=======
-### Features
->>>>>>> 87c612fa
+
+- [2368](https://github.com/umee-network/umee/pull/2368) Add inflow amount to registered token. Previously, the inflow amount of the token was being overridden by the new inflow amount.
+
+### Features
 
 - [2352](https://github.com/umee-network/umee/pull/2352) new `uibc/MissCounters` query
 - [2352](https://github.com/umee-network/umee/pull/2352) new `uibc/Inflows` query.
