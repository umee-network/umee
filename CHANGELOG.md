<!-- markdownlint-disable MD013 -->
<!-- markdownlint-disable MD024 -->

<!--
Changelog Guiding Principles:

Changelogs are for humans, not machines.
There should be an entry for every single version.
The same types of changes should be grouped.
Versions and sections should be linkable.
The latest version comes first.
The release date of each version is displayed.
Mention whether you follow Semantic Versioning.

Usage:

Change log entries are to be added to the Unreleased section under the
appropriate stanza (see below). Each entry should ideally include a tag and
the Github PR referenced in the following format:

* (<tag>) [#<PR-number>](https://github.com/umee-network/umee/pull/<PR-number>) <changelog entry>

Types of changes (Stanzas):

Features: for new features.
Improvements: for changes in existing functionality.
Deprecated: for soon-to-be removed features.
Bug Fixes: for any bug fixes.
Client Breaking: for breaking Protobuf, CLI, gRPC and REST routes used by clients.
API Breaking: for breaking exported Go APIs used by developers.
State Machine Breaking: for any changes that result in a divergent application state.

To release a new version, ensure an appropriate release branch exists. Add a
release version and date to the existing Unreleased section which takes the form
of:

## [<version>](https://github.com/umee-network/umee/releases/tag/<version>) - YYYY-MM-DD

Once the version is tagged and released, a PR should be made against the main
branch to incorporate the new changelog updates.

Ref: https://keepachangelog.com/en/1.0.0/
-->

# Changelog

## [Unreleased]

### API Breaking

- [1683](https://github.com/umee-network/umee/pull/1683) MaxWithdraw query now returns `sdk.Coins`, not `sdk.Coin` and will be empty (not zero coin) when returning a zero amount. Denom field in query is now optional.
- [1694](https://github.com/umee-network/umee/pull/1694) `MsgMaxWithdraw`, `MsgMaxBorrow` and `MsgRepay` won't panic if there is nothing to withdraw, borrow or repay respectively.

### Fixes

- [1680](https://github.com/umee-network/umee/pull/1680) Add amino support for MsgMaxWithdraw.
- [1710](https://github.com/umee-network/umee/pull/1710) Skip blacklisted tokens in MaxBorrow and MaxWithdraw queries.

### Features

- [1548](https://github.com/umee-network/umee/pull/1548) Historacle prices and medians keeper proof of concept.
- [1580](https://github.com/umee-network/umee/pull/1580), [1632](https://github.com/umee-network/umee/pull/1632), [1657](https://github.com/umee-network/umee/pull/1657) Median tracking for historacle pricing.
- [1630](https://github.com/umee-network/umee/pull/1630) Incentive module proto.
- [1588](https://github.com/umee-network/umee/pull/1588) Historacle proto.
- [1653](https://github.com/umee-network/umee/pull/1653) Incentive Msg Server interface implementation.
- [1654](https://github.com/umee-network/umee/pull/1654) Leverage historacle integration.
- [1685](https://github.com/umee-network/umee/pull/1685) Add medians param to Token registry.
- [1683](https://github.com/umee-network/umee/pull/1683) Add MaxBorrow query and allow returning all denoms from MaxWithdraw.
- [1690](https://github.com/umee-network/umee/pull/1690) Add MaxBorrow message type.
<<<<<<< HEAD
- [1711](https://github.com/umee-network/umee/pull/1711) Add historic pricing information to leverage MarketSummary and AccountSummary queries.
- [1715](https://github.com/umee-network/umee/pull/1715) Add spot borrow limit to AccountSummary query, and switch returned borrow limit to the minimum of spot and historic borrow limits.
- [1694](https://github.com/umee-network/umee/pull/1694) Add new sdkutil package to enhance common Cosmos SDK functionality. Here, the `ZeroCoin` helper function.
=======
- [1711](https://github.com/umee-network/umee/pull/1711) Add historic pricing information to leverage MarketSummary query
- [1715](https://github.com/umee-network/umee/pull/1715) Reverted.
- [1723](https://github.com/umee-network/umee/pull/1723) Compute borrow limits using the lower of either spot or historic price for each collateral token, and the higher of said prices for borrowed tokens. Remove extra spot/historic only fields in account summary.
>>>>>>> 13c2a199

## [v3.3.0](https://github.com/umee-network/umee/releases/tag/v3.3.0) - 2022-12-20

### Features

- [1642](https://github.com/umee-network/umee/pull/1642) Added QueryMaxWithdraw and MsgMaxWithdraw.
- [1633](https://github.com/umee-network/umee/pull/1633) MarketSummary query now displays symbol price instead of base price for readability.

### Improvements

- [1659](https://github.com/umee-network/umee/pull/1659) Update to Cosmos SDK 0.46.7 and related dependencies (#1659)

### Fixes

- [1640](https://github.com/umee-network/umee/pull/1640) Migrate legacy x/leverage gov handler proposals to the new `MsgGovUpdateRegistry` messages.
- [1650](https://github.com/umee-network/umee/pull/1650) Fixes bug with reserves in ExportGenesis.
- [1642](https://github.com/umee-network/umee/pull/1642) Added missing CLI for QueryBadDebts.
- [1633](https://github.com/umee-network/umee/pull/1633) Increases price calculation precision for high exponent. assets.
- [1645](https://github.com/umee-network/umee/pull/1645) Fix: docker build & release.
- [1650](https://github.com/umee-network/umee/pull/1650) export genesis tracks reserves.

## [v3.2.0](https://github.com/umee-network/umee/releases/tag/v3.2.0) - 2022-11-25

Since `umeed v3.2` there is a new runtime dependency: `libwasmvm.x86_64.so v1.1.1` is required.
Building from source will automatically link the `libwasmvm.x86_64.so` created as a part of the build process (you must build on same host as you run the binary, or copy the `libwasmvm.x86_64.so` your lib directory).

### Features

- [1555](https://github.com/umee-network/umee/pull/1555) Updates IBC to v5.1.0 that adds adds optional memo field to `FungibleTokenPacketData` and `MsgTransfer`.
- [1577](https://github.com/umee-network/umee/pull/1577) Removes LIQUIDATOR build flag and adds `--enable-liquidator-query` or `-l` runtime flag to `umeed start`. See [README.md](README.md) file for more details.

### State Machine Breaking

- [1555](https://github.com/umee-network/umee/pull/1555) Enable GB Slashing.

### API Breaking

- [1578](https://github.com/umee-network/umee/pull/1578) Reorganize key constructors in x/leverage/types and x/oracle/types.

## [v3.1.0](https://github.com/umee-network/umee/releases/tag/v3.1.0) - 2022-10-22

### Features

- [1513](https://github.com/umee-network/umee/pull/1513) New query service exposing chain information via new RPC route. See [cosmos-sdk/11582](https://github.com/cosmos/cosmos-sdk/issues/11582).

### State Machine Breaking

- [1474](https://github.com/umee-network/umee/pull/1474) Enabled all Gravity Bridge claims.
- [1479](https://github.com/umee-network/umee/pull/1479) Add MsgSupplyCollateral.

### Fixes

- [1471](https://github.com/umee-network/umee/pull/1471) Fix slash window progress query.
- [1501](https://github.com/umee-network/umee/pull/1501) Cosmos SDK patch release.

## [v3.0.3](https://github.com/umee-network/umee/releases/tag/v3.0.3) - 2022-10-21

### Fixes

- [1511](https://github.com/umee-network/umee/pull/1511) Cosmos SDK patch release for Umee v3.0.3.

## [v3.0.2] - 2022-09-29

### Fixes

- [1460](https://github.com/umee-network/umee/pull/1460) Bump Gravity Bridge.

## [v3.0.1] - 2022-09-28

### Fixes

- [1450](https://github.com/umee-network/umee/pull/1450) fix: token registry cache which caused v3.0.0 halt.

## [v3.0.0](https://github.com/umee-network/umee/releases/tag/v3.0.0) - 2022-09-22

### State Machine Breaking

- [1326](https://github.com/umee-network/umee/pull/1326) Setting protocol controlled min gas price.
- [1401](https://github.com/umee-network/umee/pull/1401) Increased free gas oracle tx limit from 100k to 140k.
- [1411](https://github.com/umee-network/umee/pull/1411) Set min gas price to zero for v3 release

### API Breaking

- [1029](https://github.com/umee-network/umee/pull/1029) Removed MsgSetCollateral(addr,denom,bool), and replaced with MsgAddCollateral(addr,coin) and MsgRemoveCollateral(addr,coin)
- [1023](https://github.com/umee-network/umee/pull/1023) Restrict MsgWithdraw to only uToken input (no base token auto-convert)
- [1106](https://github.com/umee-network/umee/pull/1106) Rename Lend to Supply, including MsgLendAsset, Token EnableLend, docs, and internal functions. Also QueryLoaned similar queries to QuerySupplied.
- [1113](https://github.com/umee-network/umee/pull/1113) Rename Amount field to Asset when sdk.Coin type in Msg proto.
- [1122](https://github.com/umee-network/umee/pull/1122) Rename MsgWithdrawAsset, MsgBorrowAsset, MsgRepayAsset, MsgAddCollateral, and MsgRemoveCollateral to MsgWithdraw, MsgBorrow, MsgRepay, MsgCollateralize, MsgDecollateralize.
- [1123](https://github.com/umee-network/umee/pull/1123) Shorten all leverage and oracle query structs by removing the Request suffix.
- [1125](https://github.com/umee-network/umee/pull/1125) Refactor: remove proto getters in x/leverage and x/oracle proto types.
- [1126](https://github.com/umee-network/umee/pull/1126) Update proto json tag from `APY` to `apy`.
- [1118](https://github.com/umee-network/umee/pull/1118) MsgLiquidate now has reward denom instead of full coin
- [1130](https://github.com/umee-network/umee/pull/1130) Update proto json tag to lower case.
- [1140](https://github.com/umee-network/umee/pull/1140) Rename MarketSize query to TotalSuppliedValue, and TokenMarketSize to TotalSupplied.
- [1188](https://github.com/umee-network/umee/pull/1188) Remove all individual queries which duplicate market_summary fields.
- [1199](https://github.com/umee-network/umee/pull/1199) Move all queries which require address input (e.g. `supplied`, `collateral_value`, `borrow_limit`) into aggregate queries `acccount_summary` or `account_balances`.
- [1236](https://github.com/umee-network/umee/pull/1236) Add more response fields to leverage messages.
- [1222](https://github.com/umee-network/umee/pull/1222) Add leverage parameter DirectLiquidationFee.
- [1333](https://github.com/umee-network/umee/pull/1333) Remove first (addr) argument on all CLI commands, using `--from` flag instead.

### Features

- [1147](https://github.com/umee-network/umee/pull/1147) Add SlashWindow oracle query.
- [913](https://github.com/umee-network/umee/pull/913) Add LendEnabled, BorrowEnabled, and Blacklist to Token struct.
- [913](https://github.com/umee-network/umee/pull/913) Changed update registry gov proposal to add and update tokens, but never delete them.
- [918](https://github.com/umee-network/umee/pull/918) Add MarketSummary query to CLI.
- [1068](https://github.com/umee-network/umee/pull/1068) Add a cache layer for token registry.
- [1096](https://github.com/umee-network/umee/pull/1096) Add `max_collateral_share` to the x/leverage token registry.
- [1094](https://github.com/umee-network/umee/pull/1094) Added TotalCollateral query.
- [1099](https://github.com/umee-network/umee/pull/1099) Added TotalBorrowed query.
- [1157](https://github.com/umee-network/umee/pull/1157) Added `PrintOrErr` util function optimizing the CLI code flow.
- [1118](https://github.com/umee-network/umee/pull/1118) MsgLiquidate rewards base assets instead of requiring an addtional MsgWithdraw
- [1159](https://github.com/umee-network/umee/pull/1159) Add `max_supply_utilization` and `min_collateral_liquidity` to the x/leverage token registry.
- [1188](https://github.com/umee-network/umee/pull/1188) Add `liquidity`, `maximum_borrow`, `maximum_collateral`, `minimum_liquidity`, `available_withdraw`, `available_collateralize`, and `utoken_supply` fields to market summary.
- [1203](https://github.com/umee-network/umee/pull/1203) Add Swagger docs.
- [1212](https://github.com/umee-network/umee/pull/1212) Add `util/checkers` utility package providing common check / validation functions.
- [1217](https://github.com/umee-network/umee/pull/1217) Integrated Cosmos SDK v0.46
  - Adding Cosmos SDK x/group module.
  - Increased Gov `MaxMetadataLen` from 255 to 800 characters.
- [1220](https://github.com/umee-network/umee/pull/1220) Submit oracle prevotes / vote txs via the CLI.
- [1222](https://github.com/umee-network/umee/pull/1222) Liquidation reward_denom can now be either token or uToken.
- [1238](https://github.com/umee-network/umee/pull/1238) Added bad debts query.
- [1323](https://github.com/umee-network/umee/pull/1323) Oracle cli - Add validator address override option.
- [1329](https://github.com/umee-network/umee/pull/1329) Implement MaxCollateralShare.
- [1330](https://github.com/umee-network/umee/pull/1330) Implemented MaxSupplyUtilization.
- [1319](https://github.com/umee-network/umee/pull/1319) Implemented MaxSupply.
- [1331](https://github.com/umee-network/umee/pull/1331) Implemented MinCollateralLiquidity.
- [1343](https://github.com/umee-network/umee/pull/1343) RepayBadDebt and Liquidate automatically clear blacklisted collateral.
- [1379](https://github.com/umee-network/umee/pull/1379) Add `mininumCommissionRate` update to all validators.
- [1395](https://github.com/umee-network/umee/pull/1395) Require compile-time flag to enable liquidation_targets query.

### Improvements

- [935](https://github.com/umee-network/umee/pull/935) Fix protobuf linting
- [940](https://github.com/umee-network/umee/pull/940)(x/leverage) Renamed `Keeper.DeriveBorrowUtilization` to `SupplyUtilization` (see #926)
- [959](https://github.com/umee-network/umee/pull/959) Improve ModuleBalance calculation
- [962](https://github.com/umee-network/umee/pull/962) Streamline AccrueAllInterest
- [967](https://github.com/umee-network/umee/pull/962) Use taylor series of e^x for more accurate interest at high APY.
- [987](https://github.com/umee-network/umee/pull/987) Streamline x/leverage CLI tests
- [1012](https://github.com/umee-network/umee/pull/1012) Improve negative time elapsed error message
- [1236](https://github.com/umee-network/umee/pull/1236) Improve leverage event fields.
- [1294](https://github.com/umee-network/umee/pull/1294) Simplify window progress query math.
- [1300](https://github.com/umee-network/umee/pull/1300) Improve leverage test suite and error specificity.
- [1322](https://github.com/umee-network/umee/pull/1322) Improve complete liquidation threshold and close factor.
- [1332](https://github.com/umee-network/umee/pull/1332) Improve reserve exhaustion event and log message.
- [1362](https://github.com/umee-network/umee/pull/1362) Remove inefficent BorrowAmounts and CollateralAmounts leverage invariants.
- [1363](https://github.com/umee-network/umee/pull/1332) Standardize leverage KVStore access andincrease validation.
- [1385](https://github.com/umee-network/umee/pull/1385) Update v1.1-v3.0 upgrade plan name

### Bug Fixes

- [1018](https://github.com/umee-network/umee/pull/1018) Return nil if negative time elapsed from the last block happens.
- [1156](https://github.com/umee-network/umee/pull/1156) Propagate context correctly.
- [1288](https://github.com/umee-network/umee/pull/1288) Safeguards LastInterestTime against time reversals and unintended interest from hard forks.
- [1357](https://github.com/umee-network/umee/pull/1357) Interptex x/0 collateral liquidity as 100%
- [1383](https://github.com/umee-network/umee/pull/1383) Remove potential panic during FeeAndPriority error case.
- [1405](https://github.com/umee-network/umee/pull/1405) No longer skip MinCollateralLiquidity < 1 validation.

## [v2.0.2](https://github.com/umee-network/umee/releases/tag/v2.0.2) - 2022-05-13

### Features

- [860](https://github.com/umee-network/umee/pull/860) Add IBC upgrade and upgrade-client gov proposals.
- [894](https://github.com/umee-network/umee/pull/894) Add MarketSummary query

### Improvements

- [866](https://github.com/umee-network/umee/pull/866) Make the x/oracle keeper's GetExchangeRateBase method more efficient.

### API Breaking

- [870](https://github.com/umee-network/umee/pull/870) Move proto v1beta1 to v1.
- [903](https://github.com/umee-network/umee/pull/903) (leverage) Renamed `Keeper.CalculateLiquidationLimit` to `CalculateLiquidationThreshold`.

## [v2.0.1](https://github.com/umee-network/umee/releases/tag/v2.0.1) - 2022-04-25

### Features

- [835](https://github.com/umee-network/umee/pull/835) Add miss counter query to oracle cli.

### Bug Fixes

- [829](https://github.com/umee-network/umee/pull/829) Fix `umeed tx leverage liquidate` command args.

### Improvements

- [781](https://github.com/umee-network/umee/pull/781) Oracle module unit test cleanup.
- [782](https://github.com/umee-network/umee/pull/782) Add unit test to `x/oracle/types/denom.go` and `x/oracle/types/keys.go`.
- [786](https://github.com/umee-network/umee/pull/786) Add unit test to `x/oracle/...`.
- [798](https://github.com/umee-network/umee/pull/798) Increase `x/oracle` unit test coverage.
- [803](https://github.com/umee-network/umee/pull/803) Add `cover-html` command to makefile.

## [v2.0.0](https://github.com/umee-network/umee/releases/tag/v2.0.0) - 2022-04-06

### Improvements

- [754](https://github.com/umee-network/umee/pull/754) Update go.mod to use `/v2` import path.
- [723](https://github.com/umee-network/umee/pull/723) Add leverage parameter SmallLiquidationSize, which determines the USD value at which a borrow is considered small enough to be liquidated in a single transaction.
- [711](https://github.com/umee-network/umee/pull/711) Clarify error message for negative elapsed time case.

### Features

- Convexity upgrade!!!

## [v1.1.0](https://github.com/umee-network/umee/releases/tag/v1.1.0) - 2022-09-08

### State Machine Breaking

- [1358](https://github.com/umee-network/umee/pull/1358/files) Disable Gravity Bridge bridge messages.

### Improvements

- [#1355](https://github.com/umee-network/umee/pull/1355) Update tooling to go1.19 and CI to the latest setup (based on v3).

## [v1.0.4](https://github.com/umee-network/umee/releases/tag/v1.0.4) - - 2022-09-08

### Improvements

- [#1353](https://github.com/umee-network/umee/pull/1353) Gravity Bridge update

## [v1.0.3](https://github.com/umee-network/umee/releases/tag/v1.0.3) - 2022-02-17

### State Machine Breaking

- [#560](https://github.com/umee-network/umee/pull/560) Use Gravity Bridge fork that disables slashing completely.

## [v1.0.2](https://github.com/umee-network/umee/releases/tag/v1.0.2) - 2022-02-16

### Features

- [#556](https://github.com/umee-network/umee/pull/556) Refactor the `debug addr` command to convert addresses between any Bech32 HRP.

## [v1.0.1](https://github.com/umee-network/umee/releases/tag/v1.0.1) - 2022-02-07

### Bug Fixes

- [#517](https://github.com/umee-network/umee/pull/517) Fix makefile `build` and `install` targets to support Ledger devices.

## [v1.0.0](https://github.com/umee-network/umee/releases/tag/v1.0.0) - 2022-02-07

### Features

- Initial release!!!<|MERGE_RESOLUTION|>--- conflicted
+++ resolved
@@ -67,15 +67,17 @@
 - [1685](https://github.com/umee-network/umee/pull/1685) Add medians param to Token registry.
 - [1683](https://github.com/umee-network/umee/pull/1683) Add MaxBorrow query and allow returning all denoms from MaxWithdraw.
 - [1690](https://github.com/umee-network/umee/pull/1690) Add MaxBorrow message type.
-<<<<<<< HEAD
+  <<<<<<< HEAD
 - [1711](https://github.com/umee-network/umee/pull/1711) Add historic pricing information to leverage MarketSummary and AccountSummary queries.
 - [1715](https://github.com/umee-network/umee/pull/1715) Add spot borrow limit to AccountSummary query, and switch returned borrow limit to the minimum of spot and historic borrow limits.
+  ||||||| 1a640d99
+- [1711](https://github.com/umee-network/umee/pull/1711) Add historic pricing information to leverage MarketSummary and AccountSummary queries.
+- # [1715](https://github.com/umee-network/umee/pull/1715) Add spot borrow limit to AccountSummary query, and switch returned borrow limit to the minimum of spot and historic borrow limits.
+- [1711](https://github.com/umee-network/umee/pull/1711) Add historic pricing information to leverage MarketSummary query
+- [1723](https://github.com/umee-network/umee/pull/1723) Compute borrow limits using the lower of either spot or historic price for each collateral token, and the higher of said prices for borrowed tokens. Remove extra spot/historic only fields in account summary.
 - [1694](https://github.com/umee-network/umee/pull/1694) Add new sdkutil package to enhance common Cosmos SDK functionality. Here, the `ZeroCoin` helper function.
-=======
-- [1711](https://github.com/umee-network/umee/pull/1711) Add historic pricing information to leverage MarketSummary query
-- [1715](https://github.com/umee-network/umee/pull/1715) Reverted.
-- [1723](https://github.com/umee-network/umee/pull/1723) Compute borrow limits using the lower of either spot or historic price for each collateral token, and the higher of said prices for borrowed tokens. Remove extra spot/historic only fields in account summary.
->>>>>>> 13c2a199
+
+> > > > > > > origin/main
 
 ## [v3.3.0](https://github.com/umee-network/umee/releases/tag/v3.3.0) - 2022-12-20
 
