<!-- markdownlint-disable MD013 -->
<!-- markdownlint-disable MD024 -->

<!--
Changelog Guiding Principles:

Changelogs are for humans, not machines.
There should be an entry for every single version.
The same types of changes should be grouped.
Versions and sections should be linkable.
The latest version comes first.
The release date of each version is displayed.
Mention whether you follow Semantic Versioning.

Usage:

Change log entries are to be added to the Unreleased section under the
appropriate stanza (see below). Each entry should ideally include a tag and
the Github PR referenced in the following format:

* (<tag>) [#<PR-number>](https://github.com/umee-network/umee/pull/<PR-number>) <changelog entry>

Types of changes (Stanzas):

Features: for new features.
Improvements: for changes in existing functionality.
Deprecated: for soon-to-be removed features.
Bug Fixes: for any bug fixes.
Client Breaking: for breaking Protobuf, CLI, gRPC and REST routes used by clients.
API Breaking: for breaking exported Go APIs used by developers.
State Machine Breaking: for any changes that result in a divergent application state.

To release a new version, ensure an appropriate release branch exists. Add a
release version and date to the existing Unreleased section which takes the form
of:

## [<version>](https://github.com/umee-network/umee/releases/tag/<version>) - YYYY-MM-DD

Once the version is tagged and released, a PR should be made against the main
branch to incorporate the new changelog updates.

Ref: https://keepachangelog.com/en/1.0.0/
-->

# Changelog

## [Unreleased]

### API Breaking
<<<<<<< HEAD

- [1029](https://github.com/umee-network/umee/pull/1029) Removed bool collateral settings, now add/remove exact collateral amounts.
=======
- [1023](https://github.com/umee-network/umee/pull/1023) Restrict MsgWithdraw to only uToken input (no base token auto-convert)
>>>>>>> 6c32f680

### Features

- [913](https://github.com/umee-network/umee/pull/913) Add LendEnabled, BorrowEnabled, and Blacklist to Token struct.
- [913](https://github.com/umee-network/umee/pull/913) Changed update registry gov proposal to add and update tokens, but never delete them.
- [918](https://github.com/umee-network/umee/pull/918) Add MarketSummary query to CLI

### Improvements

- [935](https://github.com/umee-network/umee/pull/935) Fix protobuf linting
- [959](https://github.com/umee-network/umee/pull/959) Improve ModuleBalance calculation
- [962](https://github.com/umee-network/umee/pull/962) Streamline AccrueAllInterest
- [967](https://github.com/umee-network/umee/pull/962) Use taylor series of e^x for more accurate interest at high APY.
- [987](https://github.com/umee-network/umee/pull/987) Streamline x/leverage CLI tests
- [1012](https://github.com/umee-network/umee/pull/1012) Improve negative time elapsed error message

### Bug Fixes

- [1018](https://github.com/umee-network/umee/pull/1018) Return nil if negative time elapsed from the last block happens.

## [v2.0.2](https://github.com/umee-network/umee/releases/tag/v2.0.2) - 2022-05-13

### Features

- [860](https://github.com/umee-network/umee/pull/860) Add IBC upgrade and upgrade-client gov proposals.
- [894](https://github.com/umee-network/umee/pull/894) Add MarketSummary query

### Improvements

- [866](https://github.com/umee-network/umee/pull/866) Make the x/oracle keeper's GetExchangeRateBase method more efficient.

### API Breaking

- [870](https://github.com/umee-network/umee/pull/870) Move proto v1beta1 to v1.
- [903](https://github.com/umee-network/umee/pull/903) (leverage) Renamed `Keeper.CalculateLiquidationLimit` to `CalculateLiquidationThreshold`.

## [v2.0.1](https://github.com/umee-network/umee/releases/tag/v2.0.1) - 2022-04-25

### Features

- [835](https://github.com/umee-network/umee/pull/835) Add miss counter query to oracle cli.

### Bug Fixes

- [829](https://github.com/umee-network/umee/pull/829) Fix `umeed tx leverage liquidate` command args.

### Improvements

- [781](https://github.com/umee-network/umee/pull/781) Oracle module unit test cleanup.
- [782](https://github.com/umee-network/umee/pull/782) Add unit test to `x/oracle/types/denom.go` and `x/oracle/types/keys.go`.
- [786](https://github.com/umee-network/umee/pull/786) Add unit test to `x/oracle/...`.
- [798](https://github.com/umee-network/umee/pull/798) Increase `x/oracle` unit test coverage.
- [803](https://github.com/umee-network/umee/pull/803) Add `cover-html` command to makefile.

## [v2.0.0](https://github.com/umee-network/umee/releases/tag/v2.0.0) - 2022-04-06

### Improvements

- [754](https://github.com/umee-network/umee/pull/754) Update go.mod to use `/v2` import path.
- [723](https://github.com/umee-network/umee/pull/723) Add leverage parameter SmallLiquidationSize, which determines the USD value at which a borrow is considered small enough to be liquidated in a single transaction.
- [711](https://github.com/umee-network/umee/pull/711) Clarify error message for negative elapsed time case.

### Features

- Convexity upgrade!!!

## [v1.0.3](https://github.com/umee-network/umee/releases/tag/v1.0.3) - 2022-02-17

### State Machine Breaking

- [#560](https://github.com/umee-network/umee/pull/560) Use Gravity Bridge fork that disables slashing completely.

## [v1.0.2](https://github.com/umee-network/umee/releases/tag/v1.0.2) - 2022-02-16

### Features

- [#556](https://github.com/umee-network/umee/pull/556) Refactor the `debug addr` command to convert addresses between any Bech32 HRP.

## [v1.0.1](https://github.com/umee-network/umee/releases/tag/v1.0.1) - 2022-02-07

### Bug Fixes

- [#517](https://github.com/umee-network/umee/pull/517) Fix makefile `build` and `install` targets to support Ledger devices.

## [v1.0.0](https://github.com/umee-network/umee/releases/tag/v1.0.0) - 2022-02-07

### Features

- Initial release!!!<|MERGE_RESOLUTION|>--- conflicted
+++ resolved
@@ -47,12 +47,10 @@
 ## [Unreleased]
 
 ### API Breaking
-<<<<<<< HEAD
 
 - [1029](https://github.com/umee-network/umee/pull/1029) Removed bool collateral settings, now add/remove exact collateral amounts.
-=======
 - [1023](https://github.com/umee-network/umee/pull/1023) Restrict MsgWithdraw to only uToken input (no base token auto-convert)
->>>>>>> 6c32f680
+
 
 ### Features
 
